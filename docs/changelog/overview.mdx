--- conflicted
+++ resolved
@@ -129,14 +129,11 @@
 
 <Update label="2025-04-11" description="v2.1.16">
 **New Features:**
-<<<<<<< HEAD
 - **Azure OpenAI:** Added support for Azure OpenAI
-=======
 - **Mistral LLM:** Added Mistral LLM integration in OSS
 
 **Improvements:**
 - **Zod:** Updated Zod to 3.24.1 to avoid conflicts with other packages
->>>>>>> d9236de4
 </Update>
 
 <Update label="2025-04-09" description="v2.1.15">
