--- conflicted
+++ resolved
@@ -26,16 +26,10 @@
 ## Initialize Graph Memory
 
 To initialize Graph Memory you'll need to set up your configuration with graph store providers.
-<<<<<<< HEAD
 Currently, we support FalkorDB and Neo4j as a graph store providers. You can set up [FalkorDB](https://www.falkordb.com/) or [Neo4j](https://neo4j.com/) locally or use the hosted [FalkorDB Cloud](https://app.falkordb.cloud/) or [Neo4j AuraDB](https://neo4j.com/product/auradb/). 
 Moreover, you also need to set the version to `v1.1` (*prior versions are not supported*). 
-=======
-Currently, we support Neo4j as a graph store provider. You can setup [Neo4j](https://neo4j.com/) locally or use the hosted [Neo4j AuraDB](https://neo4j.com/product/auradb/). 
-Moreover, you also need to set the version to `v1.1` (*prior versions are not supported*).
 
 <Note>If you are using Neo4j locally, then you need to install [APOC plugins](https://neo4j.com/labs/apoc/4.1/installation/).</Note>
-
->>>>>>> fc88cae6
 
 User can also customize the LLM for Graph Memory from the [Supported LLM list](https://docs.mem0.ai/components/llms/overview) with three levels of configuration:
 
