{
  "$schema": "https://mintlify.com/schema.json",
  "name": "Embedchain",
  "logo": {
    "dark": "/logo/dark.svg",
    "light": "/logo/light.svg"
  },
  "favicon": "/favicon.png",
  "colors": {
    "primary": "#12A7D3",
    "light": "#81D7F7",
    "dark": "#004E7A"
  },
  "topbarLinks": [
    {
      "name": "Twitter",
      "url": "https://twitter.com/embedchain"
    },
    {
      "name": "Discord",
      "url": "https://discord.gg/6PzXDgEjG5"
    }
  ],
  "topbarCtaButton": {
    "name": "GitHub",
    "url": "https://embedchain.ai"
  },
  "navigation": [
    {
      "group": "Getting started",
      "pages": ["quickstart", "introduction"]
    },
    {
      "group": "Advanced",
<<<<<<< HEAD
      "pages": ["advanced/app_types", "advanced/interface_types", "advanced/adding_data", "advanced/data_types", "advanced/query_configuration", "advanced/configuration", "advanced/testing", "advanced/showcase"]
=======
      "pages": ["advanced/app_types", "advanced/interface_types", "advanced/adding_data","advanced/data_types", "advanced/query_configuration", "advanced/configuration", "advanced/testing", "advanced/vector_database", "advanced/showcase"]
>>>>>>> 1e0d967b
    },
    {
      "group": "Examples",
      "pages": ["examples/full_stack", "examples/api_server"]
    },
    {
      "group": "Contribution Guidelines",
      "pages": ["contribution/dev", "contribution/docs"]
    }

  ],
  "footerSocials": {
    "twitter": "https://twitter.com/embedchain",
    "github": "https://github.com/embedchain/embedchain",
    "linkedin": "https://www.linkedin.com/company/embedchain"
  },
  "backgroundImage": "/background.png",
  "isWhiteLabeled": true
}<|MERGE_RESOLUTION|>--- conflicted
+++ resolved
@@ -32,11 +32,7 @@
     },
     {
       "group": "Advanced",
-<<<<<<< HEAD
-      "pages": ["advanced/app_types", "advanced/interface_types", "advanced/adding_data", "advanced/data_types", "advanced/query_configuration", "advanced/configuration", "advanced/testing", "advanced/showcase"]
-=======
-      "pages": ["advanced/app_types", "advanced/interface_types", "advanced/adding_data","advanced/data_types", "advanced/query_configuration", "advanced/configuration", "advanced/testing", "advanced/vector_database", "advanced/showcase"]
->>>>>>> 1e0d967b
+      "pages": ["advanced/app_types", "advanced/interface_types", "advanced/adding_data", "advanced/data_types", "advanced/query_configuration", "advanced/configuration", "advanced/testing", "advanced/vector_database", "advanced/showcase"]
     },
     {
       "group": "Examples",
