--- conflicted
+++ resolved
@@ -119,14 +119,10 @@
                 "components/data-sources/discourse",
                 "components/data-sources/substack",
                 "components/data-sources/beehiiv",
-<<<<<<< HEAD
                 "components/data-sources/directory",
                 "components/data-sources/dropbox",
-                "components/data-sources/image"
-=======
-                "components/data-sources/dropbox",
+                "components/data-sources/image",
                 "components/data-sources/custom"
->>>>>>> 367d6b70
               ]
             },
             "components/data-sources/data-type-handling"
