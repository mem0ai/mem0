{
  "$schema": "https://mintlify.com/schema.json",
  "name": "Mem0.ai",
  "favicon": "/logo/favicon.png",
  "colors": {
    "primary": "#3B2FC9",
    "light": "#6673FF",
    "dark": "#3B2FC9",
    "background": {
      "dark": "#0f1117",
      "light": "#fff"
    }
  },
  "logo": {
    "dark": "/logo/dark.svg",
    "light": "/logo/light.svg",
    "href": "https://github.com/mem0ai/mem0"
  },
  "topbarCtaButton": {
    "name": "Your Dashboard",
    "url": "https://app.mem0.ai"
  },
  "anchors": [
    {
      "name": "Your Dashboard",
      "icon": "chart-simple",
      "url": "https://app.mem0.ai"
    },
    {
      "name": "Discord",
      "icon": "discord",
      "url": "https://mem0.ai/discord"
    },
    {
      "name": "GitHub",
      "icon": "github",
      "url": "https://github.com/mem0ai/mem0"
    },
    {
      "name": "Support",
      "icon": "envelope",
      "url": "mailto:taranjeet@mem0.ai"
    }
  ],
  "navigation": [
    {
      "group": "Get Started",
      "pages": [
        "overview",
        "features"
      ]
    },
    {
      "group": "Platform",
      "pages": [
<<<<<<< HEAD
        "components/llms",
        "components/vectordb",
        "components/embedders"
      ]
    },
    {
      "group": "Features",
      "pages":[
        "features/openai_compatibility"
=======
        "platform/overview",
        "platform/quickstart"
>>>>>>> 442f6d72
      ]
    },
    {
      "group": "Open Source",
      "pages": [
        "open-source/quickstart",
        {
          "group": "LLMs",
          "pages": ["components/llms"]
        },
        {
          "group": "Vector Database",
          "pages": ["components/vectordb"]
        },
        {
          "group": "Features",
          "pages": ["features/openai_compatibility"]
        }
      ]
    },
    {
      "group": "💡 Examples",
      "pages": [
        "examples/overview",
        "examples/personal-ai-tutor",
        "examples/customer-support-agent",
        "examples/personal-travel-assistant"
      ]
    },
    {
      "group": "Knowledge Base",
      "pages": [
        "knowledge-base/introduction"
      ]
    },
    {
      "group": "Integrations",
      "pages": [
        "integrations/multion"
      ]
    }

  ],
  "footerSocials": {
    "discord": "https://mem0.ai/discord",
    "x": "https://x.com/mem0ai",
    "github": "https://github.com/mem0ai",
    "linkedin": "https://www.linkedin.com/company/mem0/"
  }
}<|MERGE_RESOLUTION|>--- conflicted
+++ resolved
@@ -53,20 +53,8 @@
     {
       "group": "Platform",
       "pages": [
-<<<<<<< HEAD
-        "components/llms",
-        "components/vectordb",
-        "components/embedders"
-      ]
-    },
-    {
-      "group": "Features",
-      "pages":[
-        "features/openai_compatibility"
-=======
         "platform/overview",
         "platform/quickstart"
->>>>>>> 442f6d72
       ]
     },
     {
@@ -80,6 +68,10 @@
         {
           "group": "Vector Database",
           "pages": ["components/vectordb"]
+        },
+        {
+          "group": "Embedding Models",
+          "pages": ["components/embedders"]
         },
         {
           "group": "Features",
