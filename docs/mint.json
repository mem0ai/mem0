--- conflicted
+++ resolved
@@ -36,11 +36,8 @@
     },
     {
       "group": "Examples",
-<<<<<<< HEAD
-      "pages": ["examples/full_stack", "examples/discord_bot"]
-=======
-      "pages": ["examples/full_stack", "examples/api_server"]
->>>>>>> a86deb26
+      "pages": ["examples/full_stack", ]
+      "pages": ["examples/full_stack", "examples/api_server", "examples/discord_bot"]
     },
     {
       "group": "Contribution Guidelines",
