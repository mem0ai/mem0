--- conflicted
+++ resolved
@@ -32,11 +32,7 @@
     },
     {
       "group": "Advanced",
-<<<<<<< HEAD
-      "pages": ["advanced/app_types", "advanced/data_types", "advanced/query_configuration", "advanced/configuration", "advanced/testing", "advanced/prototype_to_production", "advanced/showcase"]
-=======
-      "pages": ["advanced/app_types", "advanced/interface_types", "advanced/adding_data","advanced/data_types", "advanced/query_configuration", "advanced/configuration", "advanced/testing", "advanced/showcase"]
->>>>>>> ab9f0058
+      "pages": ["advanced/app_types", "advanced/interface_types", "advanced/adding_data","advanced/data_types", "advanced/query_configuration", "advanced/configuration", "advanced/testing", "advanced/prototype_to_production", "advanced/showcase"]
     },
     {
       "group": "Contribution Guidelines",
