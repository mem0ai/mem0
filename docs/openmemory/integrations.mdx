--- conflicted
+++ resolved
@@ -38,15 +38,6 @@
 
 | Client      | Command |
 |-------------|---------|
-<<<<<<< HEAD
-| Claude      | `npx @openmemory/install local http://localhost:8765/mcp/claude/sse/<user-id> --client claude` |
-| Cursor      | `npx @openmemory/install local http://localhost:8765/mcp/cursor/sse/<user-id> --client cursor` |
-| Cline       | `npx @openmemory/install local http://localhost:8765/mcp/cline/sse/<user-id> --client cline` |
-| RooCline    | `npx @openmemory/install local http://localhost:8765/mcp/roocline/sse/<user-id> --client roocline` |
-| Windsurf    | `npx @openmemory/install local http://localhost:8765/mcp/windsurf/sse/<user-id> --client windsurf` |
-| Witsy       | `npx @openmemory/install local http://localhost:8765/mcp/witsy/sse/<user-id> --client witsy` |
-| Enconvo     | `npx @openmemory/install local http://localhost:8765/mcp/enconvo/sse/<user-id> --client enconvo` |
-=======
 | Claude      | `npx install-mcp http://localhost:8765/mcp/claude/sse/<user-id> --client claude` |
 | Cursor      | `npx install-mcp http://localhost:8765/mcp/cursor/sse/<user-id> --client cursor` |
 | Cline       | `npx install-mcp http://localhost:8765/mcp/cline/sse/<user-id> --client cline` |
@@ -55,7 +46,6 @@
 | Witsy       | `npx install-mcp http://localhost:8765/mcp/witsy/sse/<user-id> --client witsy` |
 | Enconvo     | `npx install-mcp http://localhost:8765/mcp/enconvo/sse/<user-id> --client enconvo` |
 | Augment     | `npx install-mcp http://localhost:8765/mcp/augment/sse/<user-id> --client augment` |
->>>>>>> a5ec286f
 
 ### What This Does
 
