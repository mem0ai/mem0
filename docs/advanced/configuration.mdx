--- conflicted
+++ resolved
@@ -37,7 +37,7 @@
     system_prompt: |
       Act as William Shakespeare. Answer the following questions in the style of William Shakespeare.
 
-vector_db:
+vectordb:
   provider: chroma
   config:
     collection_name: 'full-stack-app'
@@ -163,13 +163,9 @@
         - `stream` (Boolean): Controls if the response is streamed back to the user (set to false).
         - `template` (String): A custom template for the prompt that the model uses to generate responses.
         - `system_prompt` (String): A system prompt for the model to follow when generating responses, in this case, it's set to the style of William Shakespeare.
-<<<<<<< HEAD
-4. `vector_db` Section:
-=======
         -  `stream` (Boolean): Controls if the response is streamed back to the user (set to false).
         - `number_documents` (Integer): Number of documents to pull from the vectordb as context, defaults to 1
 3. `vectordb` Section:
->>>>>>> b02e8fee
     - `provider` (String): The provider for the vector database, set to 'chroma'. You can find the full list of vector database providers in [our docs](/components/vector-databases).
     - `config`:
         - `collection_name` (String): The initial collection name for the vectordb, set to 'full-stack-app'.
