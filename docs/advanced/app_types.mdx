--- conflicted
+++ resolved
@@ -27,11 +27,8 @@
 - GPT4ALL
 - AZURE_OPENAI
 - LLAMA2
-<<<<<<< HEAD
 - JINA
-=======
 - COHERE
->>>>>>> 03a84daf
 
 You can choose one by importing it from `embedchain.llm`. E.g.:
 
