---
title: '💾 Vector Database'
---

We support `Chroma`, `Elasticsearch` and `Qdrant` as vector database. 
`Chroma` is used as a default database.

### Elasticsearch
In order to use `Elasticsearch` as vector database we need to use App type `CustomApp`. 
```python
import os
from embedchain import CustomApp
from embedchain.config import CustomAppConfig, ElasticsearchDBConfig
from embedchain.models import Providers, EmbeddingFunctions, VectorDatabases

os.environ["OPENAI_API_KEY"] = 'OPENAI_API_KEY'

es_config = ElasticsearchDBConfig(
	# elasticsearch url or list of nodes url with different hosts and ports.
	es_url='http://localhost:9200',
	# pass named parameters supported by Python Elasticsearch client
	ca_certs="/path/to/http_ca.crt",
	basic_auth=("username", "password")
)
config = CustomAppConfig(
	embedding_fn=EmbeddingFunctions.OPENAI, 
	provider=Providers.OPENAI, 
	db_type=VectorDatabases.ELASTICSEARCH, 
	es_config=es_config,
)
es_app = CustomApp(config)
```
- Set `db_type=VectorDatabases.ELASTICSEARCH` and `es_config=ElasticsearchDBConfig(es_url='')` in `CustomAppConfig`.
<<<<<<< HEAD
- `ElasticsearchDBConfig` accepts `es_url` as elasticsearch url or as list of nodes url with different hosts and ports. Additionally we can pass named paramaters supported by Python Elasticsearch client.


### Qdrant

In order to use `Qdrant` as vector database we need to use App type `CustomApp`. 

```python
import os
from embedchain import CustomApp
from embedchain.config import CustomAppConfig, QdrantDBConfig
from embedchain.models import Providers, EmbeddingFunctions, VectorDatabases

os.environ["OPENAI_API_KEY"] = 'OPENAI_API_KEY'

qdrant_config = QdrantDBConfig(url='http://localhost:6333')
config = CustomAppConfig(
	embedding_fn=EmbeddingFunctions.OPENAI, 
	provider=Providers.OPENAI, 
	db_type=VectorDatabases.QDRANT, 
	qdrant_config=qdrant_config,
)
qdrant_app = CustomApp(config)

qdrant_app.add("https://en.wikipedia.org/wiki/Elon_Musk")
qdrant_app.add("https://tesla.com/elon-musk")
qdrant_app.add("https://www.youtube.com/watch?v=MxZpaJK74Y4")

qdrant_app.query("How many companies does Elon Musk run?")
```
=======
- `ElasticsearchDBConfig` accepts `es_url` as elasticsearch url or as list of nodes url with different hosts and ports. Additionally we can pass named parameters supported by Python Elasticsearch client.

>>>>>>> 3059e960
<|MERGE_RESOLUTION|>--- conflicted
+++ resolved
@@ -1,68 +1,62 @@
----
-title: '💾 Vector Database'
----
-
-We support `Chroma`, `Elasticsearch` and `Qdrant` as vector database. 
-`Chroma` is used as a default database.
-
-### Elasticsearch
-In order to use `Elasticsearch` as vector database we need to use App type `CustomApp`. 
-```python
-import os
-from embedchain import CustomApp
-from embedchain.config import CustomAppConfig, ElasticsearchDBConfig
-from embedchain.models import Providers, EmbeddingFunctions, VectorDatabases
-
-os.environ["OPENAI_API_KEY"] = 'OPENAI_API_KEY'
-
-es_config = ElasticsearchDBConfig(
-	# elasticsearch url or list of nodes url with different hosts and ports.
-	es_url='http://localhost:9200',
-	# pass named parameters supported by Python Elasticsearch client
-	ca_certs="/path/to/http_ca.crt",
-	basic_auth=("username", "password")
-)
-config = CustomAppConfig(
-	embedding_fn=EmbeddingFunctions.OPENAI, 
-	provider=Providers.OPENAI, 
-	db_type=VectorDatabases.ELASTICSEARCH, 
-	es_config=es_config,
-)
-es_app = CustomApp(config)
-```
-- Set `db_type=VectorDatabases.ELASTICSEARCH` and `es_config=ElasticsearchDBConfig(es_url='')` in `CustomAppConfig`.
-<<<<<<< HEAD
-- `ElasticsearchDBConfig` accepts `es_url` as elasticsearch url or as list of nodes url with different hosts and ports. Additionally we can pass named paramaters supported by Python Elasticsearch client.
-
-
-### Qdrant
-
-In order to use `Qdrant` as vector database we need to use App type `CustomApp`. 
-
-```python
-import os
-from embedchain import CustomApp
-from embedchain.config import CustomAppConfig, QdrantDBConfig
-from embedchain.models import Providers, EmbeddingFunctions, VectorDatabases
-
-os.environ["OPENAI_API_KEY"] = 'OPENAI_API_KEY'
-
-qdrant_config = QdrantDBConfig(url='http://localhost:6333')
-config = CustomAppConfig(
-	embedding_fn=EmbeddingFunctions.OPENAI, 
-	provider=Providers.OPENAI, 
-	db_type=VectorDatabases.QDRANT, 
-	qdrant_config=qdrant_config,
-)
-qdrant_app = CustomApp(config)
-
-qdrant_app.add("https://en.wikipedia.org/wiki/Elon_Musk")
-qdrant_app.add("https://tesla.com/elon-musk")
-qdrant_app.add("https://www.youtube.com/watch?v=MxZpaJK74Y4")
-
-qdrant_app.query("How many companies does Elon Musk run?")
-```
-=======
-- `ElasticsearchDBConfig` accepts `es_url` as elasticsearch url or as list of nodes url with different hosts and ports. Additionally we can pass named parameters supported by Python Elasticsearch client.
-
->>>>>>> 3059e960
+---
+title: '💾 Vector Database'
+---
+
+We support `Chroma`, `Elasticsearch` and `Qdrant` as vector database. 
+`Chroma` is used as a default database.
+
+### Elasticsearch
+In order to use `Elasticsearch` as vector database we need to use App type `CustomApp`. 
+```python
+import os
+from embedchain import CustomApp
+from embedchain.config import CustomAppConfig, ElasticsearchDBConfig
+from embedchain.models import Providers, EmbeddingFunctions, VectorDatabases
+
+os.environ["OPENAI_API_KEY"] = 'OPENAI_API_KEY'
+
+es_config = ElasticsearchDBConfig(
+	# elasticsearch url or list of nodes url with different hosts and ports.
+	es_url='http://localhost:9200',
+	# pass named parameters supported by Python Elasticsearch client
+	ca_certs="/path/to/http_ca.crt",
+	basic_auth=("username", "password")
+)
+config = CustomAppConfig(
+	embedding_fn=EmbeddingFunctions.OPENAI, 
+	provider=Providers.OPENAI, 
+	db_type=VectorDatabases.ELASTICSEARCH, 
+	es_config=es_config,
+)
+es_app = CustomApp(config)
+```
+- Set `db_type=VectorDatabases.ELASTICSEARCH` and `es_config=ElasticsearchDBConfig(es_url='')` in `CustomAppConfig`.
+- `ElasticsearchDBConfig` accepts `es_url` as elasticsearch url or as list of nodes url with different hosts and ports. Additionally we can pass named paramaters supported by Python Elasticsearch client.
+
+### Qdrant
+
+In order to use `Qdrant` as vector database we need to use App type `CustomApp`. 
+
+```python
+import os
+from embedchain import CustomApp
+from embedchain.config import CustomAppConfig, QdrantDBConfig
+from embedchain.models import Providers, EmbeddingFunctions, VectorDatabases
+
+os.environ["OPENAI_API_KEY"] = 'OPENAI_API_KEY'
+
+qdrant_config = QdrantDBConfig(url='http://localhost:6333')
+config = CustomAppConfig(
+	embedding_fn=EmbeddingFunctions.OPENAI, 
+	provider=Providers.OPENAI, 
+	db_type=VectorDatabases.QDRANT, 
+	qdrant_config=qdrant_config,
+)
+qdrant_app = CustomApp(config)
+
+qdrant_app.add("https://en.wikipedia.org/wiki/Elon_Musk")
+qdrant_app.add("https://tesla.com/elon-musk")
+qdrant_app.add("https://www.youtube.com/watch?v=MxZpaJK74Y4")
+
+qdrant_app.query("How many companies does Elon Musk run?")
+```