{
  "$schema": "https://mintlify.com/docs.json",
  "theme": "maple",
  "name": "Mem0",
  "description": "Mem0 is a self-improving memory layer for LLM applications, enabling personalized AI experiences that save costs and delight users.",
  "colors": {
    "primary": "#6c60f0",
    "light": "#E6FFA2",
    "dark": "#a3df02"
  },
  "favicon": "/logo/favicon.png",
  "navigation": {
    "anchors": [
      {
        "anchor": "Documentation",
        "icon": "book-open",
        "tabs": [
          {
            "tab": "Documentation",
            "groups": [
              {
                "group": "Getting Started",
                "icon": "rocket",
                "pages": [
                  "introduction",
                  "quickstart",
                  "faqs"
                ]
              },
              {
                "group": "Core Concepts",
                "icon": "brain",
                "pages": [
                  "core-concepts/memory-types",
                  {
                    "group": "Memory Operations",
                    "icon": "gear",
                    "pages": [
                      "core-concepts/memory-operations/add",
                      "core-concepts/memory-operations/search",
                      "core-concepts/memory-operations/update",
                      "core-concepts/memory-operations/delete"
                    ]
                  }
                ]
              },
              {
                "group": "Platform",
                "icon": "cogs",
                "pages": [
                  "platform/overview",
                  "platform/quickstart",
                  "platform/advanced-memory-operations",
                  {
                    "group": "Features",
                    "icon": "star",
                    "pages": [
                      "platform/features/platform-overview",
                      "platform/features/contextual-add",
                      "platform/features/async-client",
                      "platform/features/advanced-retrieval",
                      "platform/features/criteria-retrieval",
                      "platform/features/multimodal-support",
                      "platform/features/selective-memory",
                      "platform/features/custom-categories",
                      "platform/features/custom-instructions",
                      "platform/features/direct-import",
                      "platform/features/memory-export",
                      "platform/features/timestamp",
                      "platform/features/expiration-date",
                      "platform/features/webhooks",
                      "platform/features/feedback-mechanism",
                      "platform/features/group-chat"
                    ]
                  }
                ]
              },
              {
                "group": "Open Source",
                "icon": "code-branch",
                "pages": [
                  "open-source/overview",
                  "open-source/python-quickstart",
                  "open-source/node-quickstart",
                  {
                    "group": "Features",
                    "icon": "star",
                    "pages": [
                      "open-source/features/overview",
                      "open-source/features/async-memory",
                      "open-source/features/openai_compatibility",
                      "open-source/features/custom-fact-extraction-prompt",
                      "open-source/features/custom-update-memory-prompt",
                      "open-source/features/multimodal-support",
                      "open-source/features/rest-api"
                    ]
                  },
                  {
                    "group": "Graph Memory",
                    "icon": "spider-web",
                    "pages": [
                      "open-source/graph_memory/overview",
                      "open-source/graph_memory/features"
                    ]
                  },
                  {
                    "group": "LLMs",
                    "icon": "brain",
                    "pages": [
                      "components/llms/overview",
                      "components/llms/config",
                      {
                        "group": "Supported LLMs",
                        "icon": "list",
                        "pages": [
                          "components/llms/models/openai",
                          "components/llms/models/anthropic",
                          "components/llms/models/azure_openai",
                          "components/llms/models/ollama",
                          "components/llms/models/together",
                          "components/llms/models/groq",
                          "components/llms/models/litellm",
                          "components/llms/models/mistral_AI",
                          "components/llms/models/google_AI",
                          "components/llms/models/aws_bedrock",
                          "components/llms/models/deepseek",
                          "components/llms/models/xAI",
                          "components/llms/models/sarvam",
                          "components/llms/models/lmstudio",
                          "components/llms/models/langchain",
                          "components/llms/models/vllm"
                        ]
                      }
                    ]
                  },
                  {
                    "group": "Vector Databases",
                    "icon": "database",
                    "pages": [
                      "components/vectordbs/overview",
                      "components/vectordbs/config",
                      {
                        "group": "Supported Vector Databases",
                        "icon": "server",
                        "pages": [
                          "components/vectordbs/dbs/qdrant",
                          "components/vectordbs/dbs/chroma",
                          "components/vectordbs/dbs/pgvector",
                          "components/vectordbs/dbs/milvus",
                          "components/vectordbs/dbs/pinecone",
                          "components/vectordbs/dbs/mongodb",
                          "components/vectordbs/dbs/azure",
                          "components/vectordbs/dbs/redis",
                          "components/vectordbs/dbs/elasticsearch",
                          "components/vectordbs/dbs/opensearch",
                          "components/vectordbs/dbs/supabase",
                          "components/vectordbs/dbs/upstash-vector",
                          "components/vectordbs/dbs/vectorize",
                          "components/vectordbs/dbs/vertex_ai",
                          "components/vectordbs/dbs/weaviate",
                          "components/vectordbs/dbs/faiss",
                          "components/vectordbs/dbs/langchain",
                          "components/vectordbs/dbs/baidu",
<<<<<<< HEAD
                          "components/vectordbs/dbs/aliyun_tablestore"
=======
                          "components/vectordbs/dbs/s3_vectors",
                          "components/vectordbs/dbs/databricks"
>>>>>>> 3b2d0ad0
                        ]
                      }
                    ]
                  },
                  {
                    "group": "Embedding Models",
                    "icon": "layer-group",
                    "pages": [
                      "components/embedders/overview",
                      "components/embedders/config",
                      {
                        "group": "Supported Embedding Models",
                        "icon": "list",
                        "pages": [
                          "components/embedders/models/openai",
                          "components/embedders/models/azure_openai",
                          "components/embedders/models/ollama",
                          "components/embedders/models/huggingface",
                          "components/embedders/models/vertexai",
                          "components/embedders/models/google_AI",
                          "components/embedders/models/lmstudio",
                          "components/embedders/models/together",
                          "components/embedders/models/langchain",
                          "components/embedders/models/aws_bedrock"
                        ]
                      }
                    ]
                  }
                ]
              },
              {
                "group": "Contribution",
                "icon": "handshake",
                "pages": [
                  "contributing/development",
                  "contributing/documentation"
                ]
              }
            ]
          },
          {
            "tab": "OpenMemory",
            "icon": "square-terminal",
            "pages": [
              "openmemory/overview",
              "openmemory/quickstart",
              "openmemory/integrations"
            ]
          },
          {
            "tab": "Examples",
            "groups": [
              {
                "group": "💡 Examples",
                "icon": "lightbulb",
                "pages": [
                  "examples",
                  "examples/aws_example",
                  "examples/mem0-demo",
                  "examples/ai_companion_js",
                  "examples/collaborative-task-agent",
                  "examples/llamaindex-multiagent-learning-system",
                  "examples/personalized-search-tavily-mem0",
                  "examples/eliza_os",
                  "examples/mem0-mastra",
                  "examples/mem0-with-ollama",
                  "examples/personal-ai-tutor",
                  "examples/customer-support-agent",
                  "examples/personal-travel-assistant",
                  "examples/llama-index-mem0",
                  "examples/chrome-extension",
                  "examples/memory-guided-content-writing",
                  "examples/multimodal-demo",
                  "examples/personalized-deep-research",
                  "examples/mem0-agentic-tool",
                  "examples/openai-inbuilt-tools",
                  "examples/mem0-openai-voice-demo",
                  "examples/mem0-google-adk-healthcare-assistant",
                  "examples/email_processing",
                  "examples/youtube-assistant"
                ]
              }
            ]
          },
          {
            "tab": "Integrations",
            "groups": [
              {
                "group": "Integrations",
                "icon": "plug",
                "pages": [
                  "integrations",
                  "integrations/langchain",
                  "integrations/langgraph",
                  "integrations/llama-index",
                  "integrations/agno",
                  "integrations/autogen",
                  "integrations/crewai",
                  "integrations/openai-agents-sdk",
                  "integrations/google-ai-adk",
                  "integrations/mastra",
                  "integrations/vercel-ai-sdk",
                  "integrations/livekit",
                  "integrations/pipecat",
                  "integrations/elevenlabs",
                  "integrations/aws-bedrock",
                  "integrations/flowise",
                  "integrations/langchain-tools",
                  "integrations/agentops",
                  "integrations/keywords",
                  "integrations/dify",
                  "integrations/raycast"
                ]
              }
            ]
          },
          {
            "tab": "API Reference",
            "icon": "square-terminal",
            "groups": [
              {
                "group": "API Reference",
                "icon": "terminal",
                "pages": [
                  "api-reference",
                  {
                    "group": "Memory APIs",
                    "icon": "microchip",
                    "pages": [
                      "api-reference/memory/add-memories",
                      "api-reference/memory/v2-search-memories",
                      "api-reference/memory/v1-search-memories",
                      "api-reference/memory/v2-get-memories",
                      "api-reference/memory/v1-get-memories",
                      "api-reference/memory/history-memory",
                      "api-reference/memory/get-memory",
                      "api-reference/memory/update-memory",
                      "api-reference/memory/batch-update",
                      "api-reference/memory/delete-memory",
                      "api-reference/memory/batch-delete",
                      "api-reference/memory/delete-memories",
                      "api-reference/memory/create-memory-export",
                      "api-reference/memory/get-memory-export",
                      "api-reference/memory/feedback"
                    ]
                  },
                  {
                    "group": "Entities APIs",
                    "icon": "users",
                    "pages": [
                      "api-reference/entities/get-users",
                      "api-reference/entities/delete-user"
                    ]
                  },
                  {
                    "group": "Organizations APIs",
                    "icon": "building",
                    "pages": [
                      "api-reference/organization/create-org",
                      "api-reference/organization/get-orgs",
                      "api-reference/organization/get-org",
                      "api-reference/organization/get-org-members",
                      "api-reference/organization/add-org-member",
                      "api-reference/organization/delete-org"
                    ]
                  },
                  {
                    "group": "Project APIs",
                    "icon": "folder",
                    "pages": [
                      "api-reference/project/create-project",
                      "api-reference/project/get-projects",
                      "api-reference/project/get-project",
                      "api-reference/project/get-project-members",
                      "api-reference/project/add-project-member",
                      "api-reference/project/delete-project"
                    ]
                  },
                  {
                    "group": "Webhook APIs",
                    "icon": "webhook",
                    "pages": [
                      "api-reference/webhook/create-webhook",
                      "api-reference/webhook/get-webhook",
                      "api-reference/webhook/update-webhook",
                      "api-reference/webhook/delete-webhook"
                    ]
                  }
                ]
              }
            ]
          },
          {
            "tab": "Changelog",
            "icon": "clock",
            "groups": [
              {
                "group": "Product Updates",
                "icon": "rocket",
                "pages": [
                  "changelog"
                ]
              }
            ]
          }
        ]
      }
    ]
  },
  "logo": {
    "light": "/logo/light.svg",
    "dark": "/logo/dark.svg",
    "href": "https://github.com/mem0ai/mem0"
  },
  "background": {
    "color": {
      "light": "#fff",
      "dark": "#0f1117"
    }
  },
  "navbar": {
    "primary": {
      "type": "button",
      "label": "Your Dashboard",
      "href": "https://app.mem0.ai"
    }
  },
  "footer": {
    "socials": {
      "discord": "https://mem0.dev/DiD",
      "x": "https://x.com/mem0ai",
      "github": "https://github.com/mem0ai",
      "linkedin": "https://www.linkedin.com/company/mem0/"
    }
  },
  "integrations": {
    "posthog": {
      "apiKey": "phc_hgJkUVJFYtmaJqrvf6CYN67TIQ8yhXAkWzUn9AMU4yX",
      "apiHost": "https://mango.mem0.ai"
    },
    "intercom": {
      "appId": "jjv2r0tt"
    }
  }
}<|MERGE_RESOLUTION|>--- conflicted
+++ resolved
@@ -160,13 +160,10 @@
                           "components/vectordbs/dbs/weaviate",
                           "components/vectordbs/dbs/faiss",
                           "components/vectordbs/dbs/langchain",
+                          "components/vectordbs/dbs/aliyun_tablestore",
                           "components/vectordbs/dbs/baidu",
-<<<<<<< HEAD
-                          "components/vectordbs/dbs/aliyun_tablestore"
-=======
                           "components/vectordbs/dbs/s3_vectors",
                           "components/vectordbs/dbs/databricks"
->>>>>>> 3b2d0ad0
                         ]
                       }
                     ]
