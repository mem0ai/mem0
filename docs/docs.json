--- conflicted
+++ resolved
@@ -280,18 +280,9 @@
                     ]
                   },
                   {
-<<<<<<< HEAD
                     "group": "Community & Support",
                     "icon": "users",
                     "pages": ["contributing/development", "contributing/documentation"]
-=======
-                    "group": "Observability",
-                    "icon": "magnifying-glass",
-                    "pages": [
-                      "components/observability/overview",
-                      "components/observability/arize_phoenix"
-                    ]
->>>>>>> a5920701
                   }
                 ]
               },
@@ -305,6 +296,14 @@
                       "openmemory/overview",
                       "openmemory/quickstart",
                       "openmemory/integrations"
+                    ]
+                  },
+                  {
+                    "group": "Observability",
+                    "icon": "magnifying-glass",
+                    "pages": [
+                      "components/observability/overview",
+                      "components/observability/arize_phoenix"
                     ]
                   }
                 ]
