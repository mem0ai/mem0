{
  "$schema": "https://mintlify.com/docs.json",
  "theme": "maple",
  "name": "Mem0",
  "description": "Mem0 is a self-improving memory layer for LLM applications, enabling personalized AI experiences that save costs and delight users.",
  "colors": {
    "primary": "#6c60f0",
    "light": "#E6FFA2",
    "dark": "#a3df02"
  },
  "favicon": "/logo/favicon.png",
  "navigation": {
    "anchors": [
      {
        "anchor": "Documentation",
        "icon": "book-open",
        "tabs": [
          {
            "tab": "Documentation",
            "groups": [
              {
                "group": "Get Started",
                "icon": "rocket",
                "pages": [
                  "overview",
                  "quickstart",
                  "faqs"
                ]
              },
              {
                "group": "Core Concepts",
                "icon": "brain",
                "pages": [
                  "core-concepts/memory-types",
                  "core-concepts/memory-operations"
                ]
              },
              {
                "group": "Platform",
                "icon": "cogs",
                "pages": [
                  "platform/overview",
                  "platform/quickstart",
                  {
                    "group": "Features",
                    "icon": "star",
                    "pages": [
                      "features/platform-overview",
                      "features/advanced-retrieval",
                      "features/contextual-add",
                      "features/multimodal-support",
                      "features/selective-memory",
                      "features/custom-categories",
                      "features/custom-instructions",
                      "features/direct-import",
                      "features/async-client",
                      "features/memory-export",
                      "features/webhooks",
                      "features/graph-memory",
                      "features/feedback-mechanism"
                    ]
                  }
                ]
              },
              {
                "group": "Open Source",
                "icon": "code-branch",
                "pages": [
                  "open-source/quickstart",
                  "open-source/python-quickstart",
                  "open-source/node-quickstart",
                  {
                    "group": "Features",
                    "icon": "wrench",
                    "pages": [
                      "features/openai_compatibility",
                      "features/custom-fact-extraction-prompt",
                      "features/custom-update-memory-prompt",
                      "open-source/multimodal-support",
                      "open-source/features/rest-api"
                    ]
                  },
                  {
                    "group": "Graph Memory",
                    "icon": "spider-web",
                    "pages": [
                      "open-source/graph_memory/overview",
                      "open-source/graph_memory/features"
                    ]
                  },
                  {
                    "group": "LLMs",
                    "icon": "brain",
                    "pages": [
                      "components/llms/overview",
                      "components/llms/config",
                      {
                        "group": "Supported LLMs",
                        "icon": "list",
                        "pages": [
                          "components/llms/models/openai",
                          "components/llms/models/anthropic",
                          "components/llms/models/azure_openai",
                          "components/llms/models/ollama",
                          "components/llms/models/together",
                          "components/llms/models/groq",
                          "components/llms/models/litellm",
                          "components/llms/models/mistral_AI",
                          "components/llms/models/google_AI",
                          "components/llms/models/aws_bedrock",
                          "components/llms/models/gemini",
                          "components/llms/models/deepseek",
                          "components/llms/models/xAI"
                        ]
                      }
                    ]
                  },
                  {
                    "group": "Vector Databases",
                    "icon": "database",
                    "pages": [
                      "components/vectordbs/overview",
                      "components/vectordbs/config",
                      {
                        "group": "Supported Vector Databases",
                        "icon": "server",
                        "pages": [
                          "components/vectordbs/dbs/qdrant",
                          "components/vectordbs/dbs/chroma",
                          "components/vectordbs/dbs/pgvector",
                          "components/vectordbs/dbs/milvus",
                          "components/vectordbs/dbs/pinecone",
                          "components/vectordbs/dbs/azure_ai_search",
                          "components/vectordbs/dbs/redis",
                          "components/vectordbs/dbs/elasticsearch",
                          "components/vectordbs/dbs/opensearch",
<<<<<<< HEAD
                          "components/vectordbs/dbs/couchbase"
=======
                          "components/vectordbs/dbs/supabase",
                          "components/vectordbs/dbs/vertex_ai_vector_search",
                          "components/vectordbs/dbs/weaviate"
>>>>>>> e33008e3
                        ]
                      }
                    ]
                  },
                  {
                    "group": "Embedding Models",
                    "icon": "layer-group",
                    "pages": [
                      "components/embedders/overview",
                      "components/embedders/config",
                      {
                        "group": "Supported Embedding Models",
                        "icon": "list",
                        "pages": [
                          "components/embedders/models/openai",
                          "components/embedders/models/azure_openai",
                          "components/embedders/models/ollama",
                          "components/embedders/models/huggingface",
                          "components/embedders/models/vertexai",
                          "components/embedders/models/gemini"
                        ]
                      }
                    ]
                  }
                ]
              },
              {
                "group": "Contribution",
                "icon": "handshake",
                "pages": [
                  "contributing/development",
                  "contributing/documentation"
                ]
              }
            ]
          },
          {
            "tab": "Examples",
            "groups": [
              {
                "group": "💡 Examples",
                "icon": "lightbulb",
                "pages": [
                  "examples/overview",
                  "examples/mem0-demo",
                  "examples/ai_companion_js",
                  "examples/mem0-with-ollama",
                  "examples/personal-ai-tutor",
                  "examples/customer-support-agent",
                  "examples/personal-travel-assistant",
                  "examples/llama-index-mem0",
                  "examples/chrome-extension",
                  "examples/document-writing",
                  "examples/multimodal-demo",
                  "examples/personalized-deep-research",
                  "examples/mem0-agentic-tool",
                  "examples/openai-inbuilt-tools"
                ]
              }
            ]
          },
          {
            "tab": "Integrations",
            "groups": [
              {
                "group": "Integrations",
                "icon": "plug",
                "pages": [
                  "integrations/overview",
                  "integrations/vercel-ai-sdk",
                  "integrations/crewai",
                  "integrations/autogen",
                  "integrations/langchain",
                  "integrations/langgraph",
                  "integrations/llama-index",
                  "integrations/langchain-tools",
                  "integrations/dify",
                  "integrations/mcp-server"
                ]
              }
            ]
          },
          {
            "tab": "API Reference",
            "icon": "square-terminal",
            "groups": [
              {
                "group": "API Reference",
                "icon": "terminal",
                "pages": [
                  "api-reference/overview",
                  {
                    "group": "Memory APIs",
                    "icon": "microchip",
                    "pages": [
                      "api-reference/memory/add-memories",
                      "api-reference/memory/v2-search-memories",
                      "api-reference/memory/v1-search-memories",
                      "api-reference/memory/v2-get-memories",
                      "api-reference/memory/v1-get-memories",
                      "api-reference/memory/history-memory",
                      "api-reference/memory/get-memory",
                      "api-reference/memory/update-memory",
                      "api-reference/memory/batch-update",
                      "api-reference/memory/delete-memory",
                      "api-reference/memory/batch-delete",
                      "api-reference/memory/delete-memories",
                      "api-reference/memory/create-memory-export",
                      "api-reference/memory/get-memory-export"
                    ]
                  },
                  {
                    "group": "Entities APIs",
                    "icon": "users",
                    "pages": [
                      "api-reference/entities/get-users",
                      "api-reference/entities/delete-user"
                    ]
                  },
                  {
                    "group": "Organizations APIs",
                    "icon": "building",
                    "pages": [
                      "api-reference/organization/create-org",
                      "api-reference/organization/get-orgs",
                      "api-reference/organization/get-org",
                      "api-reference/organization/get-org-members",
                      "api-reference/organization/add-org-member",
                      "api-reference/organization/delete-org"
                    ]
                  },
                  {
                    "group": "Webhook APIs",
                    "icon": "webhook",
                    "pages": [
                      "api-reference/webhook/create-webhook",
                      "api-reference/webhook/get-webhook",
                      "api-reference/webhook/update-webhook",
                      "api-reference/webhook/delete-webhook"
                    ]
                  }
                ]
              }
            ]
          }
        ]
      },
      {
        "anchor": "Your Dashboard",
        "href": "https://app.mem0.ai",
        "icon": "chart-simple"
      },
      {
        "anchor": "Demo",
        "href": "https://mem0.dev/demo",
        "icon": "play"
      },
      {
        "anchor": "Discord",
        "href": "https://mem0.dev/DiD",
        "icon": "discord"
      },
      {
        "anchor": "GitHub",
        "href": "https://github.com/mem0ai/mem0",
        "icon": "github"
      },
      {
        "anchor": "Support",
        "href": "mailto:founders@mem0.ai",
        "icon": "envelope"
      }
    ]
  },
  "logo": {
    "light": "/logo/light.svg",
    "dark": "/logo/dark.svg",
    "href": "https://github.com/mem0ai/mem0"
  },
  "background": {
    "color": {
      "light": "#fff",
      "dark": "#0f1117"
    }
  },
  "navbar": {
    "primary": {
      "type": "button",
      "label": "Your Dashboard",
      "href": "https://app.mem0.ai"
    }
  },
  "footer": {
    "socials": {
      "discord": "https://mem0.dev/DiD",
      "x": "https://x.com/mem0ai",
      "github": "https://github.com/mem0ai",
      "linkedin": "https://www.linkedin.com/company/mem0/"
    }
  },
  "integrations": {
    "posthog": {
      "apiKey": "phc_hgJkUVJFYtmaJqrvf6CYN67TIQ8yhXAkWzUn9AMU4yX",
      "apiHost": "https://mango.mem0.ai"
    },
    "intercom": {
      "appId": "jjv2r0tt"
    }
  }
}<|MERGE_RESOLUTION|>--- conflicted
+++ resolved
@@ -134,13 +134,10 @@
                           "components/vectordbs/dbs/redis",
                           "components/vectordbs/dbs/elasticsearch",
                           "components/vectordbs/dbs/opensearch",
-<<<<<<< HEAD
-                          "components/vectordbs/dbs/couchbase"
-=======
+                          "components/vectordbs/dbs/couchbase",
                           "components/vectordbs/dbs/supabase",
                           "components/vectordbs/dbs/vertex_ai_vector_search",
                           "components/vectordbs/dbs/weaviate"
->>>>>>> e33008e3
                         ]
                       }
                     ]
