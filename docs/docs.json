{
  "$schema": "https://mintlify.com/docs.json",
  "theme": "maple",
  "name": "Mem0",
  "description": "Mem0 is a self-improving memory layer for LLM applications, enabling personalized AI experiences that save costs and delight users.",
  "colors": {
    "primary": "#6c60f0",
    "light": "#E6FFA2",
    "dark": "#a3df02"
  },
  "favicon": "/logo/favicon.png",
  "navigation": {
    "anchors": [
      {
        "anchor": "Documentation",
        "icon": "book-open",
        "tabs": [
          {
            "tab": "Documentation",
            "groups": [
              {
                "group": "Get Started",
                "icon": "rocket",
                "pages": [
                  "overview",
                  "quickstart",
                  "faqs"
                ]
              },
              {
                "group": "Core Concepts",
                "icon": "brain",
                "pages": [
                  "core-concepts/memory-types",
                  "core-concepts/memory-operations"
                ]
              },
              {
                "group": "Platform",
                "icon": "cogs",
                "pages": [
                  "platform/overview",
                  "platform/quickstart",
                  {
                    "group": "Features",
                    "icon": "star",
                    "pages": [
                      "features/platform-overview",
                      "features/advanced-retrieval",
                      "features/contextual-add",
                      "features/multimodal-support",
                      "features/selective-memory",
                      "features/custom-categories",
                      "features/custom-instructions",
                      "features/direct-import",
                      "features/async-client",
                      "features/memory-export",
                      "features/webhooks",
                      "features/graph-memory",
                      "features/feedback-mechanism"
                    ]
                  }
                ]
              },
              {
                "group": "Open Source",
                "icon": "code-branch",
                "pages": [
                  "open-source/quickstart",
                  "open-source/python-quickstart",
                  "open-source/node-quickstart",
                  {
                    "group": "Features",
                    "icon": "wrench",
                    "pages": [
                      "open-source/features/async-memory",
                      "features/openai_compatibility",
                      "features/custom-fact-extraction-prompt",
                      "features/custom-update-memory-prompt",
                      "open-source/multimodal-support",
                      "open-source/features/rest-api"
                    ]
                  },
                  {
                    "group": "Graph Memory",
                    "icon": "spider-web",
                    "pages": [
                      "open-source/graph_memory/overview",
                      "open-source/graph_memory/features"
                    ]
                  },
                  {
                    "group": "LLMs",
                    "icon": "brain",
                    "pages": [
                      "components/llms/overview",
                      "components/llms/config",
                      {
                        "group": "Supported LLMs",
                        "icon": "list",
                        "pages": [
                          "components/llms/models/openai",
                          "components/llms/models/anthropic",
                          "components/llms/models/azure_openai",
                          "components/llms/models/ollama",
                          "components/llms/models/together",
                          "components/llms/models/groq",
                          "components/llms/models/litellm",
                          "components/llms/models/mistral_AI",
                          "components/llms/models/google_AI",
                          "components/llms/models/aws_bedrock",
                          "components/llms/models/gemini",
                          "components/llms/models/deepseek",
                          "components/llms/models/xAI",
                          "components/llms/models/lmstudio",
                          "components/llms/models/langchain"
                        ]
                      }
                    ]
                  },
                  {
                    "group": "Vector Databases",
                    "icon": "database",
                    "pages": [
                      "components/vectordbs/overview",
                      "components/vectordbs/config",
                      {
                        "group": "Supported Vector Databases",
                        "icon": "server",
                        "pages": [
                          "components/vectordbs/dbs/qdrant",
                          "components/vectordbs/dbs/chroma",
                          "components/vectordbs/dbs/pgvector",
                          "components/vectordbs/dbs/milvus",
                          "components/vectordbs/dbs/pinecone",
                          "components/vectordbs/dbs/azure",
                          "components/vectordbs/dbs/redis",
                          "components/vectordbs/dbs/elasticsearch",
                          "components/vectordbs/dbs/opensearch",
                          "components/vectordbs/dbs/supabase",
                          "components/vectordbs/dbs/vertex_ai",
                          "components/vectordbs/dbs/weaviate",
                          "components/vectordbs/dbs/faiss"
                        ]
                      }
                    ]
                  },
                  {
                    "group": "Embedding Models",
                    "icon": "layer-group",
                    "pages": [
                      "components/embedders/overview",
                      "components/embedders/config",
                      {
                        "group": "Supported Embedding Models",
                        "icon": "list",
                        "pages": [
                          "components/embedders/models/openai",
                          "components/embedders/models/azure_openai",
                          "components/embedders/models/ollama",
                          "components/embedders/models/huggingface",
                          "components/embedders/models/vertexai",
                          "components/embedders/models/gemini",
                          "components/embedders/models/lmstudio",
                          "components/embedders/models/together",
                          "components/embedders/models/langchain"
                        ]
                      }
                    ]
                  }
                ]
              },
              {
                "group": "Contribution",
                "icon": "handshake",
                "pages": [
                  "contributing/development",
                  "contributing/documentation"
                ]
              }
            ]
          },
          {
            "tab": "Examples",
            "groups": [
              {
                "group": "💡 Examples",
                "icon": "lightbulb",
                "pages": [
                  "examples/overview",
                  "examples/mem0-demo",
                  "examples/ai_companion_js",
                  "examples/mem0-mastra",
                  "examples/mem0-with-ollama",
                  "examples/personal-ai-tutor",
                  "examples/customer-support-agent",
                  "examples/personal-travel-assistant",
                  "examples/llama-index-mem0",
                  "examples/chrome-extension",
                  "examples/document-writing",
                  "examples/multimodal-demo",
                  "examples/personalized-deep-research",
                  "examples/mem0-agentic-tool",
                  "examples/openai-inbuilt-tools",
                  "examples/mem0-openai-voice-demo",
<<<<<<< HEAD
                  "examples/mem0-livekit-voice-agent",
                  "examples/email_processing",
                  "examples/youtube-assistant"
=======
                  "examples/email_processing"
>>>>>>> 07462adc
                ]
              }
            ]
          },
          {
            "tab": "Integrations",
            "groups": [
              {
                "group": "Integrations",
                "icon": "plug",
                "pages": [
                  "integrations/overview",
                  "integrations/vercel-ai-sdk",
                  "integrations/flowise",
                  "integrations/crewai",
                  "integrations/autogen",
                  "integrations/langchain",
                  "integrations/langgraph",
                  "integrations/llama-index",
                  "integrations/langchain-tools",
                  "integrations/dify",
                  "integrations/mcp-server",
                  "integrations/livekit",
                  "integrations/elevenlabs",
                  "integrations/pipecat"
                ]
              }
            ]
          },
          {
            "tab": "API Reference",
            "icon": "square-terminal",
            "groups": [
              {
                "group": "API Reference",
                "icon": "terminal",
                "pages": [
                  "api-reference/overview",
                  {
                    "group": "Memory APIs",
                    "icon": "microchip",
                    "pages": [
                      "api-reference/memory/add-memories",
                      "api-reference/memory/v2-search-memories",
                      "api-reference/memory/v1-search-memories",
                      "api-reference/memory/v2-get-memories",
                      "api-reference/memory/v1-get-memories",
                      "api-reference/memory/history-memory",
                      "api-reference/memory/get-memory",
                      "api-reference/memory/update-memory",
                      "api-reference/memory/batch-update",
                      "api-reference/memory/delete-memory",
                      "api-reference/memory/batch-delete",
                      "api-reference/memory/delete-memories",
                      "api-reference/memory/create-memory-export",
                      "api-reference/memory/get-memory-export",
                      "api-reference/memory/feedback"
                    ]
                  },
                  {
                    "group": "Entities APIs",
                    "icon": "users",
                    "pages": [
                      "api-reference/entities/get-users",
                      "api-reference/entities/delete-user"
                    ]
                  },
                  {
                    "group": "Organizations APIs",
                    "icon": "building",
                    "pages": [
                      "api-reference/organization/create-org",
                      "api-reference/organization/get-orgs",
                      "api-reference/organization/get-org",
                      "api-reference/organization/get-org-members",
                      "api-reference/organization/add-org-member",
                      "api-reference/organization/delete-org"
                    ]
                  },
                  {
                    "group": "Project APIs",
                    "icon": "folder",
                    "pages": [
                      "api-reference/project/create-project",
                      "api-reference/project/get-projects",
                      "api-reference/project/get-project",
                      "api-reference/project/get-project-members",
                      "api-reference/project/add-project-member",
                      "api-reference/project/delete-project"
                    ]
                  },
                  {
                    "group": "Webhook APIs",
                    "icon": "webhook",
                    "pages": [
                      "api-reference/webhook/create-webhook",
                      "api-reference/webhook/get-webhook",
                      "api-reference/webhook/update-webhook",
                      "api-reference/webhook/delete-webhook"
                    ]
                  }
                ]
              }
            ]
          },
          {
            "tab": "Changelog",
            "icon": "clock",
            "groups": [
              {
                "group": "Product Updates",
                "icon": "rocket",
                "pages": [
                  "changelog/overview"
                ]
              }
            ]
          }
        ]
      },
      {
        "anchor": "Your Dashboard",
        "href": "https://app.mem0.ai",
        "icon": "chart-simple"
      },
      {
        "anchor": "Demo",
        "href": "https://mem0.dev/demo",
        "icon": "play"
      },
      {
        "anchor": "Discord",
        "href": "https://mem0.dev/DiD",
        "icon": "discord"
      },
      {
        "anchor": "GitHub",
        "href": "https://github.com/mem0ai/mem0",
        "icon": "github"
      },
      {
        "anchor": "Support",
        "href": "mailto:founders@mem0.ai",
        "icon": "envelope"
      }
    ]
  },
  "logo": {
    "light": "/logo/light.svg",
    "dark": "/logo/dark.svg",
    "href": "https://github.com/mem0ai/mem0"
  },
  "background": {
    "color": {
      "light": "#fff",
      "dark": "#0f1117"
    }
  },
  "navbar": {
    "primary": {
      "type": "button",
      "label": "Your Dashboard",
      "href": "https://app.mem0.ai"
    }
  },
  "footer": {
    "socials": {
      "discord": "https://mem0.dev/DiD",
      "x": "https://x.com/mem0ai",
      "github": "https://github.com/mem0ai",
      "linkedin": "https://www.linkedin.com/company/mem0/"
    }
  },
  "integrations": {
    "posthog": {
      "apiKey": "phc_hgJkUVJFYtmaJqrvf6CYN67TIQ8yhXAkWzUn9AMU4yX",
      "apiHost": "https://mango.mem0.ai"
    },
    "intercom": {
      "appId": "jjv2r0tt"
    }
  }
}<|MERGE_RESOLUTION|>--- conflicted
+++ resolved
@@ -203,13 +203,8 @@
                   "examples/mem0-agentic-tool",
                   "examples/openai-inbuilt-tools",
                   "examples/mem0-openai-voice-demo",
-<<<<<<< HEAD
-                  "examples/mem0-livekit-voice-agent",
                   "examples/email_processing",
                   "examples/youtube-assistant"
-=======
-                  "examples/email_processing"
->>>>>>> 07462adc
                 ]
               }
             ]
