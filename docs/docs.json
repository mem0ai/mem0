--- conflicted
+++ resolved
@@ -201,11 +201,8 @@
                   "integrations/llama-index",
                   "integrations/langchain-tools",
                   "integrations/dify",
-<<<<<<< HEAD
+                  "integrations/mcp-server",
                   "integrations/chrome-extension"
-=======
-                  "integrations/mcp-server"
->>>>>>> 41a42da7
                 ]
               }
             ]
