---
title: Configurations
icon: "gear"
iconType: "solid"
---

## How to define configurations?

The `config` is defined as an object with two main keys:
- `vector_store`: Specifies the vector database provider and its configuration
  - `provider`: The name of the vector database (e.g., "chroma", "pgvector", "qdrant", "milvus","azure_ai_search", "vertex_ai_vector_search")
  - `config`: A nested dictionary containing provider-specific settings


## How to Use Config

Here's a general example of how to use the config with mem0:

<CodeGroup>
```python Python
import os
from mem0 import Memory

os.environ["OPENAI_API_KEY"] = "sk-xx"

config = {
    "vector_store": {
        "provider": "your_chosen_provider",
        "config": {
            # Provider-specific settings go here
        }
    }
}

m = Memory.from_config(config)
m.add("Your text here", user_id="user", metadata={"category": "example"})
```

```typescript TypeScript
// Example for in-memory vector database (Only supported in TypeScript)
import { Memory } from 'mem0ai/oss';

const configMemory = {
  vector_store: {
    provider: 'memory',
    config: {
      collectionName: 'memories',
      dimension: 1536,
    },
  },
};

const memory = new Memory(configMemory);
await memory.add("Your text here", { userId: "user", metadata: { category: "example" } });
```
</CodeGroup>

<Note>
  The in-memory vector database is only supported in the TypeScript implementation.
</Note>

## Why is Config Needed?

Config is essential for:
1. Specifying which vector database to use.
2. Providing necessary connection details (e.g., host, port, credentials).
3. Customizing database-specific settings (e.g., collection name, path).
4. Ensuring proper initialization and connection to your chosen vector store.

## Master List of All Params in Config

Here's a comprehensive list of all parameters that can be used across different vector databases:

<Tabs>
<Tab title="Python">
| Parameter | Description |
|-----------|-------------|
| `collection_name` | Name of the collection |
| `embedding_model_dims` | Dimensions of the embedding model |
| `client` | Custom client for the database |
| `path` | Path for the database |
| `host` | Host where the server is running |
| `port` | Port where the server is running |
| `user` | Username for database connection |
| `password` | Password for database connection |
| `dbname` | Name of the database |
| `url` | Full URL for the server |
| `api_key` | API key for the server |
| `on_disk` | Enable persistent storage |
<<<<<<< HEAD
| `endpoint_id` | Endpoint ID (vertex_ai_vector_search) |
| `index_id` | Index ID (vertex_ai_vector_search) |
| `deployment_index_id` | Deployment index ID (vertex_ai_vector_search) |
| `project_id` | Project ID (vertex_ai_vector_search) |
| `project_number` | Project number (vertex_ai_vector_search) |
| `vector_search_api_endpoint` | Vector search API endpoint (vertex_ai_vector_search) |
=======
| `connection_string` | PostgreSQL connection string (for Supabase/PGVector) |
| `index_method` | Vector index method (for Supabase) |
| `index_measure` | Distance measure for similarity search (for Supabase) |
>>>>>>> f7500c92
</Tab>
<Tab title="TypeScript">
| Parameter | Description |
|-----------|-------------|
| `collectionName` | Name of the collection |
| `embeddingModelDims` | Dimensions of the embedding model |
| `dimension` | Dimensions of the embedding model (for memory provider) |
| `host` | Host where the server is running |
| `port` | Port where the server is running |
| `url` | URL for the server |
| `apiKey` | API key for the server |
| `path` | Path for the database |
| `onDisk` | Enable persistent storage |
| `redisUrl` | URL for the Redis server |
| `username` | Username for database connection |
| `password` | Password for database connection |
</Tab>
</Tabs>

## Customizing Config

Each vector database has its own specific configuration requirements. To customize the config for your chosen vector store:

1. Identify the vector database you want to use from [supported vector databases](./dbs).
2. Refer to the `Config` section in the respective vector database's documentation.
3. Include only the relevant parameters for your chosen database in the `config` dictionary.

## Supported Vector Databases

For detailed information on configuring specific vector databases, please visit the [Supported Vector Databases](./dbs) section. There you'll find individual pages for each supported vector store with provider-specific usage examples and configuration details.<|MERGE_RESOLUTION|>--- conflicted
+++ resolved
@@ -87,18 +87,15 @@
 | `url` | Full URL for the server |
 | `api_key` | API key for the server |
 | `on_disk` | Enable persistent storage |
-<<<<<<< HEAD
 | `endpoint_id` | Endpoint ID (vertex_ai_vector_search) |
 | `index_id` | Index ID (vertex_ai_vector_search) |
 | `deployment_index_id` | Deployment index ID (vertex_ai_vector_search) |
 | `project_id` | Project ID (vertex_ai_vector_search) |
 | `project_number` | Project number (vertex_ai_vector_search) |
 | `vector_search_api_endpoint` | Vector search API endpoint (vertex_ai_vector_search) |
-=======
 | `connection_string` | PostgreSQL connection string (for Supabase/PGVector) |
 | `index_method` | Vector index method (for Supabase) |
 | `index_measure` | Distance measure for similarity search (for Supabase) |
->>>>>>> f7500c92
 </Tab>
 <Tab title="TypeScript">
 | Parameter | Description |
