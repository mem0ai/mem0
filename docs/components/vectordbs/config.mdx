---
title: Configurations
icon: "gear"
iconType: "solid"
---

## How to define configurations?

The `config` is defined as an object with two main keys:
- `vector_store`: Specifies the vector database provider and its configuration
<<<<<<< HEAD
  - `provider`: The name of the vector database (e.g., "chroma", "pgvector", "qdrant", "milvus","azure_ai_search", "google_matching_engine")
  - `config`: A nested dictionary containing provider-specific settings
=======
  - `provider`: The name of the vector database (e.g., "chroma", "pgvector", "qdrant", "milvus", "azure_ai_search")
  - `config`: A nested object containing provider-specific settings
>>>>>>> 2556c5fe

## How to Use Config

Here's a general example of how to use the config with mem0:

<CodeGroup>
```python Python
import os
from mem0 import Memory

os.environ["OPENAI_API_KEY"] = "sk-xx"

config = {
    "vector_store": {
        "provider": "your_chosen_provider",
        "config": {
            # Provider-specific settings go here
        }
    }
}

m = Memory.from_config(config)
m.add("Your text here", user_id="user", metadata={"category": "example"})
```

```typescript TypeScript
// Example for in-memory vector database (Only supported in TypeScript)
import { Memory } from 'mem0ai/oss';

const configMemory = {
  vector_store: {
    provider: 'memory',
    config: {
      collectionName: 'memories',
      dimension: 1536,
    },
  },
};

const memory = new Memory(configMemory);
await memory.add("Your text here", { userId: "user", metadata: { category: "example" } });
```
</CodeGroup>

<Note>
  The in-memory vector database is only supported in the TypeScript implementation.
</Note>

## Why is Config Needed?

Config is essential for:
1. Specifying which vector database to use.
2. Providing necessary connection details (e.g., host, port, credentials).
3. Customizing database-specific settings (e.g., collection name, path).
4. Ensuring proper initialization and connection to your chosen vector store.

## Master List of All Params in Config

Here's a comprehensive list of all parameters that can be used across different vector databases:

<Tabs>
<Tab title="Python">
| Parameter | Description |
|-----------|-------------|
| `collection_name` | Name of the collection |
| `embedding_model_dims` | Dimensions of the embedding model |
| `client` | Custom client for the database |
| `path` | Path for the database |
| `host` | Host where the server is running |
| `port` | Port where the server is running |
| `user` | Username for database connection |
| `password` | Password for database connection |
| `dbname` | Name of the database |
| `url` | Full URL for the server |
| `api_key` | API key for the server |
| `on_disk` | Enable persistent storage |
<<<<<<< HEAD
| `endpoint_id` | Endpoint ID (Google Matching Engine) |
| `index_id` | Index ID (Google Matching Engine) |
| `deployment_index_id` | Deployment index ID (Google Matching Engine) |
| `project_id` | Project ID (Google Matching Engine) |
| `project_number` | Project number (Google Matching Engine) |
| `vector_search_api_endpoint` | Vector search API endpoint (Google Matching Engine) |
=======
</Tab>
<Tab title="TypeScript">
| Parameter | Description |
|-----------|-------------|
| `collectionName` | Name of the collection |
| `embeddingModelDims` | Dimensions of the embedding model |
| `dimension` | Dimensions of the embedding model (for memory provider) |
| `host` | Host where the server is running |
| `port` | Port where the server is running |
| `url` | URL for the server |
| `apiKey` | API key for the server |
| `path` | Path for the database |
| `onDisk` | Enable persistent storage |
| `redisUrl` | URL for the Redis server |
| `username` | Username for database connection |
| `password` | Password for database connection |
</Tab>
</Tabs>
>>>>>>> 2556c5fe

## Customizing Config

Each vector database has its own specific configuration requirements. To customize the config for your chosen vector store:

1. Identify the vector database you want to use from [supported vector databases](./dbs).
2. Refer to the `Config` section in the respective vector database's documentation.
3. Include only the relevant parameters for your chosen database in the `config` dictionary.

## Supported Vector Databases

For detailed information on configuring specific vector databases, please visit the [Supported Vector Databases](./dbs) section. There you'll find individual pages for each supported vector store with provider-specific usage examples and configuration details.<|MERGE_RESOLUTION|>--- conflicted
+++ resolved
@@ -8,13 +8,9 @@
 
 The `config` is defined as an object with two main keys:
 - `vector_store`: Specifies the vector database provider and its configuration
-<<<<<<< HEAD
   - `provider`: The name of the vector database (e.g., "chroma", "pgvector", "qdrant", "milvus","azure_ai_search", "google_matching_engine")
   - `config`: A nested dictionary containing provider-specific settings
-=======
-  - `provider`: The name of the vector database (e.g., "chroma", "pgvector", "qdrant", "milvus", "azure_ai_search")
-  - `config`: A nested object containing provider-specific settings
->>>>>>> 2556c5fe
+
 
 ## How to Use Config
 
@@ -91,14 +87,12 @@
 | `url` | Full URL for the server |
 | `api_key` | API key for the server |
 | `on_disk` | Enable persistent storage |
-<<<<<<< HEAD
 | `endpoint_id` | Endpoint ID (Google Matching Engine) |
 | `index_id` | Index ID (Google Matching Engine) |
 | `deployment_index_id` | Deployment index ID (Google Matching Engine) |
 | `project_id` | Project ID (Google Matching Engine) |
 | `project_number` | Project number (Google Matching Engine) |
 | `vector_search_api_endpoint` | Vector search API endpoint (Google Matching Engine) |
-=======
 </Tab>
 <Tab title="TypeScript">
 | Parameter | Description |
@@ -117,7 +111,6 @@
 | `password` | Password for database connection |
 </Tab>
 </Tabs>
->>>>>>> 2556c5fe
 
 ## Customizing Config
 
