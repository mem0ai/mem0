--- conflicted
+++ resolved
@@ -17,219 +17,6 @@
   <Card title="Vectara" href="#vectara"></Card>
   <Card title="Weaviate" href="#weaviate"></Card>
 </CardGroup>
-
-<<<<<<< HEAD
-## ChromaDB
-
-<CodeGroup>
-
-```python main.py
-from embedchain import App
-
-# load chroma configuration from yaml file
-app = App.from_config(config_path="config1.yaml")
-```
-
-```yaml config1.yaml
-vectordb:
-  provider: chroma
-  config:
-    collection_name: 'my-collection'
-    dir: db
-    allow_reset: true
-```
-
-```yaml config2.yaml
-vectordb:
-  provider: chroma
-  config:
-    collection_name: 'my-collection'
-    host: localhost
-    port: 5200
-    allow_reset: true
-```
-
-</CodeGroup>
-
-
-## Elasticsearch
-
-Install related dependencies using the following command:
-
-```bash
-pip install --upgrade 'embedchain[elasticsearch]'
-```
-
-<Note>
-You can configure the Elasticsearch connection by providing either `es_url` or `cloud_id`. If you are using the Elasticsearch Service on Elastic Cloud, you can find the `cloud_id` on the [Elastic Cloud dashboard](https://cloud.elastic.co/deployments).
-</Note>
-
-You can authorize the connection to Elasticsearch by providing either `basic_auth`, `api_key`, or `bearer_auth`.
-
-<CodeGroup>
-
-```python main.py
-from embedchain import App
-
-# load elasticsearch configuration from yaml file
-app = App.from_config(config_path="config.yaml")
-```
-
-```yaml config.yaml
-vectordb:
-  provider: elasticsearch
-  config:
-    collection_name: 'es-index'
-    cloud_id: 'deployment-name:xxxx'
-    basic_auth:
-      - elastic
-      - <your_password>
-    verify_certs: false
-```
-</CodeGroup>
-
-## OpenSearch
-
-Install related dependencies using the following command:
-
-```bash
-pip install --upgrade 'embedchain[opensearch]'
-```
-
-<CodeGroup>
-
-```python main.py
-from embedchain import App
-
-# load opensearch configuration from yaml file
-app = App.from_config(config_path="config.yaml")
-```
-
-```yaml config.yaml
-vectordb:
-  provider: opensearch
-  config:
-    collection_name: 'my-app'
-    opensearch_url: 'https://localhost:9200'
-    http_auth:
-      - admin
-      - admin
-    vector_dimension: 1536
-    use_ssl: false
-    verify_certs: false
-```
-
-</CodeGroup>
-
-## Zilliz
-
-Install related dependencies using the following command:
-
-```bash
-pip install --upgrade 'embedchain[milvus]'
-```
-
-Set the Zilliz environment variables `ZILLIZ_CLOUD_URI` and `ZILLIZ_CLOUD_TOKEN` which you can find it on their [cloud platform](https://cloud.zilliz.com/).
-
-<CodeGroup>
-
-```python main.py
-import os
-from embedchain import App
-
-os.environ['ZILLIZ_CLOUD_URI'] = 'https://xxx.zillizcloud.com'
-os.environ['ZILLIZ_CLOUD_TOKEN'] = 'xxx'
-
-# load zilliz configuration from yaml file
-app = App.from_config(config_path="config.yaml")
-```
-
-```yaml config.yaml
-vectordb:
-  provider: zilliz
-  config:
-    collection_name: 'zilliz_app'
-    uri: https://xxxx.api.gcp-region.zillizcloud.com
-    token: xxx
-    vector_dim: 1536
-    metric_type: L2
-```
-
-</CodeGroup>
-
-## LanceDB
-
-_Coming soon_
-
-## Pinecone
-
-Install pinecone related dependencies using the following command:
-
-```bash
-pip install --upgrade 'embedchain[pinecone]'
-```
-
-In order to use Pinecone as vector database, set the environment variables `PINECONE_API_KEY` and `PINECONE_ENV` which you can find on [Pinecone dashboard](https://app.pinecone.io/).
-
-<CodeGroup>
-
-```python main.py
-from embedchain import App
-
-# load pinecone configuration from yaml file
-app = App.from_config(config_path="config.yaml")
-```
-
-```yaml config.yaml
-vectordb:
-  provider: pinecone
-  config:
-    metric: cosine
-    vector_dimension: 1536
-    collection_name: my-pinecone-index
-```
-
-</CodeGroup>
-
-## Qdrant
-
-In order to use Qdrant as a vector database, set the environment variables `QDRANT_URL` and `QDRANT_API_KEY` which you can find on [Qdrant Dashboard](https://cloud.qdrant.io/).
-
-<CodeGroup>
-```python main.py
-from embedchain import App
-
-# load qdrant configuration from yaml file
-app = App.from_config(config_path="config.yaml")
-```
-
-```yaml config.yaml
-vectordb:
-  provider: qdrant
-  config:
-    collection_name: my_qdrant_index
-```
-</CodeGroup>
-
-## Weaviate
-
-In order to use Weaviate as a vector database, set the environment variables `WEAVIATE_ENDPOINT` and `WEAVIATE_API_KEY` which you can find on [Weaviate dashboard](https://console.weaviate.cloud/dashboard).
-
-<CodeGroup>
-```python main.py
-from embedchain import App
-
-# load weaviate configuration from yaml file
-app = App.from_config(config_path="config.yaml")
-```
-
-```yaml config.yaml
-vectordb:
-  provider: weaviate
-  config:
-    collection_name: my_weaviate_index
-```
-</CodeGroup>
 
 <Snippet file="missing-vector-db-tip.mdx" />
 
@@ -267,6 +54,4 @@
 ```
 </CodeGroup>
 
-=======
->>>>>>> edaeb78c
 <Snippet file="missing-vector-db-tip.mdx" />