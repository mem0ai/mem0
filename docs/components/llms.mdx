---
title: 🤖 Large language models (LLMs)
---

## Overview

Embedchain comes with built-in support for various popular large language models. We handle the complexity of integrating these models for you, allowing you to easily customize your language model interactions through a user-friendly interface.

<CardGroup cols={4}>
  <Card title="OpenAI" href="#openai"></Card>
  <Card title="Google AI" href="#google-ai"></Card>
  <Card title="Azure OpenAI" href="#azure-openai"></Card>
  <Card title="Anthropic" href="#anthropic"></Card>
  <Card title="Cohere" href="#cohere"></Card>
  <Card title="Together" href="#together"></Card>
  <Card title="Ollama" href="#ollama"></Card>
  <Card title="vLLM" href="#vllm"></Card>
  <Card title="GPT4All" href="#gpt4all"></Card>
  <Card title="JinaChat" href="#jinachat"></Card>
  <Card title="Hugging Face" href="#hugging-face"></Card>
  <Card title="Llama2" href="#llama2"></Card>
  <Card title="Vertex AI" href="#vertex-ai"></Card>
<<<<<<< HEAD
  <Card title="AWS Bedrock" href="#aws-bedrock"></Card>
=======
  <Card title="Mistral AI" href="#mistral-ai"></Card>
>>>>>>> 751a3a4b
</CardGroup>

## OpenAI

To use OpenAI LLM models, you have to set the `OPENAI_API_KEY` environment variable. You can obtain the OpenAI API key from the [OpenAI Platform](https://platform.openai.com/account/api-keys).

Once you have obtained the key, you can use it like this:

```python
import os
from embedchain import App

os.environ['OPENAI_API_KEY'] = 'xxx'

app = App()
app.add("https://en.wikipedia.org/wiki/OpenAI")
app.query("What is OpenAI?")
```

If you are looking to configure the different parameters of the LLM, you can do so by loading the app using a [yaml config](https://github.com/embedchain/embedchain/blob/main/configs/chroma.yaml) file.

<CodeGroup>

```python main.py
import os
from embedchain import App

os.environ['OPENAI_API_KEY'] = 'xxx'

# load llm configuration from config.yaml file
app = App.from_config(config_path="config.yaml")
```

```yaml config.yaml
llm:
  provider: openai
  config:
    model: 'gpt-3.5-turbo'
    temperature: 0.5
    max_tokens: 1000
    top_p: 1
    stream: false
```
</CodeGroup>

### Function Calling
To enable [function calling](https://platform.openai.com/docs/guides/function-calling) in your application using embedchain and OpenAI, you need to pass functions into `OpenAILlm` class as an array of functions. Here are several ways in which you can achieve that:

Examples:
<Accordion title="Using Pydantic Models">
  ```python
import os
from embedchain import App
from embedchain.llm.openai import OpenAILlm
import requests
from pydantic import BaseModel, Field, ValidationError, field_validator

os.environ["OPENAI_API_KEY"] = "sk-xxx"

class QA(BaseModel):
    """
    A question and answer pair.
    """

    question: str = Field(
        ..., description="The question.", example="What is a mountain?"
    )
    answer: str = Field(
        ..., description="The answer.", example="A mountain is a hill."
    )
    person_who_is_asking: str = Field(
        ..., description="The person who is asking the question.", example="John"
    )

    @field_validator("question")
    def question_must_end_with_a_question_mark(cls, v):
        """
        Validate that the question ends with a question mark.
        """
        if not v.endswith("?"):
            raise ValueError("question must end with a question mark")
        return v

    @field_validator("answer")
    def answer_must_end_with_a_period(cls, v):
        """
        Validate that the answer ends with a period.
        """
        if not v.endswith("."):
            raise ValueError("answer must end with a period")
        return v

llm = OpenAILlm(config=None,functions=[QA])
app = App(llm=llm)

result = app.query("Hey I am Sid. What is a mountain? A mountain is a hill.")

print(result)
  ```
  </Accordion>
  
  <Accordion title="Using OpenAI JSON schema">
```python
import os
from embedchain import App
from embedchain.llm.openai import OpenAILlm
import requests
from pydantic import BaseModel, Field, ValidationError, field_validator

os.environ["OPENAI_API_KEY"] = "sk-xxx"

json_schema = {
    "name": "get_qa",
    "description": "A question and answer pair and the user who is asking the question.",
    "parameters": {
        "type": "object",
        "properties": {
            "question": {"type": "string", "description": "The question."},
            "answer": {"type": "string", "description": "The answer."},
            "person_who_is_asking": {
                "type": "string",
                "description": "The person who is asking the question.",
            }
        },
        "required": ["question", "answer", "person_who_is_asking"],
    },
}

llm = OpenAILlm(config=None,functions=[json_schema])
app = App(llm=llm)

result = app.query("Hey I am Sid. What is a mountain? A mountain is a hill.")

print(result)
  ```
  </Accordion>
  <Accordion title="Using actual python functions">
  ```python
import os
from embedchain import App
from embedchain.llm.openai import OpenAILlm
import requests
from pydantic import BaseModel, Field, ValidationError, field_validator

os.environ["OPENAI_API_KEY"] = "sk-xxx"

def find_info_of_pokemon(pokemon: str):
    """
    Find the information of the given pokemon.
    Args:
        pokemon: The pokemon.
    """
    req = requests.get(f"https://pokeapi.co/api/v2/pokemon/{pokemon}")
    if req.status_code == 404:
        raise ValueError("pokemon not found")
    return req.json()

llm = OpenAILlm(config=None,functions=[find_info_of_pokemon])
app = App(llm=llm)

result = app.query("Tell me more about the pokemon pikachu.")

print(result)
```
</Accordion>

## Google AI

To use Google AI model, you have to set the `GOOGLE_API_KEY` environment variable. You can obtain the Google API key from the [Google Maker Suite](https://makersuite.google.com/app/apikey)

<CodeGroup>
```python main.py
import os
from embedchain import App

os.environ["GOOGLE_API_KEY"] = "xxx"

app = App.from_config(config_path="config.yaml")

app.add("https://www.forbes.com/profile/elon-musk")

response = app.query("What is the net worth of Elon Musk?")
if app.llm.config.stream: # if stream is enabled, response is a generator
    for chunk in response:
        print(chunk)
else:
    print(response)
```

```yaml config.yaml
llm:
  provider: google
  config:
    model: gemini-pro
    max_tokens: 1000
    temperature: 0.5
    top_p: 1
    stream: false

embedder:
  provider: google
  config:
    model: 'models/embedding-001'
    task_type: "retrieval_document"
    title: "Embeddings for Embedchain"
```
</CodeGroup>

## Azure OpenAI

To use Azure OpenAI model, you have to set some of the azure openai related environment variables as given in the code block below:

<CodeGroup>

```python main.py
import os
from embedchain import App

os.environ["OPENAI_API_TYPE"] = "azure"
os.environ["OPENAI_API_BASE"] = "https://xxx.openai.azure.com/"
os.environ["OPENAI_API_KEY"] = "xxx"
os.environ["OPENAI_API_VERSION"] = "xxx"

app = App.from_config(config_path="config.yaml")
```

```yaml config.yaml
llm:
  provider: azure_openai
  config:
    model: gpt-3.5-turbo
    deployment_name: your_llm_deployment_name
    temperature: 0.5
    max_tokens: 1000
    top_p: 1
    stream: false

embedder:
  provider: azure_openai
  config:
    model: text-embedding-ada-002
    deployment_name: you_embedding_model_deployment_name
```
</CodeGroup>

You can find the list of models and deployment name on the [Azure OpenAI Platform](https://oai.azure.com/portal).

## Anthropic

To use anthropic's model, please set the `ANTHROPIC_API_KEY` which you find on their [Account Settings Page](https://console.anthropic.com/account/keys).

<CodeGroup>

```python main.py
import os
from embedchain import App

os.environ["ANTHROPIC_API_KEY"] = "xxx"

# load llm configuration from config.yaml file
app = App.from_config(config_path="config.yaml")
```

```yaml config.yaml
llm:
  provider: anthropic
  config:
    model: 'claude-instant-1'
    temperature: 0.5
    max_tokens: 1000
    top_p: 1
    stream: false
```

</CodeGroup>

## Cohere

Install related dependencies using the following command:

```bash
pip install --upgrade 'embedchain[cohere]'
```

Set the `COHERE_API_KEY` as environment variable which you can find on their [Account settings page](https://dashboard.cohere.com/api-keys).

Once you have the API key, you are all set to use it with Embedchain.

<CodeGroup>

```python main.py
import os
from embedchain import App

os.environ["COHERE_API_KEY"] = "xxx"

# load llm configuration from config.yaml file
app = App.from_config(config_path="config.yaml")
```

```yaml config.yaml
llm:
  provider: cohere
  config:
    model: large
    temperature: 0.5
    max_tokens: 1000
    top_p: 1
```

</CodeGroup>

## Together

Install related dependencies using the following command:

```bash
pip install --upgrade 'embedchain[together]'
```

Set the `TOGETHER_API_KEY` as environment variable which you can find on their [Account settings page](https://api.together.xyz/settings/api-keys).

Once you have the API key, you are all set to use it with Embedchain.

<CodeGroup>

```python main.py
import os
from embedchain import App

os.environ["TOGETHER_API_KEY"] = "xxx"

# load llm configuration from config.yaml file
app = App.from_config(config_path="config.yaml")
```

```yaml config.yaml
llm:
  provider: together
  config:
    model: togethercomputer/RedPajama-INCITE-7B-Base
    temperature: 0.5
    max_tokens: 1000
    top_p: 1
```

</CodeGroup>

## Ollama

Setup Ollama using https://github.com/jmorganca/ollama

<CodeGroup>

```python main.py
import os
from embedchain import App

# load llm configuration from config.yaml file
app = App.from_config(config_path="config.yaml")
```

```yaml config.yaml
llm:
  provider: ollama
  config:
    model: 'llama2'
    temperature: 0.5
    top_p: 1
    stream: true
```

</CodeGroup>


## vLLM

Setup vLLM by following instructions given in [their docs](https://docs.vllm.ai/en/latest/getting_started/installation.html).

<CodeGroup>

```python main.py
import os
from embedchain import App

# load llm configuration from config.yaml file
app = App.from_config(config_path="config.yaml")
```

```yaml config.yaml
llm:
  provider: vllm
  config:
    model: 'meta-llama/Llama-2-70b-hf'
    temperature: 0.5
    top_p: 1
    top_k: 10
    stream: true
    trust_remote_code: true
```

</CodeGroup>

## GPT4ALL

Install related dependencies using the following command:

```bash
pip install --upgrade 'embedchain[opensource]'
```

GPT4all is a free-to-use, locally running, privacy-aware chatbot. No GPU or internet required. You can use this with Embedchain using the following code:

<CodeGroup>

```python main.py
from embedchain import App

# load llm configuration from config.yaml file
app = App.from_config(config_path="config.yaml")
```

```yaml config.yaml
llm:
  provider: gpt4all
  config:
    model: 'orca-mini-3b-gguf2-q4_0.gguf'
    temperature: 0.5
    max_tokens: 1000
    top_p: 1
    stream: false

embedder:
  provider: gpt4all
```
</CodeGroup>


## JinaChat

First, set `JINACHAT_API_KEY` in environment variable which you can obtain from [their platform](https://chat.jina.ai/api).

Once you have the key, load the app using the config yaml file:

<CodeGroup>

```python main.py
import os
from embedchain import App

os.environ["JINACHAT_API_KEY"] = "xxx"
# load llm configuration from config.yaml file
app = App.from_config(config_path="config.yaml")
```

```yaml config.yaml
llm:
  provider: jina
  config:
    temperature: 0.5
    max_tokens: 1000
    top_p: 1
    stream: false
```
</CodeGroup>


## Hugging Face


Install related dependencies using the following command:

```bash
pip install --upgrade 'embedchain[huggingface-hub]'
```

First, set `HUGGINGFACE_ACCESS_TOKEN` in environment variable which you can obtain from [their platform](https://huggingface.co/settings/tokens).

Once you have the token, load the app using the config yaml file:

<CodeGroup>

```python main.py
import os
from embedchain import App

os.environ["HUGGINGFACE_ACCESS_TOKEN"] = "xxx"

# load llm configuration from config.yaml file
app = App.from_config(config_path="config.yaml")
```

```yaml config.yaml
llm:
  provider: huggingface
  config:
    model: 'google/flan-t5-xxl'
    temperature: 0.5
    max_tokens: 1000
    top_p: 0.5
    stream: false
```
</CodeGroup>

### Custom Endpoints


You can also use [Hugging Face Inference Endpoints](https://huggingface.co/docs/inference-endpoints/index#-inference-endpoints) to access custom endpoints. First, set the `HUGGINGFACE_ACCESS_TOKEN` as above.

Then, load the app using the config yaml file:

<CodeGroup>

```python main.py
import os
from embedchain import App

os.environ["HUGGINGFACE_ACCESS_TOKEN"] = "xxx"

# load llm configuration from config.yaml file
app = App.from_config(config_path="config.yaml")
```

```yaml config.yaml
llm:
  provider: huggingface
  config:
    endpoint: https://api-inference.huggingface.co/models/gpt2 # replace with your personal endpoint
```
</CodeGroup>

If your endpoint requires additional parameters, you can pass them in the `model_kwargs` field:

```
llm:
  provider: huggingface
  config:
    endpoint: <YOUR_ENDPOINT_URL_HERE>
    model_kwargs:
      max_new_tokens: 100
      temperature: 0.5
```

Currently only supports `text-generation` and `text2text-generation` for now [[ref](https://api.python.langchain.com/en/latest/llms/langchain_community.llms.huggingface_endpoint.HuggingFaceEndpoint.html?highlight=huggingfaceendpoint#)].

See langchain's [hugging face endpoint](https://python.langchain.com/docs/integrations/chat/huggingface#huggingfaceendpoint) for more information. 

## Llama2

Llama2 is integrated through [Replicate](https://replicate.com/).  Set `REPLICATE_API_TOKEN` in environment variable which you can obtain from [their platform](https://replicate.com/account/api-tokens).

Once you have the token, load the app using the config yaml file:

<CodeGroup>

```python main.py
import os
from embedchain import App

os.environ["REPLICATE_API_TOKEN"] = "xxx"

# load llm configuration from config.yaml file
app = App.from_config(config_path="config.yaml")
```

```yaml config.yaml
llm:
  provider: llama2
  config:
    model: 'a16z-infra/llama13b-v2-chat:df7690f1994d94e96ad9d568eac121aecf50684a0b0963b25a41cc40061269e5'
    temperature: 0.5
    max_tokens: 1000
    top_p: 0.5
    stream: false
```
</CodeGroup>

## Vertex AI

Setup Google Cloud Platform application credentials by following the instruction on [GCP](https://cloud.google.com/docs/authentication/external/set-up-adc). Once setup is done, use the following code to create an app using VertexAI as provider:

<CodeGroup>

```python main.py
from embedchain import App

# load llm configuration from config.yaml file
app = App.from_config(config_path="config.yaml")
```

```yaml config.yaml
llm:
  provider: vertexai
  config:
    model: 'chat-bison'
    temperature: 0.5
    top_p: 0.5
```
</CodeGroup>

<<<<<<< HEAD
## AWS Bedrock

### Setup
- Before using the AWS Bedrock LLM, make sure you have the appropriate model access from [Bedrock Console](https://us-east-1.console.aws.amazon.com/bedrock/home?region=us-east-1#/modelaccess).
- You will also need `AWS_ACCESS_KEY_ID` and `AWS_SECRET_ACCESS_KEY` to authenticate the API with AWS. You can find these in your [AWS Console](https://us-east-1.console.aws.amazon.com/iam/home?region=us-east-1#/users).


### Usage
=======

## Mistral AI

Obtain the Mistral AI api key from their [console](https://console.mistral.ai/).
>>>>>>> 751a3a4b

<CodeGroup>

```python main.py
import os
from embedchain import App

<<<<<<< HEAD
os.environ["AWS_ACCESS_KEY_ID"] = "xxx"
os.environ["AWS_SECRET_ACCESS_KEY"] = "xxx"

app = App.from_config(config_path="config.yaml")
```

```yaml config.yaml
llm:
  provider: aws_bedrock
  config:
    model: amazon.titan-text-express-v1
    # check notes below for model_kwargs
    model_kwargs:
      temperature: 0.5
      topP: 1
      maxTokenCount: 1000
```
</CodeGroup>

<br />
<Note>
  The model arguments are different for each providers. Please refer to the [AWS Bedrock Documentation](https://us-east-1.console.aws.amazon.com/bedrock/home?region=us-east-1#/providers) to find the appropriate arguments for your model.
</Note>

=======
os.environ["MISTRAL_API_KEY"] = "xxx"

app = App.from_config(config_path="config.yaml")

app.add("https://www.forbes.com/profile/elon-musk")

response = app.query("what is the net worth of Elon Musk?")
# As of January 16, 2024, Elon Musk's net worth is $225.4 billion.

response = app.chat("which companies does elon own?")
# Elon Musk owns Tesla, SpaceX, Boring Company, Twitter, and X.

response = app.chat("what question did I ask you already?")
# You have asked me several times already which companies Elon Musk owns, specifically Tesla, SpaceX, Boring Company, Twitter, and X.
```
  
```yaml config.yaml
llm:
  provider: mistralai
  config:
    model: mistral-tiny
    temperature: 0.5
    max_tokens: 1000
    top_p: 1
embedder:
  provider: mistralai
  config:
    model: mistral-embed
```
</CodeGroup>

>>>>>>> 751a3a4b
<br/ >
<Snippet file="missing-llm-tip.mdx" /><|MERGE_RESOLUTION|>--- conflicted
+++ resolved
@@ -20,11 +20,8 @@
   <Card title="Hugging Face" href="#hugging-face"></Card>
   <Card title="Llama2" href="#llama2"></Card>
   <Card title="Vertex AI" href="#vertex-ai"></Card>
-<<<<<<< HEAD
+  <Card title="Mistral AI" href="#mistral-ai"></Card>
   <Card title="AWS Bedrock" href="#aws-bedrock"></Card>
-=======
-  <Card title="Mistral AI" href="#mistral-ai"></Card>
->>>>>>> 751a3a4b
 </CardGroup>
 
 ## OpenAI
@@ -625,7 +622,46 @@
 ```
 </CodeGroup>
 
-<<<<<<< HEAD
+
+## Mistral AI
+
+Obtain the Mistral AI api key from their [console](https://console.mistral.ai/).
+
+<CodeGroup>
+ 
+ ```python main.py
+os.environ["MISTRAL_API_KEY"] = "xxx"
+
+app = App.from_config(config_path="config.yaml")
+
+app.add("https://www.forbes.com/profile/elon-musk")
+
+response = app.query("what is the net worth of Elon Musk?")
+# As of January 16, 2024, Elon Musk's net worth is $225.4 billion.
+
+response = app.chat("which companies does elon own?")
+# Elon Musk owns Tesla, SpaceX, Boring Company, Twitter, and X.
+
+response = app.chat("what question did I ask you already?")
+# You have asked me several times already which companies Elon Musk owns, specifically Tesla, SpaceX, Boring Company, Twitter, and X.
+```
+  
+```yaml config.yaml
+llm:
+  provider: mistralai
+  config:
+    model: mistral-tiny
+    temperature: 0.5
+    max_tokens: 1000
+    top_p: 1
+embedder:
+  provider: mistralai
+  config:
+    model: mistral-embed
+```
+</CodeGroup>
+
+
 ## AWS Bedrock
 
 ### Setup
@@ -634,20 +670,13 @@
 
 
 ### Usage
-=======
-
-## Mistral AI
-
-Obtain the Mistral AI api key from their [console](https://console.mistral.ai/).
->>>>>>> 751a3a4b
-
-<CodeGroup>
-
-```python main.py
-import os
-from embedchain import App
-
-<<<<<<< HEAD
+
+<CodeGroup>
+
+```python main.py
+import os
+from embedchain import App
+
 os.environ["AWS_ACCESS_KEY_ID"] = "xxx"
 os.environ["AWS_SECRET_ACCESS_KEY"] = "xxx"
 
@@ -672,38 +701,5 @@
   The model arguments are different for each providers. Please refer to the [AWS Bedrock Documentation](https://us-east-1.console.aws.amazon.com/bedrock/home?region=us-east-1#/providers) to find the appropriate arguments for your model.
 </Note>
 
-=======
-os.environ["MISTRAL_API_KEY"] = "xxx"
-
-app = App.from_config(config_path="config.yaml")
-
-app.add("https://www.forbes.com/profile/elon-musk")
-
-response = app.query("what is the net worth of Elon Musk?")
-# As of January 16, 2024, Elon Musk's net worth is $225.4 billion.
-
-response = app.chat("which companies does elon own?")
-# Elon Musk owns Tesla, SpaceX, Boring Company, Twitter, and X.
-
-response = app.chat("what question did I ask you already?")
-# You have asked me several times already which companies Elon Musk owns, specifically Tesla, SpaceX, Boring Company, Twitter, and X.
-```
-  
-```yaml config.yaml
-llm:
-  provider: mistralai
-  config:
-    model: mistral-tiny
-    temperature: 0.5
-    max_tokens: 1000
-    top_p: 1
-embedder:
-  provider: mistralai
-  config:
-    model: mistral-embed
-```
-</CodeGroup>
-
->>>>>>> 751a3a4b
 <br/ >
 <Snippet file="missing-llm-tip.mdx" />