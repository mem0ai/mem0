---
title: Quickstart
icon: "bolt"
iconType: "solid"
---

Mem0 offers two powerful ways to leverage our technology: [our managed platform](#mem0-platform-managed-solution) and [our open source solution](#mem0-open-source).

Check out our [Playground](https://mem0.dev/pd-pg) to see Mem0 in action.

<CardGroup cols={2}>
  <Card title="Mem0 Platform (Managed Solution)" icon="chart-simple" href="#mem0-platform-managed-solution">
    Better, faster, fully managed, and hassle-free solution.
  </Card>
  <Card title="Mem0 Open Source" icon="code-branch" href="#mem0-open-source">
    Self-hosted, fully customizable, and open source.
  </Card>
</CardGroup>


## Mem0 Platform (Managed Solution)

Our fully managed platform provides a hassle-free way to integrate Mem0's capabilities into your AI agents and assistants. Sign up for Mem0 platform [here](https://mem0.dev/pd).

The Mem0 SDK supports both Python and JavaScript, with full [TypeScript](/platform/quickstart/#4-11-working-with-mem0-in-typescript) support as well.

Follow the steps below to get started with Mem0 Platform:

1. [Install Mem0](#1-install-mem0)
2. [Add Memories](#2-add-memories)
3. [Retrieve Memories](#3-retrieve-memories)

### 1. Install Mem0

<AccordionGroup>
<Accordion title="Install package">
<CodeGroup>
```bash pip
pip install mem0ai
```

```bash npm
npm install mem0ai
```
</CodeGroup>
</Accordion>
<Accordion title="Get API Key">

1. Sign in to [Mem0 Platform](https://mem0.dev/pd-api)
2. Copy your API Key from the dashboard

![Get API Key from Mem0 Platform](/images/platform/api-key.png)

</Accordion>
</AccordionGroup>

### 2. Add Memories

<AccordionGroup>
<Accordion title="Instantiate client">
<CodeGroup>
```python Python
import os
from mem0 import MemoryClient

os.environ["MEM0_API_KEY"] = "your-api-key"

client = MemoryClient()
```

```javascript JavaScript
import MemoryClient from 'mem0ai';
const client = new MemoryClient({ apiKey: 'your-api-key' });
```
</CodeGroup>
</Accordion>
<Accordion title="Add memories">
<CodeGroup>

```python Python
messages = [
    {"role": "user", "content": "Thinking of making a sandwich. What do you recommend?"},
    {"role": "assistant", "content": "How about adding some cheese for extra flavor?"},
    {"role": "user", "content": "Actually, I don't like cheese."},
    {"role": "assistant", "content": "I'll remember that you don't like cheese for future recommendations."}
]
client.add(messages, user_id="alex")
```

```javascript JavaScript
const messages = [
    {"role": "user", "content": "Thinking of making a sandwich. What do you recommend?"},
    {"role": "assistant", "content": "How about adding some cheese for extra flavor?"},
    {"role": "user", "content": "Actually, I don't like cheese."},
    {"role": "assistant", "content": "I'll remember that you don't like cheese for future recommendations."}
];
client.add(messages, { user_id: "alex" })
    .then(response => console.log(response))
    .catch(error => console.error(error));
```

```bash cURL
curl -X POST "https://api.mem0.ai/v1/memories/" \
     -H "Authorization: Token your-api-key" \
     -H "Content-Type: application/json" \
     -d '{
         "messages": [
             {"role": "user", "content": "I live in San Francisco. Thinking of making a sandwich. What do you recommend?"},
             {"role": "assistant", "content": "How about adding some cheese for extra flavor?"},
             {"role": "user", "content": "Actually, I don't like cheese."},
             {"role": "assistant", "content": "I'll remember that you don't like cheese for future recommendations."}
         ],
         "user_id": "alex"
     }'
```

```json Output
[
  {
    "id": "24e466b5-e1c6-4bde-8a92-f09a327ffa60",
    "memory": "Does not like cheese",
    "event": "ADD"
  },
  {
    "id": "e8d78459-fadd-4c5a-bece-abb8c3dc7ed7",
    "memory": "Lives in San Francisco",
    "event": "ADD"
  }
]
```
</CodeGroup>
</Accordion>
</AccordionGroup>

### 3. Retrieve Memories

<AccordionGroup>
<Accordion title="Search for relevant memories">
<CodeGroup>

```python Python
# Example showing location and preference-aware recommendations
query = "I'm craving some pizza. Any recommendations?"
filters = {
    "AND": [
        {
            "user_id": "alex"
        }
    ]
}
client.search(query, filters=filters)
```

```javascript JavaScript
const query = "I'm craving some pizza. Any recommendations?";
const filters = {
    "AND": [
        {
            "user_id": "alex"
        }
    ]
};
client.search(query, { filters })
    .then(results => console.log(results))
    .catch(error => console.error(error));
```

```bash cURL
curl -X POST "https://api.mem0.ai/v2/memories/search/" \
     -H "Authorization: Token your-api-key" \
     -H "Content-Type: application/json" \
     -d '{
         "query": "I'm craving some pizza. Any recommendations?",
         "filters": {
             "AND": [
                 {
                    "user_id": "alex"
                 }
             ]
         }
     }'
```

```json Output
[
    {
        "id": "7f165f7e-b411-4afe-b7e5-35789b72c4a5",
        "memory": "Does not like cheese",
        "user_id": "alex",
        "metadata": null,
        "created_at": "2024-07-20T01:30:36.275141-07:00",
        "updated_at": "2024-07-20T01:30:36.275172-07:00",
        "score": 0.92
    },
    {
        "id": "8f165f7e-b411-4afe-b7e5-35789b72c4b6",
        "memory": "Lives in San Francisco",
        "user_id": "alex",
        "metadata": null,
        "created_at": "2024-07-20T01:30:36.275141-07:00",
        "updated_at": "2024-07-20T01:30:36.275172-07:00",
        "score": 0.85
    }
]
```
</CodeGroup>

</Accordion>
<Accordion title="Get all memories of a user">

<CodeGroup>

```python Python
filters = {
   "AND": [
      {
         "user_id": "alex"
      }
   ]
}

all_memories = client.get_all(filters=filters, page=1, page_size=50)
```

```javascript JavaScript
const filters = {
   "AND": [
      {
         "user_id": "alex"
      }
   ]
};

client.getAll({ filters, page: 1, page_size: 50 })
    .then(memories => console.log(memories))
    .catch(error => console.error(error));
```

```bash cURL
<<<<<<< HEAD
curl -X POST "https://api.mem0.ai/v2/memories/?page=1&page_size=50" \
=======
curl -X GET "https://api.mem0.ai/v2/memories/?page=1&page_size=50" \
>>>>>>> ee020276
     -H "Authorization: Token your-api-key" \
     -H "Content-Type: application/json" \
     -d '{
         "filters": {
             "AND": [
                 {
                     "user_id": "alice"
                 }
             ]
         }
     }'
```

```json Output
[
    {
        "id": "7f165f7e-b411-4afe-b7e5-35789b72c4a5",
        "memory": "Does not like cheese",
        "user_id": "alex",
        "metadata": null,
        "created_at": "2024-07-20T01:30:36.275141-07:00",
        "updated_at": "2024-07-20T01:30:36.275172-07:00",
        "score": 0.92
    },
    {
        "id": "8f165f7e-b411-4afe-b7e5-35789b72c4b6",
        "memory": "Lives in San Francisco",
        "user_id": "alex",
        "metadata": null,
        "created_at": "2024-07-20T01:30:36.275141-07:00",
        "updated_at": "2024-07-20T01:30:36.275172-07:00",
        "score": 0.85
    }
]
```
</CodeGroup>
</Accordion>
</AccordionGroup>

<Card title="Mem0 Platform" icon="chart-simple" href="/platform/overview">
  Learn more about Mem0 platform
</Card>

## Mem0 Open Source

Our open-source version is available for those who prefer full control and customization. You can self-host Mem0 on your infrastructure and integrate it with your AI agents and assistants. Check out our [GitHub repository](https://mem0.dev/gd).

Follow the steps below to get started with Mem0 Open Source:

1. [Install Mem0 Open Source](#1-install-mem0-open-source)
2. [Add Memories](#2-add-memories-open-source)
3. [Retrieve Memories](#3-retrieve-memories-open-source)

### 1. Install Mem0 Open Source

<AccordionGroup>
<Accordion title="Install package">
<CodeGroup>
```bash pip
pip install mem0ai
```

```bash npm
npm install mem0ai
```
</CodeGroup>
</Accordion>
</AccordionGroup>

### 2. Add Memories <a name="2-add-memories-open-source"></a>

<AccordionGroup>
<Accordion title="Instantiate client">
<CodeGroup>
```python Python
from mem0 import Memory
m = Memory()
```

```typescript TypeScript
import { Memory } from 'mem0ai/oss';
const memory = new Memory();
```
</CodeGroup>
</Accordion>
<Accordion title="Add memories">
<CodeGroup>
```python Code
# For a user
messages = [
    {
        "role": "user",
        "content": "I like to drink coffee in the morning and go for a walk"
    }
]
result = m.add(messages, user_id="alice", metadata={"category": "preferences"})
```

```typescript TypeScript
const messages = [
  {
    role: "user",
    content: "I like to drink coffee in the morning and go for a walk"
  }
];
const result = memory.add(messages, { userId: "alice", metadata: { category: "preferences" } });
```

```json Output
[
    {
        "id": "3dc6f65f-fb3f-4e91-89a8-ed1a22f8898a",
        "data": {"memory": "Likes to drink coffee in the morning"},
        "event": "ADD"
    },
    {
        "id": "f1673706-e3d6-4f12-a767-0384c7697d53",
        "data": {"memory": "Likes to go for a walk"},
        "event": "ADD"
    }
]
```
</CodeGroup>
</Accordion>
</AccordionGroup>

### 3. Retrieve Memories <a name="3-retrieve-memories-open-source"></a>

<AccordionGroup>
<Accordion title="Search for relevant memories">
<CodeGroup>
```python Python
related_memories = m.search("Should I drink coffee or tea?", user_id="alice")
```

```typescript TypeScript
const relatedMemories = memory.search("Should I drink coffee or tea?", { userId: "alice" });
```

```json Output
[
    {
        "id": "3dc6f65f-fb3f-4e91-89a8-ed1a22f8898a",
        "memory": "Likes to drink coffee in the morning",
        "user_id": "alice",
        "metadata": {"category": "preferences"},
        "categories": ["user_preferences", "food"],
        "immutable": false,
        "created_at": "2025-02-24T20:11:39.010261-08:00",
        "updated_at": "2025-02-24T20:11:39.010274-08:00",
        "score": 0.5915589089130715
    },
    {
        "id": "e8d78459-fadd-4c5a-bece-abb8c3dc7ed7",
        "memory": "Likes to go for a walk",
        "user_id": "alice",
        "metadata": {"category": "preferences"},
        "categories": ["hobby", "food"],
        "immutable": false,
        "created_at": "2025-02-24T11:47:52.893038-08:00",
        "updated_at": "2025-02-24T11:47:52.893048-08:00",
        "score": 0.43263634637810866
    }
]
```
</CodeGroup>

</Accordion>
</AccordionGroup>

<CardGroup cols={2}>
<Card title="Mem0 OSS Python SDK" icon="python" href="/open-source/python-quickstart">
  Learn more about Mem0 OSS Python SDK
</Card>
<Card title="Mem0 OSS Node.js SDK" icon="node" href="/open-source/node-quickstart">
  Learn more about Mem0 OSS Node.js SDK
</Card>
</CardGroup><|MERGE_RESOLUTION|>--- conflicted
+++ resolved
@@ -237,11 +237,7 @@
 ```
 
 ```bash cURL
-<<<<<<< HEAD
-curl -X POST "https://api.mem0.ai/v2/memories/?page=1&page_size=50" \
-=======
 curl -X GET "https://api.mem0.ai/v2/memories/?page=1&page_size=50" \
->>>>>>> ee020276
      -H "Authorization: Token your-api-key" \
      -H "Content-Type: application/json" \
      -d '{
