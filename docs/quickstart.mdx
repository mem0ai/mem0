--- conflicted
+++ resolved
@@ -66,20 +66,8 @@
 result = m.add("Likes to play cricket on weekends", user_id="alice", metadata={"category": "hobbies"})
 ```
 
-<<<<<<< HEAD
-```json Output
-[
-  {
-    'id': 'm1',
-    'event': 'add',
-    'data': 'Likes to play cricket on weekends'
-  }
-]
-=======
-Output:
-```python
+```json Output
 {'message': 'ok'}
->>>>>>> 51092b0b
 ```
 </CodeGroup>
 
@@ -157,19 +145,8 @@
 result = m.update(memory_id="m1", data="Likes to play tennis on weekends")
 ```
 
-<<<<<<< HEAD
-```json Output
-{
-  'id': 'm1',
-  'event': 'update',
-  'data': 'Likes to play tennis on weekends'
-}
-=======
-Output:
-
-```python
+```json Output
 {'message': 'Memory updated successfully!'}
->>>>>>> 51092b0b
 ```
 </CodeGroup>
 
