# Contributing to embedchain

Let us make contribution easy, collaborative and fun.

## Submit your Contribution through PR

To make a contribution, follow these steps:

1. Fork and clone this repository
2. Do the changes on your fork with dedicated feature branch `feature/f1`
3. If you modified the code (new feature or bug-fix), please add tests for it
4. Include proper documentation / docstring and examples to run the feature
5. Check the linting
6. Ensure that all tests pass
7. Submit a pull request

For more details about pull requests, please read [GitHub's guides](https://docs.github.com/en/pull-requests/collaborating-with-pull-requests/proposing-changes-to-your-work-with-pull-requests/creating-a-pull-request).


### 📦 Package manager

We use `poetry` as our package manager. You can install poetry by following the instructions [here](https://python-poetry.org/docs/#installation).

Please DO NOT use pip or conda to install the dependencies. Instead, use poetry:

```bash
poetry install --all-extras
or
poetry install --with dev

#activate

poetry shell
```

### 📌 Pre-commit

To ensure our standards, make sure to install pre-commit before starting to contribute.

```bash
pre-commit install
```

### 🧹 Linting

We use `ruff` to lint our code. You can run the linter by running the following command:

```bash
make lint
```

Make sure that the linter does not report any errors or warnings before submitting a pull request.

### Code Formatting with `black`

We use `black` to reformat the code by running the following command:

```bash
make format
```

### 🧪 Testing

We use `pytest` to test our code. You can run the tests by running the following command:

```bash
poetry run pytest
```

<<<<<<< HEAD
Several packages have been removed from Poetry to make the package lighter. Therefore, it is recommended to run `make install_all` to install the remaining packages and ensure all tests pass.
=======
Several packages have been removed from Poetry to make the package lighter. Therefore, it is recommended to install the missing libraries individually to ensure all tests pass.
>>>>>>> 52fd3e0d

Make sure that all tests pass before submitting a pull request.

## 🚀 Release Process

At the moment, the release process is manual. We try to make frequent releases. Usually, we release a new version when we have a new feature or bugfix. A developer with admin rights to the repository will create a new release on GitHub, and then publish the new version to PyPI.<|MERGE_RESOLUTION|>--- conflicted
+++ resolved
@@ -67,11 +67,9 @@
 poetry run pytest
 ```
 
-<<<<<<< HEAD
+
 Several packages have been removed from Poetry to make the package lighter. Therefore, it is recommended to run `make install_all` to install the remaining packages and ensure all tests pass.
-=======
-Several packages have been removed from Poetry to make the package lighter. Therefore, it is recommended to install the missing libraries individually to ensure all tests pass.
->>>>>>> 52fd3e0d
+
 
 Make sure that all tests pass before submitting a pull request.
 
