--- conflicted
+++ resolved
@@ -99,11 +99,8 @@
 elasticsearch = { version = "^8.9.0", optional = true }
 flask = "^2.3.3"
 twilio = "^8.5.0"
-<<<<<<< HEAD
+fastapi-poe = { version = "0.0.16", optional = true }
 psycopg2-binary = { version = "^2.9.7", optional = true }
-=======
-fastapi-poe = { version = "0.0.16", optional = true }
->>>>>>> ec9f454a
 
 
 
@@ -122,11 +119,8 @@
 community = ["llama-index"]
 opensource = ["sentence-transformers", "torch", "gpt4all"]
 elasticsearch = ["elasticsearch"]
-<<<<<<< HEAD
+poe = ["fastapi-poe"]
 postgres = ["psycopg2-binary"]
-=======
-poe = ["fastapi-poe"]
->>>>>>> ec9f454a
 
 [tool.poetry.group.docs.dependencies]
 
