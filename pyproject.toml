--- conflicted
+++ resolved
@@ -20,11 +20,7 @@
 pydantic = "^2.7.3"
 openai = "^1.33.0"
 posthog = "^3.5.0"
-<<<<<<< HEAD
-chromadb = "^0.5.3"
-=======
 sqlalchemy = "^2.0.31"
->>>>>>> e585d3c1
 
 [tool.poetry.group.test.dependencies]
 pytest = "^8.2.2"
