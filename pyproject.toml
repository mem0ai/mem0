[build-system]
requires = ["hatchling"]
build-backend = "hatchling.build"

[project]
name = "mem0ai"
version = "0.1.117"
description = "Long-term memory for AI Agents"
authors = [
    { name = "Mem0", email = "founders@mem0.ai" }
]
readme = "README.md"
requires-python = ">=3.9,<4.0"
dependencies = [
    "qdrant-client>=1.9.1",
    "pydantic>=2.7.3",
    "openai>=1.90.0,<1.100.0",
    "posthog>=3.5.0",
    "pytz>=2024.1",
    "sqlalchemy>=2.0.31",
    "protobuf>=5.29.0,<6.0.0",
]

[project.optional-dependencies]
graph = [
    "langchain-neo4j>=0.4.0",
    "langchain-aws>=0.2.23",
    "neo4j>=5.23.1",
    "rank-bm25>=0.2.2",
    "kuzu>=0.11.0",
]
vector_stores = [
    "vecs>=0.4.0",
    "chromadb>=0.4.24",
    "weaviate-client>=4.4.0,<4.15.0",
    "pinecone<=7.3.0",
    "pinecone-text>=0.10.0",
    "faiss-cpu>=1.7.4",
    "upstash-vector>=0.1.0",
    "azure-search-documents>=11.4.0b8",
    "psycopg>=3.2.8",
    "psycopg-pool>=3.2.6,<4.0.0",
    "pymongo>=4.13.2",
    "pymochow>=2.2.9",
<<<<<<< HEAD
    "valkey>=6.0.0",
=======
    "databricks-sdk>=0.63.0",
    "azure-identity>=1.24.0",
    "redis>=5.0.0,<6.0.0",
    "redisvl>=0.1.0,<1.0.0",
    "elasticsearch>=8.0.0,<9.0.0",
    "pymilvus>=2.4.0,<2.6.0",
>>>>>>> 77b4b6a2
]
llms = [
    "groq>=0.3.0",
    "together>=0.2.10",
    "litellm>=1.74.0",
    "openai>=1.90.0,<1.100.0",
    "ollama>=0.1.0",
    "vertexai>=0.1.0",
    "google-generativeai>=0.3.0",
    "google-genai>=1.0.0",
]
extras = [
    "boto3>=1.34.0",
    "langchain-community>=0.0.0",
    "sentence-transformers>=5.0.0",
    "elasticsearch>=8.0.0,<9.0.0",
    "opensearch-py>=2.0.0",
    "langchain-memgraph>=0.1.0",
]
test = [
    "pytest>=8.2.2",
    "pytest-mock>=3.14.0",
    "pytest-asyncio>=0.23.7",
]
dev = [
    "ruff>=0.6.5",
    "isort>=5.13.2",
    "pytest>=8.2.2",
]

[tool.pytest.ini_options]
pythonpath = ["."]

[tool.hatch.build]
include = [
    "mem0/**/*.py",
]
exclude = [
    "**/*",
    "!mem0/**/*.py",
]

[tool.hatch.build.targets.wheel]
packages = ["mem0"]
only-include = ["mem0"]

[tool.hatch.build.targets.wheel.shared-data]
"README.md" = "README.md"

[tool.hatch.envs.dev_py_3_9]
python = "3.9"
features = [
  "test",
  "graph",
  "vector_stores",
  "llms",
  "extras",
]

[tool.hatch.envs.dev_py_3_10]
python = "3.10"
features = [
  "test",
  "graph",
  "vector_stores",
  "llms",
  "extras",
]

[tool.hatch.envs.dev_py_3_11]
python = "3.11"
features = [
  "test",
  "graph",
  "vector_stores",
  "llms",
  "extras",
]

[tool.hatch.envs.dev_py_3_12]
python = "3.12"
features = [
  "test",
  "graph",
  "vector_stores",
  "llms",
  "extras",
]

[tool.hatch.envs.default.scripts]
format = [
    "ruff format",
]
format-check = [
    "ruff format --check",
]
lint = [
    "ruff check",
]
lint-fix = [
    "ruff check --fix",
]
test = [
    "pytest tests/ {args}",
]

[tool.ruff]
line-length = 120
exclude = ["embedchain/", "openmemory/"]<|MERGE_RESOLUTION|>--- conflicted
+++ resolved
@@ -42,16 +42,13 @@
     "psycopg-pool>=3.2.6,<4.0.0",
     "pymongo>=4.13.2",
     "pymochow>=2.2.9",
-<<<<<<< HEAD
     "valkey>=6.0.0",
-=======
     "databricks-sdk>=0.63.0",
     "azure-identity>=1.24.0",
     "redis>=5.0.0,<6.0.0",
     "redisvl>=0.1.0,<1.0.0",
     "elasticsearch>=8.0.0,<9.0.0",
     "pymilvus>=2.4.0,<2.6.0",
->>>>>>> 77b4b6a2
 ]
 llms = [
     "groq>=0.3.0",
