--- conflicted
+++ resolved
@@ -92,12 +92,9 @@
 pytube = "^15.0.0"
 llama-index = { version = "^0.7.21", optional = true }
 elasticsearch = { version = "^8.9.0", optional = true }
-<<<<<<< HEAD
-discord = { version = "^2.3.1", optional = true }
-=======
 flask = "^2.3.3"
 twilio = "^8.5.0"
->>>>>>> d8d0e0e5
+discord = { version = "^2.3.1", optional = true }
 
 
 
