--- conflicted
+++ resolved
@@ -99,13 +99,10 @@
 elasticsearch = { version = "^8.9.0", optional = true }
 flask = "^2.3.3"
 twilio = "^8.5.0"
-<<<<<<< HEAD
 qdrant-client = { version = "1.4.0", optional = true }
-=======
 fastapi-poe = { version = "0.0.16", optional = true }
 discord = { version = "^2.3.2", optional = true }
 slack-sdk = { version = "3.21.3", optional = true }
->>>>>>> 3059e960
 
 
 
@@ -124,13 +121,10 @@
 community = ["llama-index"]
 opensource = ["sentence-transformers", "torch", "gpt4all"]
 elasticsearch = ["elasticsearch"]
-<<<<<<< HEAD
 qdrant-client = ["qdrant-client"]
-=======
 poe = ["fastapi-poe"]
 discord = ["discord"]
 slack = ["slack-sdk", "flask"]
->>>>>>> 3059e960
 
 [tool.poetry.group.docs.dependencies]
 
