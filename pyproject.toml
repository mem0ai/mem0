[tool.poetry]
name = "embedchain"
version = "0.0.51"
description = "embedchain is a framework to easily create LLM powered bots over any dataset"
authors = ["Taranjeet Singh"]
license = "Apache License"
readme = "README.md"

[build-system]
requires = ["setuptools", "wheel"]
build-backend = "setuptools.build_meta"

[tool.ruff]
select = ["E", "F"]
ignore = []
fixable = ["ALL"]
unfixable = []
exclude = [
    ".bzr",
    ".direnv",
    ".eggs",
    ".git",
    ".git-rewrite",
    ".hg",
    ".mypy_cache",
    ".nox",
    ".pants.d",
    ".pytype",
    ".ruff_cache",
    ".svn",
    ".tox",
    ".venv",
    "__pypackages__",
    "_build",
    "buck-out",
    "build",
    "dist",
    "node_modules",
    "venv",
]
line-length = 120
dummy-variable-rgx = "^(_+|(_+[a-zA-Z0-9_]*[a-zA-Z0-9]+?))$"
target-version = "py38"

[tool.ruff.mccabe]
max-complexity = 10

# Ignore `E402` (import violations) in all `__init__.py` files, and in `path/to/file.py`.
[tool.ruff.per-file-ignores]
"embedchain/__init__.py" = ["E401"]

[tool.black]
line-length = 120
target-version = ["py38", "py39", "py310", "py311"]
include = '\.pyi?$'
exclude = '''
/(
    \.eggs
  | \.git
  | \.hg
  | \.mypy_cache
  | \.nox
  | \.pants.d
  | \.pytype
  | \.ruff_cache
  | \.svn
  | \.tox
  | \.venv
  | __pypackages__
  | _build
  | buck-out
  | build
  | dist
  | node_modules
  | venv
)/
'''

[tool.black.format]
color = true

[tool.poetry.dependencies]
python = ">=3.9,<3.9.7 || >3.9.7,<4.0"
python-dotenv = "^1.0.0"
langchain = "^0.0.237"
requests = "^2.31.0"
openai = "^0.27.5"
tiktoken = "^0.4.0"
chromadb ="^0.4.2"
youtube-transcript-api = "^0.6.1"
beautifulsoup4 = "^4.12.2"
pypdf = "^3.11.0"
pytube = "^15.0.0"
llama-index = { version = "^0.7.21", optional = true }
sentence-transformers = { version = "^2.2.2", optional = true }
torch = { version = ">=2.0.0, !=2.0.1", optional = true }
# Torch 2.0.1 is not compatible with poetry (https://github.com/pytorch/pytorch/issues/100974)
gpt4all = { version = "^1.0.8", optional = true }
elasticsearch = { version = "^8.9.0", optional = true }
flask = "^2.3.3"
twilio = "^8.5.0"
<<<<<<< HEAD
slack-sdk = { version = "3.21.3", optional = true }
=======
fastapi-poe = { version = "0.0.16", optional = true }

>>>>>>> 12eb16d6


[tool.poetry.group.dev.dependencies]
black = "^23.3.0"
pre-commit = "^3.2.2"
ruff = "^0.0.220"
pytest = "^7.3.1"
pytest-mock = "^3.10.0"
pytest-env = "^0.8.1"
click = "^8.1.3"
isort = "^5.12.0"

[tool.poetry.extras]
streamlit = ["streamlit"]
community = ["llama-index"]
opensource = ["sentence-transformers", "torch", "gpt4all"]
elasticsearch = ["elasticsearch"]
<<<<<<< HEAD
slack = ["slack-sdk", "slackeventsapi"]
=======
poe = ["fastapi-poe"]
>>>>>>> 12eb16d6

[tool.poetry.group.docs.dependencies]



[tool.poetry.scripts]<|MERGE_RESOLUTION|>--- conflicted
+++ resolved
@@ -99,12 +99,9 @@
 elasticsearch = { version = "^8.9.0", optional = true }
 flask = "^2.3.3"
 twilio = "^8.5.0"
-<<<<<<< HEAD
+fastapi-poe = { version = "0.0.16", optional = true }
 slack-sdk = { version = "3.21.3", optional = true }
-=======
-fastapi-poe = { version = "0.0.16", optional = true }
 
->>>>>>> 12eb16d6
 
 
 [tool.poetry.group.dev.dependencies]
@@ -122,11 +119,11 @@
 community = ["llama-index"]
 opensource = ["sentence-transformers", "torch", "gpt4all"]
 elasticsearch = ["elasticsearch"]
-<<<<<<< HEAD
+poe = ["fastapi-poe"]
 slack = ["slack-sdk", "slackeventsapi"]
-=======
-poe = ["fastapi-poe"]
->>>>>>> 12eb16d6
+
+
+
 
 [tool.poetry.group.docs.dependencies]
 
