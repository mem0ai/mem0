[tool.poetry]
name = "embedchain"
<<<<<<< HEAD
version = "0.0.34"
=======
version = "0.0.38"
>>>>>>> 4021d931
description = "embedchain is a framework to easily create LLM powered bots over any dataset"
authors = ["Taranjeet Singh"]
license = "Apache License"
readme = "README.md"

[build-system]
requires = ["setuptools", "wheel"]
build-backend = "setuptools.build_meta"

[tool.ruff]
select = ["E", "F"]
ignore = []
fixable = ["ALL"]
unfixable = []
exclude = [
    ".bzr",
    ".direnv",
    ".eggs",
    ".git",
    ".git-rewrite",
    ".hg",
    ".mypy_cache",
    ".nox",
    ".pants.d",
    ".pytype",
    ".ruff_cache",
    ".svn",
    ".tox",
    ".venv",
    "__pypackages__",
    "_build",
    "buck-out",
    "build",
    "dist",
    "node_modules",
    "venv",
]
line-length = 120
dummy-variable-rgx = "^(_+|(_+[a-zA-Z0-9_]*[a-zA-Z0-9]+?))$"
target-version = "py38"

[tool.ruff.mccabe]
max-complexity = 10

# Ignore `E402` (import violations) in all `__init__.py` files, and in `path/to/file.py`.
[tool.ruff.per-file-ignores]
"embedchain/__init__.py" = ["E401"]

[tool.black]
line-length = 120
target-version = ["py38", "py39", "py310", "py311"]
include = '\.pyi?$'
exclude = '''
/(
    \.eggs
  | \.git
  | \.hg
  | \.mypy_cache
  | \.nox
  | \.pants.d
  | \.pytype
  | \.ruff_cache
  | \.svn
  | \.tox
  | \.venv
  | __pypackages__
  | _build
  | buck-out
  | build
  | dist
  | node_modules
  | venv
)/
'''

[tool.black.format]
color = true

[tool.poetry.dependencies]
python = ">=3.9,<3.9.7 || >3.9.7,<4.0"
python-dotenv = "^1.0.0"
langchain = "^0.0.237"
requests = "^2.31.0"
openai = "^0.27.5"
chromadb ="^0.4.2"
youtube-transcript-api = "^0.6.1"
beautifulsoup4 = "^4.12.2"
pypdf = "^3.11.0"
pytube = "^15.0.0"
llama-index = { version = "^0.7.21", optional = true }
<<<<<<< HEAD
sentence-transformers = { version = "^2.2.2", optional = true }
torch = { version = ">=2.0.0, !=2.0.1", optional = true }
# Torch 2.0.1 is not compatible with poetry (https://github.com/pytorch/pytorch/issues/100974)
gpt4all = { version = "^1.0.8", optional = true }
=======
elasticsearch = { version = "^8.9.0", optional = true }
>>>>>>> 4021d931



[tool.poetry.group.dev.dependencies]
black = "^23.3.0"
pre-commit = "^3.2.2"
ruff = "^0.0.220"
pytest = "^7.3.1"
pytest-mock = "^3.10.0"
pytest-env = "^0.8.1"
click = "^8.1.3"
isort = "^5.12.0"

[tool.poetry.extras]
streamlit = ["streamlit"]
community = ["llama-index"]
<<<<<<< HEAD
opensource = ["sentence-transformers", "torch", "gpt4all"]
=======
elasticsearch = ["elasticsearch"]
>>>>>>> 4021d931

[tool.poetry.group.docs.dependencies]



[tool.poetry.scripts]
<|MERGE_RESOLUTION|>--- conflicted
+++ resolved
@@ -1,10 +1,6 @@
 [tool.poetry]
 name = "embedchain"
-<<<<<<< HEAD
-version = "0.0.34"
-=======
 version = "0.0.38"
->>>>>>> 4021d931
 description = "embedchain is a framework to easily create LLM powered bots over any dataset"
 authors = ["Taranjeet Singh"]
 license = "Apache License"
@@ -95,14 +91,11 @@
 pypdf = "^3.11.0"
 pytube = "^15.0.0"
 llama-index = { version = "^0.7.21", optional = true }
-<<<<<<< HEAD
 sentence-transformers = { version = "^2.2.2", optional = true }
 torch = { version = ">=2.0.0, !=2.0.1", optional = true }
 # Torch 2.0.1 is not compatible with poetry (https://github.com/pytorch/pytorch/issues/100974)
 gpt4all = { version = "^1.0.8", optional = true }
-=======
 elasticsearch = { version = "^8.9.0", optional = true }
->>>>>>> 4021d931
 
 
 
@@ -119,11 +112,8 @@
 [tool.poetry.extras]
 streamlit = ["streamlit"]
 community = ["llama-index"]
-<<<<<<< HEAD
 opensource = ["sentence-transformers", "torch", "gpt4all"]
-=======
 elasticsearch = ["elasticsearch"]
->>>>>>> 4021d931
 
 [tool.poetry.group.docs.dependencies]
 
