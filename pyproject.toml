--- conflicted
+++ resolved
@@ -106,17 +106,12 @@
 discord = { version = "^2.3.2", optional = true }
 slack-sdk = { version = "3.21.3", optional = true }
 docx2txt = "^0.8"
-<<<<<<< HEAD
-redis = "^5.0.1"
-
-
-=======
 clip = {git = "https://github.com/openai/CLIP.git#a1d0717", optional = true}
 pillow = { version = "10.0.1", optional = true }
 torchvision = { version = ">=0.15.1, !=0.15.2", optional = true }
 ftfy = { version = "6.1.1", optional = true }
 regex = { version = "2023.8.8", optional = true }
->>>>>>> 352e7146
+redis = "^5.0.1"
 
 [tool.poetry.group.dev.dependencies]
 black = "^23.3.0"
