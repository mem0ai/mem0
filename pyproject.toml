--- conflicted
+++ resolved
@@ -96,12 +96,8 @@
 langchain = "^0.1.4"
 requests = "^2.31.0"
 openai = ">=1.1.1"
-<<<<<<< HEAD
-chromadb = "^0.4.17"
+chromadb = "^0.5.0"
 lancedb = "^0.6.2"
-=======
-chromadb = "^0.5.0"
->>>>>>> 41190400
 posthog = "^3.0.2"
 rich = "^13.7.0"
 beautifulsoup4 = "^4.12.2"
