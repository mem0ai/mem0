--- conflicted
+++ resolved
@@ -112,11 +112,8 @@
 slack-sdk = { version = "3.21.3", optional = true }
 cohere = { version = "^4.27", optional= true }
 docx2txt = "^0.8"
-<<<<<<< HEAD
 weaviate-client = "^3.24.1"
-=======
 pinecone-client = "^2.2.4"
->>>>>>> 636bc0a9
 unstructured = {extras = ["local-inference"], version = "^0.10.18"}
 pillow = { version = "10.0.1", optional = true }
 torchvision = { version = ">=0.15.1, !=0.15.2", optional = true }
@@ -148,11 +145,8 @@
 discord = ["discord"]
 slack = ["slack-sdk", "flask"]
 whatsapp = ["twilio", "flask"]
-<<<<<<< HEAD
 weaviate = ["weaviate-client"]
-=======
 pinecone = ["pinecone-client"]
->>>>>>> 636bc0a9
 images = ["torch", "ftfy", "regex", "pillow", "torchvision"]
 huggingface_hub=["huggingface_hub"]
 cohere = ["cohere"]
