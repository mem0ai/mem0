--- conflicted
+++ resolved
@@ -101,11 +101,8 @@
 twilio = "^8.5.0"
 fastapi-poe = { version = "0.0.16", optional = true }
 discord = { version = "^2.3.2", optional = true }
-<<<<<<< HEAD
+slack-sdk = { version = "3.21.3", optional = true }
 psycopg2-binary = { version = "^2.9.7", optional = true }
-=======
-slack-sdk = { version = "3.21.3", optional = true }
->>>>>>> 3059e960
 
 
 
@@ -126,11 +123,8 @@
 elasticsearch = ["elasticsearch"]
 poe = ["fastapi-poe"]
 discord = ["discord"]
-<<<<<<< HEAD
+slack = ["slack-sdk", "flask"]
 postgres = ["psycopg2-binary"]
-=======
-slack = ["slack-sdk", "flask"]
->>>>>>> 3059e960
 
 [tool.poetry.group.docs.dependencies]
 
