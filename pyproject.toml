[tool.poetry]
name = "embedchain"
version = "0.0.52"
description = "embedchain is a framework to easily create LLM powered bots over any dataset"
authors = ["Taranjeet Singh"]
license = "Apache License"
readme = "README.md"

[build-system]
requires = ["setuptools", "wheel"]
build-backend = "setuptools.build_meta"

[tool.ruff]
select = ["E", "F"]
ignore = []
fixable = ["ALL"]
unfixable = []
exclude = [
    ".bzr",
    ".direnv",
    ".eggs",
    ".git",
    ".git-rewrite",
    ".hg",
    ".mypy_cache",
    ".nox",
    ".pants.d",
    ".pytype",
    ".ruff_cache",
    ".svn",
    ".tox",
    ".venv",
    "__pypackages__",
    "_build",
    "buck-out",
    "build",
    "dist",
    "node_modules",
    "venv",
]
line-length = 120
dummy-variable-rgx = "^(_+|(_+[a-zA-Z0-9_]*[a-zA-Z0-9]+?))$"
target-version = "py38"

[tool.ruff.mccabe]
max-complexity = 10

# Ignore `E402` (import violations) in all `__init__.py` files, and in `path/to/file.py`.
[tool.ruff.per-file-ignores]
"embedchain/__init__.py" = ["E401"]

[tool.black]
line-length = 120
target-version = ["py38", "py39", "py310", "py311"]
include = '\.pyi?$'
exclude = '''
/(
    \.eggs
  | \.git
  | \.hg
  | \.mypy_cache
  | \.nox
  | \.pants.d
  | \.pytype
  | \.ruff_cache
  | \.svn
  | \.tox
  | \.venv
  | __pypackages__
  | _build
  | buck-out
  | build
  | dist
  | node_modules
  | venv
)/
'''

[tool.black.format]
color = true

[tool.poetry.dependencies]
python = ">=3.9,<3.9.7 || >3.9.7,<4.0"
python-dotenv = "^1.0.0"
langchain = "^0.0.279"
requests = "^2.31.0"
openai = "^0.27.5"
tiktoken = "^0.4.0"
chromadb ="^0.4.8"
youtube-transcript-api = "^0.6.1"
beautifulsoup4 = "^4.12.2"
pypdf = "^3.11.0"
pytube = "^15.0.0"
llama-index = { version = "^0.7.21", optional = true }
sentence-transformers = { version = "^2.2.2", optional = true }
torch = { version = ">=2.0.0, !=2.0.1", optional = true }
# Torch 2.0.1 is not compatible with poetry (https://github.com/pytorch/pytorch/issues/100974)
gpt4all = { version = "^1.0.8", optional = true }
elasticsearch = { version = "^8.9.0", optional = true }
flask = "^2.3.3"
twilio = "^8.5.0"
fastapi-poe = { version = "0.0.16", optional = true }
<<<<<<< HEAD
slack-sdk = { version = "3.21.3", optional = true }
=======
discord = { version = "^2.3.2", optional = true }
>>>>>>> eecdbc5e



[tool.poetry.group.dev.dependencies]
black = "^23.3.0"
pre-commit = "^3.2.2"
ruff = "^0.0.220"
pytest = "^7.3.1"
pytest-mock = "^3.10.0"
pytest-env = "^0.8.1"
click = "^8.1.3"
isort = "^5.12.0"

[tool.poetry.extras]
streamlit = ["streamlit"]
community = ["llama-index"]
opensource = ["sentence-transformers", "torch", "gpt4all"]
elasticsearch = ["elasticsearch"]
poe = ["fastapi-poe"]
<<<<<<< HEAD
slack = ["slack-sdk"]
=======
discord = ["discord"]
>>>>>>> eecdbc5e

[tool.poetry.group.docs.dependencies]



[tool.poetry.scripts]<|MERGE_RESOLUTION|>--- conflicted
+++ resolved
@@ -100,11 +100,8 @@
 flask = "^2.3.3"
 twilio = "^8.5.0"
 fastapi-poe = { version = "0.0.16", optional = true }
-<<<<<<< HEAD
+discord = { version = "^2.3.2", optional = true }
 slack-sdk = { version = "3.21.3", optional = true }
-=======
-discord = { version = "^2.3.2", optional = true }
->>>>>>> eecdbc5e
 
 
 
@@ -124,11 +121,8 @@
 opensource = ["sentence-transformers", "torch", "gpt4all"]
 elasticsearch = ["elasticsearch"]
 poe = ["fastapi-poe"]
-<<<<<<< HEAD
+discord = ["discord"]
 slack = ["slack-sdk"]
-=======
-discord = ["discord"]
->>>>>>> eecdbc5e
 
 [tool.poetry.group.docs.dependencies]
 
