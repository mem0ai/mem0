--- conflicted
+++ resolved
@@ -136,11 +136,8 @@
 slack = ["slack-sdk", "flask"]
 whatsapp = ["twilio", "flask"]
 images = ["torch", "ftfy", "regex", "pillow", "torchvision"]
-<<<<<<< HEAD
 huggingface_hub=["huggingface_hub"]
-=======
 cohere = ["cohere"]
->>>>>>> 19a9141c
 
 [tool.poetry.group.docs.dependencies]
 
