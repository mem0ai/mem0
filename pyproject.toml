[tool.poetry]
name = "embedchain"
<<<<<<< HEAD
version = "0.1.15"
=======
version = "0.1.16"
>>>>>>> 28460f72
description = "Data platform for LLMs - Load, index, retrieve and sync any unstructured data"
authors = [
    "Taranjeet Singh <taranjeet@embedchain.ai>",
    "Deshraj Yadav <deshraj@embedchain.ai>",
]
license = "Apache License"
readme = "README.md"
exclude = [
    "db",
    "configs",
    "notebooks"
]

[build-system]
requires = ["setuptools", "wheel"]
build-backend = "setuptools.build_meta"

[tool.ruff]
select = ["E", "F"]
ignore = []
fixable = ["ALL"]
unfixable = []
exclude = [
    ".bzr",
    ".direnv",
    ".eggs",
    ".git",
    ".git-rewrite",
    ".hg",
    ".mypy_cache",
    ".nox",
    ".pants.d",
    ".pytype",
    ".ruff_cache",
    ".svn",
    ".tox",
    ".venv",
    "__pypackages__",
    "_build",
    "buck-out",
    "build",
    "dist",
    "node_modules",
    "venv"
]
line-length = 120
dummy-variable-rgx = "^(_+|(_+[a-zA-Z0-9_]*[a-zA-Z0-9]+?))$"
target-version = "py38"

[tool.ruff.mccabe]
max-complexity = 10

# Ignore `E402` (import violations) in all `__init__.py` files, and in `path/to/file.py`.
[tool.ruff.per-file-ignores]
"embedchain/__init__.py" = ["E401"]

[tool.black]
line-length = 120
target-version = ["py38", "py39", "py310", "py311"]
include = '\.pyi?$'
exclude = '''
/(
    \.eggs
  | \.git
  | \.hg
  | \.mypy_cache
  | \.nox
  | \.pants.d
  | \.pytype
  | \.ruff_cache
  | \.svn
  | \.tox
  | \.venv
  | __pypackages__
  | _build
  | buck-out
  | build
  | dist
  | node_modules
  | venv
)/
'''

[tool.black.format]
color = true

[tool.poetry.dependencies]
python = ">=3.9,<3.12"
python-dotenv = "^1.0.0"
langchain = "^0.0.332"
requests = "^2.31.0"
openai = ">=1.1.1"
chromadb = "^0.4.16"
posthog = "^3.0.2"
tiktoken = { version = "^0.4.0", optional = true }
youtube-transcript-api = { version = "^0.6.1", optional = true }
beautifulsoup4 = { version = "^4.12.2", optional = true }
pypdf = { version = "^3.11.0", optional = true }
pytube = { version = "^15.0.0", optional = true }
duckduckgo-search = { version = "^3.8.5", optional = true }
llama-hub = { version = "^0.0.43", optional = true }
llama-index = { version = "^0.8.65", optional = true }
sentence-transformers = { version = "^2.2.2", optional = true }
torch = { version = "2.0.0", optional = true }
# Torch 2.0.1 is not compatible with poetry (https://github.com/pytorch/pytorch/issues/100974)
gpt4all = { version = "2.0.2", optional = true }
# 1.0.9 is not working for some users (https://github.com/nomic-ai/gpt4all/issues/1394)
opensearch-py = { version = "2.3.1", optional = true }
elasticsearch = { version = "^8.9.0", optional = true }
flask = { version = "^2.3.3", optional = true }
twilio = { version = "^8.5.0", optional = true }
fastapi-poe = { version = "0.0.16", optional = true }
discord = { version = "^2.3.2", optional = true }
slack-sdk = { version = "3.21.3", optional = true }
cohere = { version = "^4.27", optional = true }
weaviate-client = { version = "^3.24.1", optional = true }
docx2txt = { version = "^0.8", optional = true }
pinecone-client = { version = "^2.2.4", optional = true }
qdrant-client = { version = "1.6.3", optional = true }
unstructured = {extras = ["local-inference", "all-docs"], version = "^0.10.18", optional = true}
pillow = { version = "10.0.1", optional = true }
torchvision = { version = ">=0.15.1, !=0.15.2", optional = true }
ftfy = { version = "6.1.1", optional = true }
regex = { version = "2023.8.8", optional = true }
huggingface_hub = { version = "^0.17.3", optional = true }
pymilvus = { version = "2.3.1", optional = true }
google-cloud-aiplatform = { version = "^1.26.1", optional = true }
replicate = { version = "^0.15.4", optional = true }
schema = "^0.7.5"
psycopg = { version = "^3.1.12", optional = true }
psycopg-binary = { version = "^3.1.12", optional = true }
psycopg-pool = { version = "^3.1.8", optional = true }
mysql-connector-python = { version = "^8.1.0", optional = true }
gitpython = { version = "^3.1.38", optional = true }
yt_dlp = { version = "^2023.11.14", optional = true }

[tool.poetry.group.dev.dependencies]
black = "^23.3.0"
pre-commit = "^3.2.2"
ruff = "^0.0.220"
pytest = "^7.3.1"
pytest-mock = "^3.10.0"
pytest-env = "^0.8.1"
click = "^8.1.3"
isort = "^5.12.0"
pytest-cov = "^4.1.0"
responses = "^0.23.3"
mock = "^5.1.0"
pytest-asyncio = "^0.21.1"

[tool.poetry.extras]
streamlit = ["streamlit"]
community = ["llama-hub"]
opensource = ["sentence-transformers", "torch", "gpt4all"]
elasticsearch = ["elasticsearch"]
opensearch = ["opensearch-py"]
poe = ["fastapi-poe"]
discord = ["discord"]
slack = ["slack-sdk", "flask"]
whatsapp = ["twilio", "flask"]
weaviate = ["weaviate-client"]
pinecone = ["pinecone-client"]
qdrant = ["qdrant-client"]
images = ["torch", "ftfy", "regex", "pillow", "torchvision"]
huggingface_hub=["huggingface_hub"]
cohere = ["cohere"]
milvus = ["pymilvus"]
dataloaders=[
    "youtube-transcript-api",
    "beautifulsoup4",
    "docx2txt",
    "duckduckgo-search",
    "pypdf",
    "pytube",
    "sentence-transformers",
    "unstructured",
]
vertexai = ["google-cloud-aiplatform"]
llama2 = ["replicate"]
gmail = [
    "llama-hub",
    "requests",
    "google-api-python-client",
    "google-auth",
    "google-auth-oauthlib",
    "google-auth-httplib2",
    "google-api-core",
]
json = ["llama-hub"]
postgres = ["psycopg", "psycopg-binary", "psycopg-pool"]
mysql = ["mysql-connector-python"]
git = ["gitpython"]
youtube = [
    "yt_dlp",
    "youtube-transcript-api",
]

[tool.poetry.group.docs.dependencies]

[tool.poetry.scripts]<|MERGE_RESOLUTION|>--- conflicted
+++ resolved
@@ -1,10 +1,6 @@
 [tool.poetry]
 name = "embedchain"
-<<<<<<< HEAD
-version = "0.1.15"
-=======
 version = "0.1.16"
->>>>>>> 28460f72
 description = "Data platform for LLMs - Load, index, retrieve and sync any unstructured data"
 authors = [
     "Taranjeet Singh <taranjeet@embedchain.ai>",
