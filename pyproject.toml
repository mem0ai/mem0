[tool.poetry]
name = "embedchain"
version = "0.0.72"
description = "Data platform for LLMs - Load, index, retrieve and sync any unstructured data"
authors = ["Taranjeet Singh, Deshraj Yadav"]
license = "Apache License"
readme = "README.md"
exclude = [
    "db",
    "configs",
    "notebooks"
]

[build-system]
requires = ["setuptools", "wheel"]
build-backend = "setuptools.build_meta"

[tool.ruff]
select = ["E", "F"]
ignore = []
fixable = ["ALL"]
unfixable = []
exclude = [
    ".bzr",
    ".direnv",
    ".eggs",
    ".git",
    ".git-rewrite",
    ".hg",
    ".mypy_cache",
    ".nox",
    ".pants.d",
    ".pytype",
    ".ruff_cache",
    ".svn",
    ".tox",
    ".venv",
    "__pypackages__",
    "_build",
    "buck-out",
    "build",
    "dist",
    "node_modules",
    "venv"
]
line-length = 120
dummy-variable-rgx = "^(_+|(_+[a-zA-Z0-9_]*[a-zA-Z0-9]+?))$"
target-version = "py38"

[tool.ruff.mccabe]
max-complexity = 10

# Ignore `E402` (import violations) in all `__init__.py` files, and in `path/to/file.py`.
[tool.ruff.per-file-ignores]
"embedchain/__init__.py" = ["E401"]

[tool.black]
line-length = 120
target-version = ["py38", "py39", "py310", "py311"]
include = '\.pyi?$'
exclude = '''
/(
    \.eggs
  | \.git
  | \.hg
  | \.mypy_cache
  | \.nox
  | \.pants.d
  | \.pytype
  | \.ruff_cache
  | \.svn
  | \.tox
  | \.venv
  | __pypackages__
  | _build
  | buck-out
  | build
  | dist
  | node_modules
  | venv
)/
'''

[tool.black.format]
color = true

[tool.poetry.dependencies]
python = ">=3.9,<3.9.7 || >3.9.7,<4.0"
python-dotenv = "^1.0.0"
langchain = "^0.0.279"
requests = "^2.31.0"
openai = "^0.27.5"
tiktoken = { version="^0.4.0", optional=true }
chromadb ="^0.4.8"
youtube-transcript-api = { version="^0.6.1", optional=true }
beautifulsoup4 = { version="^4.12.2", optional=true }
pypdf = { version="^3.11.0", optional=true }
pytube = { version="^15.0.0", optional=true }
duckduckgo-search = { version="^3.8.5", optional=true }
llama-hub = { version = "^0.0.29", optional = true }
sentence-transformers = { version = "^2.2.2", optional = true }
torch = { version = "2.0.0", optional = true }
# Torch 2.0.1 is not compatible with poetry (https://github.com/pytorch/pytorch/issues/100974)
gpt4all = { version = "1.0.8", optional = true }
# 1.0.9 is not working for some users (https://github.com/nomic-ai/gpt4all/issues/1394)
opensearch-py = { version = "2.3.1", optional = true }
elasticsearch = { version = "^8.9.0", optional = true }
flask = { version = "^2.3.3", optional = true }
twilio = { version = "^8.5.0", optional = true }
fastapi-poe = { version = "0.0.16", optional = true }
discord = { version = "^2.3.2", optional = true }
slack-sdk = { version = "3.21.3", optional = true }
cohere = { version = "^4.27", optional= true }
docx2txt = { version="^0.8", optional=true }
pinecone-client = { version = "^2.2.4", optional = true }
unstructured = {extras = ["local-inference"], version = "^0.10.18", optional=true}
pillow = { version = "10.0.1", optional = true }
torchvision = { version = ">=0.15.1, !=0.15.2", optional = true }
ftfy = { version = "6.1.1", optional = true }
regex = { version = "2023.8.8", optional = true }
huggingface_hub = { version = "^0.17.3", optional = true }
<<<<<<< HEAD
pymilvus = "2.3.1"
jq = ">=1.6.0"
=======
pymilvus = { version="2.3.1", optional = true }
>>>>>>> 413b107b

[tool.poetry.group.dev.dependencies]
black = "^23.3.0"
pre-commit = "^3.2.2"
ruff = "^0.0.220"
pytest = "^7.3.1"
pytest-mock = "^3.10.0"
pytest-env = "^0.8.1"
click = "^8.1.3"
isort = "^5.12.0"
pytest-cov = "^4.1.0"
responses = "^0.23.3"
mock = "^5.1.0"

[tool.poetry.extras]
streamlit = ["streamlit"]
community = ["llama-hub"]
opensource = ["sentence-transformers", "torch", "gpt4all"]
elasticsearch = ["elasticsearch"]
opensearch = ["opensearch-py"]
poe = ["fastapi-poe"]
discord = ["discord"]
slack = ["slack-sdk", "flask"]
whatsapp = ["twilio", "flask"]
pinecone = ["pinecone-client"]
images = ["torch", "ftfy", "regex", "pillow", "torchvision"]
huggingface_hub=["huggingface_hub"]
cohere = ["cohere"]
milvus = ["pymilvus"]
dataloaders=[
    "youtube-transcripts-api",
    "beautifulsoup4",
    "pypdf",
    "pytube",
    "duckduckgo-search",
    "docx2txt",
    "unstructured",
    "sentence-transformers",
]

[tool.poetry.group.docs.dependencies]



[tool.poetry.scripts]<|MERGE_RESOLUTION|>--- conflicted
+++ resolved
@@ -119,12 +119,8 @@
 ftfy = { version = "6.1.1", optional = true }
 regex = { version = "2023.8.8", optional = true }
 huggingface_hub = { version = "^0.17.3", optional = true }
-<<<<<<< HEAD
 pymilvus = "2.3.1"
 jq = ">=1.6.0"
-=======
-pymilvus = { version="2.3.1", optional = true }
->>>>>>> 413b107b
 
 [tool.poetry.group.dev.dependencies]
 black = "^23.3.0"
