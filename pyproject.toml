[tool.poetry]
name = "embedchain"
version = "0.0.72"
description = "Data platform for LLMs - Load, index, retrieve and sync any unstructured data"
authors = ["Taranjeet Singh, Deshraj Yadav"]
license = "Apache License"
readme = "README.md"
exclude = [
    "db",
    "configs",
    "notebooks"
]

[build-system]
requires = ["setuptools", "wheel"]
build-backend = "setuptools.build_meta"

[tool.ruff]
select = ["E", "F"]
ignore = []
fixable = ["ALL"]
unfixable = []
exclude = [
    ".bzr",
    ".direnv",
    ".eggs",
    ".git",
    ".git-rewrite",
    ".hg",
    ".mypy_cache",
    ".nox",
    ".pants.d",
    ".pytype",
    ".ruff_cache",
    ".svn",
    ".tox",
    ".venv",
    "__pypackages__",
    "_build",
    "buck-out",
    "build",
    "dist",
    "node_modules",
    "venv"
]
line-length = 120
dummy-variable-rgx = "^(_+|(_+[a-zA-Z0-9_]*[a-zA-Z0-9]+?))$"
target-version = "py38"

[tool.ruff.mccabe]
max-complexity = 10

# Ignore `E402` (import violations) in all `__init__.py` files, and in `path/to/file.py`.
[tool.ruff.per-file-ignores]
"embedchain/__init__.py" = ["E401"]

[tool.black]
line-length = 120
target-version = ["py38", "py39", "py310", "py311"]
include = '\.pyi?$'
exclude = '''
/(
    \.eggs
  | \.git
  | \.hg
  | \.mypy_cache
  | \.nox
  | \.pants.d
  | \.pytype
  | \.ruff_cache
  | \.svn
  | \.tox
  | \.venv
  | __pypackages__
  | _build
  | buck-out
  | build
  | dist
  | node_modules
  | venv
)/
'''

[tool.black.format]
color = true

[tool.poetry.dependencies]
python = ">=3.9,<3.9.7 || >3.9.7,<4.0"
python-dotenv = "^1.0.0"
langchain = "^0.0.279"
requests = "^2.31.0"
openai = "^0.27.5"
tiktoken = { version="^0.4.0", optional=true }
chromadb ="^0.4.8"
youtube-transcript-api = { version="^0.6.1", optional=true }
beautifulsoup4 = { version="^4.12.2", optional=true }
pypdf = { version="^3.11.0", optional=true }
pytube = { version="^15.0.0", optional=true }
duckduckgo-search = { version="^3.8.5", optional=true }
llama-hub = { version = "^0.0.29", optional = true }
sentence-transformers = { version = "^2.2.2", optional = true }
torch = { version = "2.0.0", optional = true }
# Torch 2.0.1 is not compatible with poetry (https://github.com/pytorch/pytorch/issues/100974)
gpt4all = { version = "1.0.8", optional = true }
# 1.0.9 is not working for some users (https://github.com/nomic-ai/gpt4all/issues/1394)
opensearch-py = { version = "2.3.1", optional = true }
elasticsearch = { version = "^8.9.0", optional = true }
flask = { version = "^2.3.3", optional = true }
twilio = { version = "^8.5.0", optional = true }
fastapi-poe = { version = "0.0.16", optional = true }
discord = { version = "^2.3.2", optional = true }
slack-sdk = { version = "3.21.3", optional = true }
cohere = { version = "^4.27", optional= true }
<<<<<<< HEAD
docx2txt = "^0.8"
weaviate-client = "^3.24.1"
pinecone-client = "^2.2.4"
unstructured = {extras = ["local-inference"], version = "^0.10.18"}
=======
docx2txt = { version="^0.8", optional=true }
pinecone-client = { version = "^2.2.4", optional = true }
unstructured = {extras = ["local-inference"], version = "^0.10.18", optional=true}
>>>>>>> 413b107b
pillow = { version = "10.0.1", optional = true }
torchvision = { version = ">=0.15.1, !=0.15.2", optional = true }
ftfy = { version = "6.1.1", optional = true }
regex = { version = "2023.8.8", optional = true }
huggingface_hub = { version = "^0.17.3", optional = true }
pymilvus = { version="2.3.1", optional = true }

[tool.poetry.group.dev.dependencies]
black = "^23.3.0"
pre-commit = "^3.2.2"
ruff = "^0.0.220"
pytest = "^7.3.1"
pytest-mock = "^3.10.0"
pytest-env = "^0.8.1"
click = "^8.1.3"
isort = "^5.12.0"
pytest-cov = "^4.1.0"
responses = "^0.23.3"
mock = "^5.1.0"

[tool.poetry.extras]
streamlit = ["streamlit"]
community = ["llama-hub"]
opensource = ["sentence-transformers", "torch", "gpt4all"]
elasticsearch = ["elasticsearch"]
opensearch = ["opensearch-py"]
poe = ["fastapi-poe"]
discord = ["discord"]
slack = ["slack-sdk", "flask"]
whatsapp = ["twilio", "flask"]
weaviate = ["weaviate-client"]
pinecone = ["pinecone-client"]
images = ["torch", "ftfy", "regex", "pillow", "torchvision"]
huggingface_hub=["huggingface_hub"]
cohere = ["cohere"]
milvus = ["pymilvus"]
dataloaders=[
    "youtube-transcripts-api",
    "beautifulsoup4",
    "pypdf",
    "pytube",
    "duckduckgo-search",
    "docx2txt",
    "unstructured",
    "sentence-transformers",
]

[tool.poetry.group.docs.dependencies]



[tool.poetry.scripts]<|MERGE_RESOLUTION|>--- conflicted
+++ resolved
@@ -111,16 +111,10 @@
 discord = { version = "^2.3.2", optional = true }
 slack-sdk = { version = "3.21.3", optional = true }
 cohere = { version = "^4.27", optional= true }
-<<<<<<< HEAD
-docx2txt = "^0.8"
 weaviate-client = "^3.24.1"
-pinecone-client = "^2.2.4"
-unstructured = {extras = ["local-inference"], version = "^0.10.18"}
-=======
 docx2txt = { version="^0.8", optional=true }
 pinecone-client = { version = "^2.2.4", optional = true }
 unstructured = {extras = ["local-inference"], version = "^0.10.18", optional=true}
->>>>>>> 413b107b
 pillow = { version = "10.0.1", optional = true }
 torchvision = { version = ">=0.15.1, !=0.15.2", optional = true }
 ftfy = { version = "6.1.1", optional = true }
