[tool.poetry]
name = "mem0ai"
<<<<<<< HEAD
version = "0.1.78"
=======
version = "0.1.79"
>>>>>>> 2bf92860
description = "Long-term memory for AI Agents"
authors = ["Mem0 <founders@mem0.ai>"]
exclude = [
    "db",
    "configs",
    "notebooks",
    "embedchain",
    "evaluation",
    "mem0-ts",
    "examples",
    "vercel-ai-sdk",
    "docs",
]
packages = [
    { include = "mem0" },
]
readme = "README.md"

[tool.poetry.dependencies]
python = ">=3.9,<4.0"
qdrant-client = "^1.9.1"
pydantic = "^2.7.3"
openai = "^1.33.0"
posthog = "^3.5.0"
pytz = "^2024.1"
sqlalchemy = "^2.0.31"
langchain-neo4j = "^0.4.0"
neo4j = "^5.23.1"
rank-bm25 = "^0.2.2"
azure-search-documents = "^11.5.0"
psycopg2-binary = "^2.9.10"

[tool.poetry.extras]
graph = ["langchain-neo4j", "neo4j", "rank-bm25"]

[tool.poetry.group.test.dependencies]
pytest = "^8.2.2"

[tool.poetry.group.dev.dependencies]
ruff = "^0.6.5"
isort = "^5.13.2"
pytest = "^8.2.2"

[build-system]
requires = ["poetry-core"]
build-backend = "poetry.core.masonry.api"

[tool.ruff]
line-length = 120
exclude = ["embedchain/"]<|MERGE_RESOLUTION|>--- conflicted
+++ resolved
@@ -1,10 +1,6 @@
 [tool.poetry]
 name = "mem0ai"
-<<<<<<< HEAD
-version = "0.1.78"
-=======
-version = "0.1.79"
->>>>>>> 2bf92860
+version = "0.1.80"
 description = "Long-term memory for AI Agents"
 authors = ["Mem0 <founders@mem0.ai>"]
 exclude = [
