[tool.poetry]
name = "embedchain"
version = "0.0.41"
description = "embedchain is a framework to easily create LLM powered bots over any dataset"
authors = ["Taranjeet Singh"]
license = "Apache License"
readme = "README.md"

[build-system]
requires = ["setuptools", "wheel"]
build-backend = "setuptools.build_meta"

[tool.ruff]
select = ["E", "F"]
ignore = []
fixable = ["ALL"]
unfixable = []
exclude = [
    ".bzr",
    ".direnv",
    ".eggs",
    ".git",
    ".git-rewrite",
    ".hg",
    ".mypy_cache",
    ".nox",
    ".pants.d",
    ".pytype",
    ".ruff_cache",
    ".svn",
    ".tox",
    ".venv",
    "__pypackages__",
    "_build",
    "buck-out",
    "build",
    "dist",
    "node_modules",
    "venv",
]
line-length = 120
dummy-variable-rgx = "^(_+|(_+[a-zA-Z0-9_]*[a-zA-Z0-9]+?))$"
target-version = "py38"

[tool.ruff.mccabe]
max-complexity = 10

# Ignore `E402` (import violations) in all `__init__.py` files, and in `path/to/file.py`.
[tool.ruff.per-file-ignores]
"embedchain/__init__.py" = ["E401"]

[tool.black]
line-length = 120
target-version = ["py38", "py39", "py310", "py311"]
include = '\.pyi?$'
exclude = '''
/(
    \.eggs
  | \.git
  | \.hg
  | \.mypy_cache
  | \.nox
  | \.pants.d
  | \.pytype
  | \.ruff_cache
  | \.svn
  | \.tox
  | \.venv
  | __pypackages__
  | _build
  | buck-out
  | build
  | dist
  | node_modules
  | venv
)/
'''

[tool.black.format]
color = true

[tool.poetry.dependencies]
python = ">=3.9,<3.9.7 || >3.9.7,<4.0"
python-dotenv = "^1.0.0"
langchain = "^0.0.237"
requests = "^2.31.0"
openai = "^0.27.5"
chromadb ="^0.4.2"
youtube-transcript-api = "^0.6.1"
beautifulsoup4 = "^4.12.2"
pypdf = "^3.11.0"
pytube = "^15.0.0"
llama-index = { version = "^0.7.21", optional = true }
elasticsearch = { version = "^8.9.0", optional = true }
<<<<<<< HEAD
slack-sdk = { version = "3.21.3", optional = true }
=======
flask = "^2.3.3"
twilio = "^8.5.0"

>>>>>>> d8d0e0e5


[tool.poetry.group.dev.dependencies]
black = "^23.3.0"
pre-commit = "^3.2.2"
ruff = "^0.0.220"
pytest = "^7.3.1"
pytest-mock = "^3.10.0"
pytest-env = "^0.8.1"
click = "^8.1.3"
isort = "^5.12.0"

[tool.poetry.extras]
streamlit = ["streamlit"]
community = ["llama-index"]
elasticsearch = ["elasticsearch"]
slack = ["slack-sdk", "slackeventsapi"]

[tool.poetry.group.docs.dependencies]



[tool.poetry.scripts]
<|MERGE_RESOLUTION|>--- conflicted
+++ resolved
@@ -92,13 +92,9 @@
 pytube = "^15.0.0"
 llama-index = { version = "^0.7.21", optional = true }
 elasticsearch = { version = "^8.9.0", optional = true }
-<<<<<<< HEAD
-slack-sdk = { version = "3.21.3", optional = true }
-=======
 flask = "^2.3.3"
 twilio = "^8.5.0"
-
->>>>>>> d8d0e0e5
+slack-sdk = { version = "3.21.3", optional = true }
 
 
 [tool.poetry.group.dev.dependencies]
