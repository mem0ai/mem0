--- conflicted
+++ resolved
@@ -13,11 +13,7 @@
     @field_validator("config")
     def validate_config(cls, v, values):
         provider = values.data.get("provider")
-<<<<<<< HEAD
-        if provider in ["openai", "ollama", "huggingface", "azure_openai", "gemini", "vertexai", "fastembed"]:
-=======
-        if provider in ["openai", "ollama", "huggingface", "azure_openai", "gemini", "vertexai", "together"]:
->>>>>>> 6bc86d7d
+        if provider in ["openai", "ollama", "huggingface", "azure_openai", "gemini", "vertexai", "together", "fastembed"]:
             return v
         else:
             raise ValueError(f"Unsupported embedding provider: {provider}")