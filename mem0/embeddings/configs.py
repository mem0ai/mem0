from typing import Optional

from pydantic import BaseModel, Field, field_validator


class EmbedderConfig(BaseModel):
    provider: str = Field(
        description="Provider of the embedding model (e.g., 'ollama', 'openai', 'fastembed')",
        default="openai",
    )
    config: Optional[dict] = Field(
        description="Configuration for the specific embedding model", default={}
    )

    @field_validator("config")
    def validate_config(cls, v, values):
        provider = values.data.get("provider")
<<<<<<< HEAD
        if provider in ["openai", "ollama", "fastembed"]:
=======
        if provider in ["openai", "ollama", "huggingface", "azure_openai"]:
>>>>>>> 7de35b4a
            return v
        else:
            raise ValueError(f"Unsupported embedding provider: {provider}")<|MERGE_RESOLUTION|>--- conflicted
+++ resolved
@@ -15,11 +15,7 @@
     @field_validator("config")
     def validate_config(cls, v, values):
         provider = values.data.get("provider")
-<<<<<<< HEAD
-        if provider in ["openai", "ollama", "fastembed"]:
-=======
-        if provider in ["openai", "ollama", "huggingface", "azure_openai"]:
->>>>>>> 7de35b4a
+        if provider in ["openai", "ollama", "huggingface", "azure_openai", "fastembed"]:
             return v
         else:
             raise ValueError(f"Unsupported embedding provider: {provider}")