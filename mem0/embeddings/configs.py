from typing import Optional

from pydantic import BaseModel, Field, field_validator


class EmbedderConfig(BaseModel):
    provider: str = Field(
        description="Provider of the embedding model (e.g., 'ollama', 'openai', 'fastembed')",
        default="openai",
    )
    config: Optional[dict] = Field(description="Configuration for the specific embedding model", default={})

    @field_validator("config")
    def validate_config(cls, v, values):
        provider = values.data.get("provider")
<<<<<<< HEAD
        if provider in ["openai", "ollama", "huggingface", "azure_openai", "vertexai", "fastembed"]:
=======
        if provider in ["openai", "ollama", "huggingface", "azure_openai", "gemini", "vertexai"]:
>>>>>>> 2b262a65
            return v
        else:
            raise ValueError(f"Unsupported embedding provider: {provider}")<|MERGE_RESOLUTION|>--- conflicted
+++ resolved
@@ -13,11 +13,7 @@
     @field_validator("config")
     def validate_config(cls, v, values):
         provider = values.data.get("provider")
-<<<<<<< HEAD
-        if provider in ["openai", "ollama", "huggingface", "azure_openai", "vertexai", "fastembed"]:
-=======
-        if provider in ["openai", "ollama", "huggingface", "azure_openai", "gemini", "vertexai"]:
->>>>>>> 2b262a65
+        if provider in ["openai", "ollama", "huggingface", "azure_openai", "gemini", "vertexai", "fastembed"]:
             return v
         else:
             raise ValueError(f"Unsupported embedding provider: {provider}")