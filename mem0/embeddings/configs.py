--- conflicted
+++ resolved
@@ -9,22 +9,14 @@
         default="openai",
     )
     config: Optional[dict] = Field(
-<<<<<<< HEAD
-        description="Configuration for the specific embedding model", default={}
-=======
         description="Configuration for the specific embedding model", 
         default={}
->>>>>>> 464a1886
     )
 
     @field_validator("config")
     def validate_config(cls, v, values):
         provider = values.data.get("provider")
-<<<<<<< HEAD
-        if provider in ("openai", "ollama", "lmstudio"):
-=======
         if provider in ["openai", "ollama", "huggingface", "azure_openai"]:
->>>>>>> 464a1886
             return v
         else:
             raise ValueError(f"Unsupported embedding provider: {provider}")
