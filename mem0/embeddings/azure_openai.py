import os
from typing import Optional

from openai import AzureOpenAI

from mem0.configs.embeddings.base import BaseEmbedderConfig
from mem0.embeddings.base import EmbeddingBase


class AzureOpenAIEmbedding(EmbeddingBase):
    def __init__(self, config: Optional[BaseEmbedderConfig] = None):
        super().__init__(config)

<<<<<<< HEAD
        api_key = os.getenv("EMBEDDING_AZURE_OPENAI_API_KEY") or self.config.azure_kwargs.api_key
        azure_deployment = os.getenv("EMBEDDING_AZURE_DEPLOYMENT") or self.config.azure_kwargs.azure_deployment
        azure_endpoint = os.getenv("EMBEDDING_AZURE_ENDPOINT") or self.config.azure_kwargs.azure_endpoint
        api_version = os.getenv("EMBEDDING_AZURE_API_VERSION") or self.config.azure_kwargs.api_version
        
        self.client = AzureOpenAI(
            azure_deployment=azure_deployment, 
            azure_endpoint=azure_endpoint,
            api_version=api_version,
            api_key=api_key,
            )
=======
        if self.config.model is None:
            self.config.model = "text-embedding-3-small"
        if self.config.embedding_dims is None:
            self.config.embedding_dims = 1536

        api_key = os.getenv("AZURE_OPENAI_API_KEY") or self.config.api_key
        self.client = AzureOpenAI(api_key=api_key, http_client=self.config.http_client)
>>>>>>> 4bbbc904

    def embed(self, text):
        """
        Get the embedding for the given text using OpenAI.

        Args:
            text (str): The text to embed.

        Returns:
            list: The embedding vector.
        """
        text = text.replace("\n", " ")
        return (
            self.client.embeddings.create(input=[text], model=self.config.model)
            .data[0]
            .embedding
        )<|MERGE_RESOLUTION|>--- conflicted
+++ resolved
@@ -11,7 +11,6 @@
     def __init__(self, config: Optional[BaseEmbedderConfig] = None):
         super().__init__(config)
 
-<<<<<<< HEAD
         api_key = os.getenv("EMBEDDING_AZURE_OPENAI_API_KEY") or self.config.azure_kwargs.api_key
         azure_deployment = os.getenv("EMBEDDING_AZURE_DEPLOYMENT") or self.config.azure_kwargs.azure_deployment
         azure_endpoint = os.getenv("EMBEDDING_AZURE_ENDPOINT") or self.config.azure_kwargs.azure_endpoint
@@ -22,16 +21,8 @@
             azure_endpoint=azure_endpoint,
             api_version=api_version,
             api_key=api_key,
+            http_client=self.config.http_client
             )
-=======
-        if self.config.model is None:
-            self.config.model = "text-embedding-3-small"
-        if self.config.embedding_dims is None:
-            self.config.embedding_dims = 1536
-
-        api_key = os.getenv("AZURE_OPENAI_API_KEY") or self.config.api_key
-        self.client = AzureOpenAI(api_key=api_key, http_client=self.config.http_client)
->>>>>>> 4bbbc904
 
     def embed(self, text):
         """
