--- conflicted
+++ resolved
@@ -38,14 +38,6 @@
             list: The embedding vector.
         """
         text = text.replace("\n", " ")
-<<<<<<< HEAD
 
 
-        return (
-            self.client.embeddings.create(input=[text], model=self.config.model)
-            .data[0]
-            .embedding
-        )
-=======
         return self.client.embeddings.create(input=[text], model=self.config.model).data[0].embedding
->>>>>>> db5cb198
