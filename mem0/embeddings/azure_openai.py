--- conflicted
+++ resolved
@@ -11,8 +11,6 @@
 class AzureOpenAIEmbedding(EmbeddingBase):
     def __init__(self, config: Optional[BaseEmbedderConfig] = None):
         super().__init__(config)
-
-<<<<<<< HEAD
 
         if not self.config.model:
             self.config.model="text-embedding-ada-002"
@@ -34,15 +32,6 @@
             self.api_version = os.getenv("AZURE_OPENAI_ENDPOINT")
         self.client = AzureOpenAI(api_version=self.api_version, api_key=self.api_key, azure_endpoint=self.azure_endpoint)
 
-=======
-        if self.config.model is None:
-            self.config.model = "text-embedding-3-small"
-        if self.config.embedding_dims is None:
-            self.config.embedding_dims = 1536
-
-        api_key = os.getenv("AZURE_OPENAI_API_KEY") or self.config.api_key
-        self.client = AzureOpenAI(api_key=api_key)
->>>>>>> 8476ce5d
 
     def embed(self, text):
         """
