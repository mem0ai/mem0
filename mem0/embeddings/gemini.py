import os
from typing import Optional

import google.generativeai as genai

from mem0.configs.embeddings.base import BaseEmbedderConfig
from mem0.embeddings.base import EmbeddingBase


class GoogleGenAIEmbedding(EmbeddingBase):
    def __init__(self, config: Optional[BaseEmbedderConfig] = None):
        super().__init__(config)
<<<<<<< HEAD
        if self.config.model is None:
            self.config.model = "models/text-embedding-004"  # embedding-dim = 768
=======
        
        self.config.model = self.config.model or "models/text-embedding-004"
        self.config.embedding_dims = self.config.embedding_dims or 768
>>>>>>> 29178a4c

        api_key = self.config.api_key or os.getenv("GOOGLE_API_KEY")

        genai.configure(api_key=api_key)

    def embed(self, text):
        """
        Get the embedding for the given text using Google Generative AI.
        Args:
            text (str): The text to embed.
        Returns:
            list: The embedding vector.
        """
        text = text.replace("\n", " ")
        response = genai.embed_content(model=self.config.model, content=text)
        return response["embedding"]<|MERGE_RESOLUTION|>--- conflicted
+++ resolved
@@ -10,14 +10,9 @@
 class GoogleGenAIEmbedding(EmbeddingBase):
     def __init__(self, config: Optional[BaseEmbedderConfig] = None):
         super().__init__(config)
-<<<<<<< HEAD
-        if self.config.model is None:
-            self.config.model = "models/text-embedding-004"  # embedding-dim = 768
-=======
         
         self.config.model = self.config.model or "models/text-embedding-004"
         self.config.embedding_dims = self.config.embedding_dims or 768
->>>>>>> 29178a4c
 
         api_key = self.config.api_key or os.getenv("GOOGLE_API_KEY")
 
