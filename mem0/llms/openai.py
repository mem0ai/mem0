--- conflicted
+++ resolved
@@ -1,11 +1,7 @@
 import json
 import os
-<<<<<<< HEAD
-from typing import Dict, List, Optional, Union, Any
-=======
 import warnings
 from typing import Dict, List, Optional
->>>>>>> d0da9a1a
 
 from openai import OpenAI
 
