import json
import os
from typing import Dict, List, Optional, Union, Any

from openai import OpenAI

from mem0.configs.llms.base import BaseLlmConfig
from mem0.llms.base import LLMBase


class OpenAILLM(LLMBase):
    def __init__(self, config: Optional[BaseLlmConfig] = None):
        super().__init__(config)

        if not self.config.model:
            self.config.model = "gpt-4o-mini"

        if os.environ.get("OPENROUTER_API_KEY"):  # Use OpenRouter
            self.client = OpenAI(
                api_key=os.environ.get("OPENROUTER_API_KEY"),
                base_url=self.config.openrouter_base_url
                         or os.getenv("OPENROUTER_API_BASE")
                         or "https://openrouter.ai/api/v1",
            )
        else:
            api_key = self.config.api_key or os.getenv("OPENAI_API_KEY")
<<<<<<< HEAD
            base_url = (
                    self.config.openai_base_url
                    or os.getenv("OPENAI_API_BASE")
                    or "https://api.openai.com/v1"
            )
=======
            base_url = self.config.openai_base_url or os.getenv("OPENAI_API_BASE") or "https://api.openai.com/v1"
>>>>>>> e33008e3
            self.client = OpenAI(api_key=api_key, base_url=base_url)

    def _parse_response(self, response, tools):
        """
        Process the response based on whether tools are used or not.

        Args:
            response: The raw response from API.
            tools: The list of tools provided in the request.

        Returns:
            str or dict: The processed response.
        """
        if tools:
            processed_response = {
                "content": response.choices[0].message.content,
                "tool_calls": [],
            }

            if response.choices[0].message.tool_calls:
                for tool_call in response.choices[0].message.tool_calls:
                    processed_response["tool_calls"].append(
                        {
                            "name": tool_call.function.name,
                            "arguments": json.loads(tool_call.function.arguments),
                        }
                    )

            return processed_response
        else:
            return response.choices[0].message.content

    def generate_response(
<<<<<<< HEAD
            self,
            messages: List[Dict[str, str]],
            response_format: Optional[str] = None,
            tools: Optional[List[Dict]] = None,
    ) -> Union[str, Dict[str, Any]]:
=======
        self,
        messages: List[Dict[str, str]],
        response_format=None,
        tools: Optional[List[Dict]] = None,
        tool_choice: str = "auto",
    ):
>>>>>>> e33008e3
        """
        Generate a response based on the given messages using OpenAI.

        Args:
<<<<<<< HEAD
            messages (List[Dict[str, str]]): A list of message dictionaries containing 'role' and 'content'.
            response_format (Optional[str]): The format of the response. Defaults to None.
            tools (Optional[List[Dict]]): List of tools/functions to use. Defaults to None.

        Returns:
            Union[str, Dict[str, Any]]: Either a string response or a dictionary containing tool calls
=======
            messages (list): List of message dicts containing 'role' and 'content'.
            response_format (str or object, optional): Format of the response. Defaults to "text".
            tools (list, optional): List of tools that the model can call. Defaults to None.
            tool_choice (str, optional): Tool choice method. Defaults to "auto".

        Returns:
            str: The generated response.
>>>>>>> e33008e3
        """
        params = {
            "model": self.config.model,
            "messages": messages,
            "temperature": self.config.temperature,
            "max_tokens": self.config.max_tokens,
            "top_p": self.config.top_p,
        }

        if os.getenv("OPENROUTER_API_KEY"):
            openrouter_params = {}
            if self.config.models:
                openrouter_params["models"] = self.config.models
                openrouter_params["route"] = self.config.route
                params.pop("model")

            if self.config.site_url and self.config.app_name:
                extra_headers = {
                    "HTTP-Referer": self.config.site_url,
                    "X-Title": self.config.app_name,
                }
                openrouter_params["extra_headers"] = extra_headers

            params.update(**openrouter_params)

        if response_format:
            params["response_format"] = response_format
        if tools:  # TODO: Remove tools if no issues found with new memory addition logic
            params["tools"] = tools
            params["tool_choice"] = tool_choice

        if tools:
            params["tools"] = tools
            params["tool_choice"] = "auto"

        response = self.client.chat.completions.create(**params)
<<<<<<< HEAD
        message = response.choices[0].message

        # Handle tool calls if present
        if hasattr(message, 'tool_calls') and message.tool_calls:
            return {
                "content": message.content or "",
                "role": message.role,
                "tool_calls": [
                    {
                        "name": tool_call.function.name,
                        "arguments": tool_call.function.arguments
                    }
                    for tool_call in message.tool_calls
                ]
            }

        # Return content for regular responses
        return message.content or ""
=======
        return self._parse_response(response, tools)
>>>>>>> e33008e3
<|MERGE_RESOLUTION|>--- conflicted
+++ resolved
@@ -19,20 +19,12 @@
             self.client = OpenAI(
                 api_key=os.environ.get("OPENROUTER_API_KEY"),
                 base_url=self.config.openrouter_base_url
-                         or os.getenv("OPENROUTER_API_BASE")
-                         or "https://openrouter.ai/api/v1",
+                or os.getenv("OPENROUTER_API_BASE")
+                or "https://openrouter.ai/api/v1",
             )
         else:
             api_key = self.config.api_key or os.getenv("OPENAI_API_KEY")
-<<<<<<< HEAD
-            base_url = (
-                    self.config.openai_base_url
-                    or os.getenv("OPENAI_API_BASE")
-                    or "https://api.openai.com/v1"
-            )
-=======
             base_url = self.config.openai_base_url or os.getenv("OPENAI_API_BASE") or "https://api.openai.com/v1"
->>>>>>> e33008e3
             self.client = OpenAI(api_key=api_key, base_url=base_url)
 
     def _parse_response(self, response, tools):
@@ -66,32 +58,16 @@
             return response.choices[0].message.content
 
     def generate_response(
-<<<<<<< HEAD
-            self,
-            messages: List[Dict[str, str]],
-            response_format: Optional[str] = None,
-            tools: Optional[List[Dict]] = None,
-    ) -> Union[str, Dict[str, Any]]:
-=======
         self,
         messages: List[Dict[str, str]],
         response_format=None,
         tools: Optional[List[Dict]] = None,
         tool_choice: str = "auto",
     ):
->>>>>>> e33008e3
         """
         Generate a response based on the given messages using OpenAI.
 
         Args:
-<<<<<<< HEAD
-            messages (List[Dict[str, str]]): A list of message dictionaries containing 'role' and 'content'.
-            response_format (Optional[str]): The format of the response. Defaults to None.
-            tools (Optional[List[Dict]]): List of tools/functions to use. Defaults to None.
-
-        Returns:
-            Union[str, Dict[str, Any]]: Either a string response or a dictionary containing tool calls
-=======
             messages (list): List of message dicts containing 'role' and 'content'.
             response_format (str or object, optional): Format of the response. Defaults to "text".
             tools (list, optional): List of tools that the model can call. Defaults to None.
@@ -99,7 +75,6 @@
 
         Returns:
             str: The generated response.
->>>>>>> e33008e3
         """
         params = {
             "model": self.config.model,
@@ -131,30 +106,5 @@
             params["tools"] = tools
             params["tool_choice"] = tool_choice
 
-        if tools:
-            params["tools"] = tools
-            params["tool_choice"] = "auto"
-
         response = self.client.chat.completions.create(**params)
-<<<<<<< HEAD
-        message = response.choices[0].message
-
-        # Handle tool calls if present
-        if hasattr(message, 'tool_calls') and message.tool_calls:
-            return {
-                "content": message.content or "",
-                "role": message.role,
-                "tool_calls": [
-                    {
-                        "name": tool_call.function.name,
-                        "arguments": tool_call.function.arguments
-                    }
-                    for tool_call in message.tool_calls
-                ]
-            }
-
-        # Return content for regular responses
-        return message.content or ""
-=======
-        return self._parse_response(response, tools)
->>>>>>> e33008e3
+        return self._parse_response(response, tools)