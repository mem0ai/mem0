import os
import json
from typing import Dict, List, Optional

from openai import AzureOpenAI

from mem0.llms.base import LLMBase
from mem0.configs.llms.base import BaseLlmConfig


class AzureOpenAILLM(LLMBase):
    def __init__(self, config: Optional[BaseLlmConfig] = None):
        super().__init__(config)

        # Model name should match the custom deployment name chosen for it.
        if not self.config.model:
            self.config.model = "gpt-4o"
<<<<<<< HEAD
            
        api_key = os.getenv("LLM_AZURE_OPENAI_API_KEY") or self.config.azure_kwargs.api_key
        azure_deployment = os.getenv("LLM_AZURE_DEPLOYMENT") or self.config.azure_kwargs.azure_deployment
        azure_endpoint = os.getenv("LLM_AZURE_ENDPOINT") or self.config.azure_kwargs.azure_endpoint
        api_version = os.getenv("LLM_AZURE_API_VERSION") or self.config.azure_kwargs.api_version

        self.client = AzureOpenAI(
            azure_deployment=azure_deployment, 
            azure_endpoint=azure_endpoint,
            api_version=api_version,
            api_key=api_key,
            )
=======
        
        api_key = os.getenv("AZURE_OPENAI_API_KEY") or self.config.api_key
        self.client = AzureOpenAI(api_key=api_key, http_client=self.config.http_client)
>>>>>>> 4bbbc904

    def _parse_response(self, response, tools):
        """
        Process the response based on whether tools are used or not.

        Args:
            response: The raw response from API.
            tools: The list of tools provided in the request.

        Returns:
            str or dict: The processed response.
        """
        if tools:
            processed_response = {
                "content": response.choices[0].message.content,
                "tool_calls": [],
            }

            if response.choices[0].message.tool_calls:
                for tool_call in response.choices[0].message.tool_calls:
                    processed_response["tool_calls"].append(
                        {
                            "name": tool_call.function.name,
                            "arguments": json.loads(tool_call.function.arguments),
                        }
                    )

            return processed_response
        else:
            return response.choices[0].message.content

    def generate_response(
        self,
        messages: List[Dict[str, str]],
        response_format=None,
        tools: Optional[List[Dict]] = None,
        tool_choice: str = "auto",
    ):
        """
        Generate a response based on the given messages using Azure OpenAI.

        Args:
            messages (list): List of message dicts containing 'role' and 'content'.
            response_format (str or object, optional): Format of the response. Defaults to "text".
            tools (list, optional): List of tools that the model can call. Defaults to None.
            tool_choice (str, optional): Tool choice method. Defaults to "auto".

        Returns:
            str: The generated response.
        """
        params = {
            "model": self.config.model,
            "messages": messages,
            "temperature": self.config.temperature,
            "max_tokens": self.config.max_tokens,
            "top_p": self.config.top_p,
        }
        if response_format:
            params["response_format"] = response_format
        if tools:
            params["tools"] = tools
            params["tool_choice"] = tool_choice

        response = self.client.chat.completions.create(**params)
        return self._parse_response(response, tools)<|MERGE_RESOLUTION|>--- conflicted
+++ resolved
@@ -15,7 +15,6 @@
         # Model name should match the custom deployment name chosen for it.
         if not self.config.model:
             self.config.model = "gpt-4o"
-<<<<<<< HEAD
             
         api_key = os.getenv("LLM_AZURE_OPENAI_API_KEY") or self.config.azure_kwargs.api_key
         azure_deployment = os.getenv("LLM_AZURE_DEPLOYMENT") or self.config.azure_kwargs.azure_deployment
@@ -27,13 +26,9 @@
             azure_endpoint=azure_endpoint,
             api_version=api_version,
             api_key=api_key,
+            http_client=self.config.http_client
             )
-=======
         
-        api_key = os.getenv("AZURE_OPENAI_API_KEY") or self.config.api_key
-        self.client = AzureOpenAI(api_key=api_key, http_client=self.config.http_client)
->>>>>>> 4bbbc904
-
     def _parse_response(self, response, tools):
         """
         Process the response based on whether tools are used or not.
