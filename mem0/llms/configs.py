--- conflicted
+++ resolved
@@ -14,11 +14,7 @@
     @field_validator("config")
     def validate_config(cls, v, values):
         provider = values.data.get("provider")
-<<<<<<< HEAD
-        if provider in ("openai", "ollama", "groq", "together", "aws_bedrock", "litellm", "qwen"):
-=======
-        if provider in ("openai", "ollama", "groq", "together", "aws_bedrock", "litellm", "azure_openai"):
->>>>>>> 9f6ec325
+        if provider in ("openai", "ollama", "groq", "together", "aws_bedrock", "litellm", "qwen", "azure_openai"):
             return v
         else:
             raise ValueError(f"Unsupported LLM provider: {provider}")
