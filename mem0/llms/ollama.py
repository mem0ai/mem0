<<<<<<< HEAD
import json
from typing import Dict, List, Optional
=======
import ollama
from mem0.llms.base import LLMBase
>>>>>>> 3eff8208

try:
    from ollama import Client
except ImportError:
    raise ImportError("Ollama requires extra dependencies. Install with `pip install ollama`") from None

from mem0.llms.base import LLMBase
from mem0.configs.llms.base import BaseLlmConfig

class OllamaLLM(LLMBase):
    def __init__(self, config: Optional[BaseLlmConfig] = None):
        super().__init__(config)

        if not self.config.model:
            self.config.model="llama3.1:70b"
        self.client = Client(host=config.base_url)
        self._ensure_model_exists()

    def _ensure_model_exists(self):
        """
        Ensure the specified model exists locally. If not, pull it from Ollama.
        """        
        local_models = self.client.list()["models"]
        if not any(model.get("name") == self.config.model for model in local_models):
            self.client.pull(self.config.model)
    
    def _parse_response(self, response, tools):
        """
        Process the response based on whether tools are used or not.

        Args:
            response: The raw response from API.
            tools: The list of tools provided in the request.

        Returns:
            str or dict: The processed response.
        """
        if tools:
            processed_response = {
                "content": response['message']['content'],
                "tool_calls": []
            }
            
            if response['message'].get('tool_calls'):
                for tool_call in response['message']['tool_calls']:
                    processed_response["tool_calls"].append({
                        "name": tool_call["function"]["name"],
                        "arguments": tool_call["function"]["arguments"]
                    })
            
            return processed_response
        else:
            return response['message']['content']

    def generate_response(
        self,
        messages: List[Dict[str, str]],
        response_format=None,
        tools: Optional[List[Dict]] = None,
        tool_choice: str = "auto",
    ):
        """
        Generate a response based on the given messages using OpenAI.

        Args:
            messages (list): List of message dicts containing 'role' and 'content'.
            response_format (str or object, optional): Format of the response. Defaults to "text".
            tools (list, optional): List of tools that the model can call. Defaults to None.
            tool_choice (str, optional): Tool choice method. Defaults to "auto".

        Returns:
            str: The generated response.
        """
        params = {
            "model": self.config.model, 
            "messages": messages, 
            "options": {
                "temperature": self.config.temperature, 
                "num_predict": self.config.max_tokens, 
                "top_p": self.config.top_p
            }  
        }
        if response_format:
            params["format"] = response_format
        if tools:
            params["tools"] = tools

        response = self.client.chat(**params)
        return self._parse_response(response, tools)<|MERGE_RESOLUTION|>--- conflicted
+++ resolved
@@ -1,10 +1,4 @@
-<<<<<<< HEAD
-import json
 from typing import Dict, List, Optional
-=======
-import ollama
-from mem0.llms.base import LLMBase
->>>>>>> 3eff8208
 
 try:
     from ollama import Client
