--- conflicted
+++ resolved
@@ -9,21 +9,7 @@
     try:
         from chromadb.api.client import Client
     except ImportError:
-<<<<<<< HEAD
-        user_input: Any = input("The 'chromadb' library is required. Install it now? [y/N]: ")
-        if user_input.lower() == "y":
-            try:
-                subprocess.check_call([sys.executable, "-m", "pip", "install", "chromadb"])
-                from chromadb.api.client import Client
-            except subprocess.CalledProcessError:
-                print("Failed to install 'chromadb'. Please install it manually using 'pip install chromadb'.")
-                sys.exit(1)
-        else:
-            print("The required 'chromadb' library is not installed.")
-            sys.exit(1)
-=======
        raise ImportError("The 'chromadb' library is required. Please install it using 'pip install chromadb'.")
->>>>>>> 0a78cb9f
     Client: ClassVar[type] = Client
 
     collection_name: str = Field("mem0", description="Default name for the collection")
