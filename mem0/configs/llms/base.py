--- conflicted
+++ resolved
@@ -43,12 +43,9 @@
         sarvam_base_url: Optional[str] = "https://api.sarvam.ai/v1",
         # LM Studio specific
         lmstudio_base_url: Optional[str] = "http://localhost:1234/v1",
-<<<<<<< HEAD
+        lmstudio_response_format: dict = None,
         # vLLM specific
         vllm_base_url: Optional[str] = "http://localhost:8000/v1",
-=======
-        lmstudio_response_format: dict = None,
->>>>>>> cdee6a4f
         # AWS Bedrock specific
         aws_access_key_id: Optional[str] = None,
         aws_secret_access_key: Optional[str] = None,
@@ -101,13 +98,10 @@
         :type sarvam_base_url: Optional[str], optional
         :param lmstudio_base_url: LM Studio base URL to be use, defaults to "http://localhost:1234/v1"
         :type lmstudio_base_url: Optional[str], optional
-<<<<<<< HEAD
+        :param lmstudio_response_format: LM Studio response format to be use, defaults to None
+        :type lmstudio_response_format: Optional[Dict], optional
         :param vllm_base_url: vLLM base URL to be use, defaults to "http://localhost:8000/v1"
         :type vllm_base_url: Optional[str], optional
-=======
-        :param lmstudio_response_format: LM Studio response format to be use, defaults to None
-        :type lmstudio_response_format: Optional[Dict], optional
->>>>>>> cdee6a4f
         """
 
         self.model = model
