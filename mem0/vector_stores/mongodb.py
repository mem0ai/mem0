--- conflicted
+++ resolved
@@ -1,9 +1,5 @@
 import logging
-<<<<<<< HEAD
 from typing import List, Optional, Dict, Any
-=======
-from typing import Any, Dict, List, Optional
->>>>>>> 6e8c6c1c
 
 from pydantic import BaseModel
 
@@ -123,13 +119,7 @@
         except PyMongoError as e:
             logger.error(f"Error inserting data: {e}")
 
-<<<<<<< HEAD
     def search(self, query: str, vectors: List[List[float]], limit: int =5, filters: Optional[Dict] = None) -> List[OutputData]:
-=======
-    def search(
-        self, query: str, query_vector: List[float], limit=5, filters: Optional[Dict] = None
-    ) -> List[OutputData]:
->>>>>>> 6e8c6c1c
         """
         Search for similar vectors using the vector search index.
 
@@ -171,25 +161,11 @@
                 {"$set": {"score": {"$meta": "vectorSearchScore"}}},
                 {"$project": {"embedding": 0}},
             ]
-<<<<<<< HEAD
-
+            
             # Add filters if provided
             if filters:
                 pipeline.insert(1, {"$match": filters})
 
-=======
-            
-            # Add filter stage if filters are provided
-            if filters:
-                filter_conditions = []
-                for key, value in filters.items():
-                    filter_conditions.append({"payload." + key: value})
-                
-                if filter_conditions:
-                    # Add a $match stage after vector search to apply filters
-                    pipeline.insert(1, {"$match": {"$and": filter_conditions}})
-            
->>>>>>> 6e8c6c1c
             results = list(collection.aggregate(pipeline))
             logger.info(f"Vector search completed. Found {len(results)} documents.")
         except Exception as e:
