--- conflicted
+++ resolved
@@ -238,13 +238,8 @@
         for data in result:
             obj = OutputData(id=data.get("id"), score=None, payload=data.get("metadata"))
             memories.append(obj)
-<<<<<<< HEAD
         return memories
     
-=======
-        return [memories]
-
->>>>>>> c8f9f20d
     def reset(self):
         """Reset the index by deleting and recreating it."""
         logger.warning(f"Resetting index {self.collection_name}...")
