from typing import Dict, Optional

from pydantic import BaseModel, Field, model_validator


class VectorStoreConfig(BaseModel):
    provider: str = Field(
        description="Provider of the vector store (e.g., 'qdrant', 'chroma')",
        default="qdrant",
    )
    config: Optional[Dict] = Field(description="Configuration for the specific vector store", default=None)

    _provider_configs: Dict[str, str] = {
        "qdrant": "QdrantConfig",
        "chroma": "ChromaDbConfig",
        "pgvector": "PGVectorConfig",
        "milvus": "MilvusDBConfig",
        "azure_ai_search": "AzureAISearchConfig",
        "redis": "RedisDBConfig",
        "elasticsearch": "ElasticsearchConfig",
<<<<<<< HEAD
        "google_matching_engine": "GoogleMatchingEngineConfig",
=======
        "opensearch": "OpenSearchConfig",
>>>>>>> 2556c5fe
    }

    @model_validator(mode="after")
    def validate_and_create_config(self) -> "VectorStoreConfig":
        provider = self.provider
        config = self.config

        if provider not in self._provider_configs:
            raise ValueError(f"Unsupported vector store provider: {provider}")

        module = __import__(
            f"mem0.configs.vector_stores.{provider}",
            fromlist=[self._provider_configs[provider]],
        )
        config_class = getattr(module, self._provider_configs[provider])

        if config is None:
            config = {}

        if not isinstance(config, dict):
            if not isinstance(config, config_class):
                raise ValueError(f"Invalid config type for provider {provider}")
            return self

        # also check if path in allowed kays for pydantic model, and whether config extra fields are allowed
        if "path" not in config and "path" in config_class.__annotations__:
            config["path"] = f"/tmp/{provider}"

        self.config = config_class(**config)
        return self<|MERGE_RESOLUTION|>--- conflicted
+++ resolved
@@ -18,11 +18,8 @@
         "azure_ai_search": "AzureAISearchConfig",
         "redis": "RedisDBConfig",
         "elasticsearch": "ElasticsearchConfig",
-<<<<<<< HEAD
         "google_matching_engine": "GoogleMatchingEngineConfig",
-=======
         "opensearch": "OpenSearchConfig",
->>>>>>> 2556c5fe
     }
 
     @model_validator(mode="after")
