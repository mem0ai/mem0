--- conflicted
+++ resolved
@@ -29,11 +29,8 @@
         "weaviate": "WeaviateConfig",
         "faiss": "FAISSConfig",
         "langchain": "LangchainConfig",
-<<<<<<< HEAD
         "aliyun_tablestore": "AliyunTableStoreConfig",
-=======
         "s3_vectors": "S3VectorsConfig",
->>>>>>> 3b2d0ad0
     }
 
     @model_validator(mode="after")
