--- conflicted
+++ resolved
@@ -21,11 +21,8 @@
         "upstash_vector": "UpstashVectorConfig",
         "azure_ai_search": "AzureAISearchConfig",
         "redis": "RedisDBConfig",
-<<<<<<< HEAD
         "valkey": "ValkeyConfig",
-=======
         "databricks": "DatabricksConfig",
->>>>>>> 77b4b6a2
         "elasticsearch": "ElasticsearchConfig",
         "vertex_ai_vector_search": "GoogleMatchingEngineConfig",
         "opensearch": "OpenSearchConfig",
