import json
from typing import Optional, List
from pydantic import BaseModel

try:
    import psycopg2
    from psycopg2.extras import execute_values
except ImportError:
    raise ImportError(
        "PGVector requires extra dependencies. Install with `pip install psycopg2`"
    ) from None


from mem0.vector_stores.base import VectorStoreBase


class OutputData(BaseModel):
    id: Optional[str]
    score: Optional[float]
    payload: Optional[dict]


class PGVector(VectorStoreBase):
    def __init__(
<<<<<<< HEAD
        self,
        dbname,
        collection_name,
        embedding_model_dims,
        user,
        password,
        host,
        port,
        diskann
=======
        self, dbname, collection_name, embedding_model_dims, user, password, host, port
>>>>>>> c0232a7d
    ):
        """
        Initialize the PGVector database.

        Args:
            dbname (str): Database name
            collection_name (str): Collection name
            embedding_model_dims (int): Dimension of the embedding vector
            user (str): Database user
            password (str): Database password
            host (str, optional): Database host
            port (int, optional): Database port
            diskann (bool, optional): Use DiskANN for faster search
        """
        self.collection_name = collection_name
        self.use_diskann = diskann

        self.conn = psycopg2.connect(
            dbname=dbname, user=user, password=password, host=host, port=port
        )
        self.cur = self.conn.cursor()

        collections = self.list_cols()
        if collection_name not in collections:
            self.create_col(embedding_model_dims)

    def create_col(self, embedding_model_dims):
        """
        Create a new collection (table in PostgreSQL).
        Will also initialize DiskANN index if the extension is installed.

        Args:
            name (str): Name of the collection.
            embedding_model_dims (int, optional): Dimension of the embedding vector.
        """
        self.cur.execute(
            f"""
            CREATE TABLE IF NOT EXISTS {self.collection_name} (
                id UUID PRIMARY KEY,
                vector vector({embedding_model_dims}),
                payload JSONB
            );
<<<<<<< HEAD
        """)

        if self.use_diskann and embedding_model_dims < 2000:
            # Check if vectorscale extension is installed
            self.cur.execute("SELECT * FROM pg_extension WHERE extname = 'vectorscale'")
            if self.cur.fetchone():
                # Create DiskANN index if extension is installed for faster search
                self.cur.execute(f"""
                    CREATE INDEX IF NOT EXISTS {self.collection_name}_vector_idx
                    ON {self.collection_name}
                    USING diskann (vector);
                """)

=======
        """
        )
>>>>>>> c0232a7d
        self.conn.commit()

    def insert(self, vectors, payloads=None, ids=None):
        """
        Insert vectors into a collection.

        Args:
            vectors (List[List[float]]): List of vectors to insert.
            payloads (List[Dict], optional): List of payloads corresponding to vectors.
            ids (List[str], optional): List of IDs corresponding to vectors.
        """
        json_payloads = [json.dumps(payload) for payload in payloads]

        data = [
            (id, vector, payload)
            for id, vector, payload in zip(ids, vectors, json_payloads)
        ]
        execute_values(
            self.cur,
            f"INSERT INTO {self.collection_name} (id, vector, payload) VALUES %s",
            data,
        )
        self.conn.commit()

    def search(self, query, limit=5, filters=None):
        """
        Search for similar vectors.

        Args:
            query (List[float]): Query vector.
            limit (int, optional): Number of results to return. Defaults to 5.
            filters (Dict, optional): Filters to apply to the search. Defaults to None.

        Returns:
            list: Search results.
        """
        filter_conditions = []
        filter_params = []

        if filters:
            for k, v in filters.items():
                filter_conditions.append("payload->>%s = %s")
                filter_params.extend([k, str(v)])

        filter_clause = (
            "WHERE " + " AND ".join(filter_conditions) if filter_conditions else ""
        )

<<<<<<< HEAD
        self.cur.execute(f"""
            SELECT id, vector <=> %s::vector AS distance, payload
=======
        self.cur.execute(
            f"""
            SELECT id, vector <-> %s::vector AS distance, payload
>>>>>>> c0232a7d
            FROM {self.collection_name}
            {filter_clause}
            ORDER BY distance
            LIMIT %s
        """,
            (query, *filter_params, limit),
        )

        results = self.cur.fetchall()
        return [
            OutputData(id=str(r[0]), score=float(r[1]), payload=r[2]) for r in results
        ]

    def delete(self, vector_id):
        """
        Delete a vector by ID.

        Args:
            vector_id (str): ID of the vector to delete.
        """
        self.cur.execute(
            f"DELETE FROM {self.collection_name} WHERE id = %s", (vector_id,)
        )
        self.conn.commit()

    def update(self, vector_id, vector=None, payload=None):
        """
        Update a vector and its payload.

        Args:
            vector_id (str): ID of the vector to update.
            vector (List[float], optional): Updated vector.
            payload (Dict, optional): Updated payload.
        """
        if vector:
            self.cur.execute(
                f"UPDATE {self.collection_name} SET vector = %s WHERE id = %s",
                (vector, vector_id),
            )
        if payload:
            self.cur.execute(
                f"UPDATE {self.collection_name} SET payload = %s WHERE id = %s",
                (psycopg2.extras.Json(payload), vector_id),
            )
        self.conn.commit()

    def get(self, vector_id) -> OutputData:
        """
        Retrieve a vector by ID.

        Args:
            vector_id (str): ID of the vector to retrieve.

        Returns:
            OutputData: Retrieved vector.
        """
        self.cur.execute(
            f"SELECT id, vector, payload FROM {self.collection_name} WHERE id = %s",
            (vector_id,),
        )
        result = self.cur.fetchone()
        if not result:
            return None
        return OutputData(id=str(result[0]), score=None, payload=result[2])

    def list_cols(self) -> List[str]:
        """
        List all collections.

        Returns:
            List[str]: List of collection names.
        """
        self.cur.execute(
            "SELECT table_name FROM information_schema.tables WHERE table_schema = 'public'"
        )
        return [row[0] for row in self.cur.fetchall()]

    def delete_col(self):
        """Delete a collection."""
        self.cur.execute(f"DROP TABLE IF EXISTS {self.collection_name}")
        self.conn.commit()

    def col_info(self):
        """
        Get information about a collection.

        Returns:
            Dict[str, Any]: Collection information.
        """
        self.cur.execute(
            f"""
            SELECT 
                table_name, 
                (SELECT COUNT(*) FROM {self.collection_name}) as row_count,
                (SELECT pg_size_pretty(pg_total_relation_size('{self.collection_name}'))) as total_size
            FROM information_schema.tables 
            WHERE table_schema = 'public' AND table_name = %s
        """,
            (self.collection_name,),
        )
        result = self.cur.fetchone()
        return {"name": result[0], "count": result[1], "size": result[2]}

    def list(self, filters=None, limit=100):
        """
        List all vectors in a collection.

        Args:
            filters (Dict, optional): Filters to apply to the list.
            limit (int, optional): Number of vectors to return. Defaults to 100.

        Returns:
            List[OutputData]: List of vectors.
        """
        filter_conditions = []
        filter_params = []

        if filters:
            for k, v in filters.items():
                filter_conditions.append("payload->>%s = %s")
                filter_params.extend([k, str(v)])

        filter_clause = (
            "WHERE " + " AND ".join(filter_conditions) if filter_conditions else ""
        )

        query = f"""
            SELECT id, vector, payload
            FROM {self.collection_name}
            {filter_clause}
            LIMIT %s
        """

        self.cur.execute(query, (*filter_params, limit))

        results = self.cur.fetchall()
        return [[OutputData(id=str(r[0]), score=None, payload=r[2]) for r in results]]

    def __del__(self):
        """
        Close the database connection when the object is deleted.
        """
        if hasattr(self, "cur"):
            self.cur.close()
        if hasattr(self, "conn"):
            self.conn.close()<|MERGE_RESOLUTION|>--- conflicted
+++ resolved
@@ -22,19 +22,7 @@
 
 class PGVector(VectorStoreBase):
     def __init__(
-<<<<<<< HEAD
-        self,
-        dbname,
-        collection_name,
-        embedding_model_dims,
-        user,
-        password,
-        host,
-        port,
-        diskann
-=======
-        self, dbname, collection_name, embedding_model_dims, user, password, host, port
->>>>>>> c0232a7d
+        self, dbname, collection_name, embedding_model_dims, user, password, host, port, diskann
     ):
         """
         Initialize the PGVector database.
@@ -77,8 +65,8 @@
                 vector vector({embedding_model_dims}),
                 payload JSONB
             );
-<<<<<<< HEAD
-        """)
+        """
+        )
 
         if self.use_diskann and embedding_model_dims < 2000:
             # Check if vectorscale extension is installed
@@ -89,12 +77,9 @@
                     CREATE INDEX IF NOT EXISTS {self.collection_name}_vector_idx
                     ON {self.collection_name}
                     USING diskann (vector);
-                """)
-
-=======
-        """
-        )
->>>>>>> c0232a7d
+                """
+                )
+
         self.conn.commit()
 
     def insert(self, vectors, payloads=None, ids=None):
@@ -143,20 +128,15 @@
             "WHERE " + " AND ".join(filter_conditions) if filter_conditions else ""
         )
 
-<<<<<<< HEAD
-        self.cur.execute(f"""
+        self.cur.execute(
+            f"""
             SELECT id, vector <=> %s::vector AS distance, payload
-=======
-        self.cur.execute(
-            f"""
-            SELECT id, vector <-> %s::vector AS distance, payload
->>>>>>> c0232a7d
             FROM {self.collection_name}
             {filter_clause}
             ORDER BY distance
             LIMIT %s
         """,
-            (query, *filter_params, limit),
+        (query, *filter_params, limit),
         )
 
         results = self.cur.fetchall()
