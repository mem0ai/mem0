--- conflicted
+++ resolved
@@ -1,7 +1,6 @@
 import logging
 import os
 import shutil
-import gc
 
 from qdrant_client import QdrantClient
 from qdrant_client.models import (
@@ -68,10 +67,7 @@
 
         self.collection_name = collection_name
         self.embedding_model_dims = embedding_model_dims
-<<<<<<< HEAD
         self.on_disk = on_disk
-=======
->>>>>>> ff6ae478
         self.create_col(embedding_model_dims, on_disk)
 
     def create_col(self, vector_size: int, on_disk: bool, distance: Distance = Distance.COSINE):
