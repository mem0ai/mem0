--- conflicted
+++ resolved
@@ -76,12 +76,9 @@
         """
         self.api_key = api_key or os.getenv("MEM0_API_KEY")
         self.host = host or "https://api.mem0.ai"
-<<<<<<< HEAD
         self.organization = organization
         self.project = project
-=======
         self.user_id = get_user_id()
->>>>>>> 6102aa76
 
         if not self.api_key:
             raise ValueError("API Key not provided. Please provide an API Key.")
@@ -273,13 +270,9 @@
         params = {"org_name": self.organization, "project_name": self.project}
         entities = self.users()
         for entity in entities["results"]:
-<<<<<<< HEAD
             response = self.client.delete(
                 f"/v1/entities/{entity['type']}/{entity['id']}/", params=params
             )
-=======
-            response = self.client.delete(f"/v1/entities/{entity['type']}/{entity['id']}/")
->>>>>>> 6102aa76
             response.raise_for_status()
 
         capture_client_event("client.delete_users", self)
