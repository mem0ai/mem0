--- conflicted
+++ resolved
@@ -1188,9 +1188,5 @@
 
         response = await self.async_client.post("/v1/feedback/", json=data)
         response.raise_for_status()
-<<<<<<< HEAD
         capture_client_event("client.feedback", self, {**data, **{"sync_type": "sync"}})
-=======
-        capture_client_event("client.feedback", self, data, {"sync_type": "async"})
->>>>>>> 9622ac7d
         return response.json()