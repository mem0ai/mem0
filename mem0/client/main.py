import logging
import os
import warnings
import hashlib
from functools import wraps
from typing import Any, Dict, List, Optional, Union

import httpx

from mem0.memory.setup import get_user_id, setup_config
from mem0.memory.telemetry import capture_client_event

logger = logging.getLogger(__name__)

warnings.filterwarnings("default", category=DeprecationWarning)

# Setup user config
setup_config()


class APIError(Exception):
    """Exception raised for errors in the API."""

    pass


def api_error_handler(func):
    """Decorator to handle API errors consistently."""

    @wraps(func)
    def wrapper(*args, **kwargs):
        try:
            return func(*args, **kwargs)
        except httpx.HTTPStatusError as e:
            logger.error(f"HTTP error occurred: {e}")
            raise APIError(f"API request failed: {e.response.text}")
        except httpx.RequestError as e:
            logger.error(f"Request error occurred: {e}")
            raise APIError(f"Request failed: {str(e)}")

    return wrapper


class MemoryClient:
    """Client for interacting with the Mem0 API.

    This class provides methods to create, retrieve, search, and delete memories
    using the Mem0 API.

    Attributes:
        api_key (str): The API key for authenticating with the Mem0 API.
        host (str): The base URL for the Mem0 API.
        client (httpx.Client): The HTTP client used for making API requests.
        org_id (str, optional): Organization ID.
        project_id (str, optional): Project ID.
        user_id (str): Unique identifier for the user.
    """

    def __init__(
        self,
        api_key: Optional[str] = None,
        host: Optional[str] = None,
        org_id: Optional[str] = None,
        project_id: Optional[str] = None,
    ):
        """Initialize the MemoryClient.

        Args:
            api_key: The API key for authenticating with the Mem0 API. If not provided,
                     it will attempt to use the MEM0_API_KEY environment variable.
            host: The base URL for the Mem0 API. Defaults to "https://api.mem0.ai".
            org_id: The ID of the organization.
            project_id: The ID of the project.

        Raises:
            ValueError: If no API key is provided or found in the environment.
        """
        self.api_key = api_key or os.getenv("MEM0_API_KEY")
        self.host = host or "https://api.mem0.ai"
        self.org_id = org_id
        self.project_id = project_id
        self.user_id = get_user_id()

        if not self.api_key:
            raise ValueError("Mem0 API Key not provided. Please provide an API Key.")

        # Create MD5 hash of API key for user_id
        self.user_id = hashlib.md5(self.api_key.encode()).hexdigest()

        self.client = httpx.Client(
            base_url=self.host,
            headers={"Authorization": f"Token {self.api_key}", "Mem0-User-ID": self.user_id},
            timeout=300,
        )
        self.user_email = self._validate_api_key()
        capture_client_event("client.init", self, {"sync_type": "sync"})

    def _validate_api_key(self):
        """Validate the API key by making a test request."""
        try:
            params = self._prepare_params()
            response = self.client.get("/v1/ping/", params=params)
            data = response.json()

            response.raise_for_status()

            if data.get("org_id") and data.get("project_id"):
                self.org_id = data.get("org_id")
                self.project_id = data.get("project_id")

            return data.get("user_email")

        except httpx.HTTPStatusError as e:
            try:
                error_data = e.response.json()
                error_message = error_data.get("detail", str(e))
            except Exception:
                error_message = str(e)
            raise ValueError(f"Error: {error_message}")

    @api_error_handler
    def add(self, messages: Union[str, List[Dict[str, str]]], **kwargs) -> Dict[str, Any]:
        """Add a new memory.

        Args:
            messages: Either a string message or a list of message dictionaries.
            **kwargs: Additional parameters such as user_id, agent_id, app_id, metadata, filters.

        Returns:
            A dictionary containing the API response.

        Raises:
            APIError: If the API request fails.
        """
        kwargs = self._prepare_params(kwargs)
        if kwargs.get("output_format") != "v1.1":
            kwargs["output_format"] = "v1.1"
            warnings.warn(
                "output_format='v1.0' is deprecated therefore setting it to 'v1.1' by default."
                "Check out the docs for more information: https://docs.mem0.ai/platform/quickstart#4-1-create-memories",
                DeprecationWarning,
                stacklevel=2,
            )
        kwargs["version"] = "v2"
        payload = self._prepare_payload(messages, kwargs)
        response = self.client.post("/v1/memories/", json=payload)
        response.raise_for_status()
        if "metadata" in kwargs:
            del kwargs["metadata"]
        capture_client_event("client.add", self, {"keys": list(kwargs.keys()), "sync_type": "sync"})
        return response.json()

    @api_error_handler
    def get(self, memory_id: str) -> Dict[str, Any]:
        """Retrieve a specific memory by ID.

        Args:
            memory_id: The ID of the memory to retrieve.

        Returns:
            A dictionary containing the memory data.

        Raises:
            APIError: If the API request fails.
        """
        params = self._prepare_params()
        response = self.client.get(f"/v1/memories/{memory_id}/", params=params)
        response.raise_for_status()
        capture_client_event("client.get", self, {"memory_id": memory_id, "sync_type": "sync"})
        return response.json()

    @api_error_handler
    def get_all(self, version: str = "v1", **kwargs) -> List[Dict[str, Any]]:
        """Retrieve all memories, with optional filtering.

        Args:
            version: The API version to use for the search endpoint.
            **kwargs: Optional parameters for filtering (user_id, agent_id, app_id, top_k).

        Returns:
            A list of dictionaries containing memories.

        Raises:
            APIError: If the API request fails.
        """
        params = self._prepare_params(kwargs)
        if version == "v1":
            response = self.client.get(f"/{version}/memories/", params=params)
        elif version == "v2":
            if "page" in params and "page_size" in params:
                query_params = {"page": params.pop("page"), "page_size": params.pop("page_size")}
                response = self.client.post(f"/{version}/memories/", json=params, params=query_params)
            else:
                response = self.client.post(f"/{version}/memories/", json=params)
        response.raise_for_status()
        if "metadata" in kwargs:
            del kwargs["metadata"]
        capture_client_event(
            "client.get_all",
            self,
            {"api_version": version, "keys": list(kwargs.keys()), "sync_type": "sync"},
        )
        return response.json()

    @api_error_handler
    def search(self, query: str, version: str = "v1", **kwargs) -> List[Dict[str, Any]]:
        """Search memories based on a query.

        Args:
            query: The search query string.
            version: The API version to use for the search endpoint.
            **kwargs: Additional parameters such as user_id, agent_id, app_id, top_k, filters.

        Returns:
            A list of dictionaries containing search results.

        Raises:
            APIError: If the API request fails.
        """
        payload = {"query": query}
        params = self._prepare_params(kwargs)
        payload.update(params)
        response = self.client.post(f"/{version}/memories/search/", json=payload)
        response.raise_for_status()
        if "metadata" in kwargs:
            del kwargs["metadata"]
        capture_client_event("client.search", self, {"api_version": version, "keys": list(kwargs.keys()), "sync_type": "sync"})
        return response.json()

    @api_error_handler
    def update(self, memory_id: str, data: str) -> Dict[str, Any]:
        """
        Update a memory by ID.
        Args:
            memory_id (str): Memory ID.
            data (str): Data to update in the memory.
        Returns:
            Dict[str, Any]: The response from the server.
        """
        capture_client_event("client.update", self, {"memory_id": memory_id, "sync_type": "sync"})
        params = self._prepare_params()
        response = self.client.put(f"/v1/memories/{memory_id}/", json={"text": data}, params=params)
        response.raise_for_status()
        return response.json()

    @api_error_handler
    def delete(self, memory_id: str) -> Dict[str, Any]:
        """Delete a specific memory by ID.

        Args:
            memory_id: The ID of the memory to delete.

        Returns:
            A dictionary containing the API response.

        Raises:
            APIError: If the API request fails.
        """
        params = self._prepare_params()
        response = self.client.delete(f"/v1/memories/{memory_id}/", params=params)
        response.raise_for_status()
        capture_client_event("client.delete", self, {"memory_id": memory_id, "sync_type": "sync"})
        return response.json()

    @api_error_handler
    def delete_all(self, **kwargs) -> Dict[str, str]:
        """Delete all memories, with optional filtering.

        Args:
            **kwargs: Optional parameters for filtering (user_id, agent_id, app_id).

        Returns:
            A dictionary containing the API response.

        Raises:
            APIError: If the API request fails.
        """
        params = self._prepare_params(kwargs)
        response = self.client.delete("/v1/memories/", params=params)
        response.raise_for_status()
        capture_client_event("client.delete_all", self, {"keys": list(kwargs.keys()), "sync_type": "sync"})
        return response.json()

    @api_error_handler
    def history(self, memory_id: str) -> List[Dict[str, Any]]:
        """Retrieve the history of a specific memory.

        Args:
            memory_id: The ID of the memory to retrieve history for.

        Returns:
            A list of dictionaries containing the memory history.

        Raises:
            APIError: If the API request fails.
        """
        params = self._prepare_params()
        response = self.client.get(f"/v1/memories/{memory_id}/history/", params=params)
        response.raise_for_status()
        capture_client_event("client.history", self, {"memory_id": memory_id, "sync_type": "sync"})
        return response.json()

    @api_error_handler
    def users(self) -> Dict[str, Any]:
        """Get all users, agents, and sessions for which memories exist."""
        params = self._prepare_params()
        response = self.client.get("/v1/entities/", params=params)
        response.raise_for_status()
        capture_client_event("client.users", self, {"sync_type": "sync"})
        return response.json()

    @api_error_handler
    def delete_users(
        self,
        user_id: Optional[str] = None,
        agent_id: Optional[str] = None,
        app_id: Optional[str] = None,
        run_id: Optional[str] = None,
    ) -> Dict[str, str]:
        """Delete specific entities or all entities if no filters provided.

        Args:
            user_id: Optional user ID to delete specific user
            agent_id: Optional agent ID to delete specific agent
            app_id: Optional app ID to delete specific app
            run_id: Optional run ID to delete specific run

        Returns:
            Dict with success message

        Raises:
            ValueError: If specified entity not found
            APIError: If deletion fails
        """
        params = self._prepare_params()
        entities = self.users()

        # Filter entities based on provided IDs using list comprehension
        to_delete = [
            entity
            for entity in entities["results"]
            if (user_id and entity["type"] == "user" and entity["name"] == user_id)
            or (agent_id and entity["type"] == "agent" and entity["name"] == agent_id)
            or (app_id and entity["type"] == "app" and entity["name"] == app_id)
            or (run_id and entity["type"] == "run" and entity["name"] == run_id)
        ]

        # If filters provided but no matches found, raise error
        if not to_delete and (user_id or agent_id or app_id or run_id):
            raise ValueError("No entity found with the provided ID.")
        # If no filters provided, delete all entities
        elif not to_delete:
            to_delete = entities["results"]

        # Delete entities and check response immediately
        for entity in to_delete:
            response = self.client.delete(f"/v1/entities/{entity['type']}/{entity['id']}/", params=params)
            response.raise_for_status()

        capture_client_event(
            "client.delete_users", self, {"user_id": user_id, "agent_id": agent_id, "app_id": app_id, "run_id": run_id, "sync_type": "sync"}
        )
        return {
            "message": "Entity deleted successfully."
            if (user_id or agent_id or app_id or run_id)
            else "All users, agents, apps and runs deleted."
        }

    @api_error_handler
    def reset(self) -> Dict[str, str]:
        """Reset the client by deleting all users and memories.

        This method deletes all users, agents, sessions, and memories associated with the client.

        Returns:
            Dict[str, str]: Message client reset successful.

        Raises:
            APIError: If the API request fails.
        """
        # Delete all users, agents, and sessions
        # This will also delete the memories
        self.delete_users()

        capture_client_event("client.reset", self, {"sync_type": "sync"})
        return {"message": "Client reset successful. All users and memories deleted."}

    @api_error_handler
    def batch_update(self, memories: List[Dict[str, Any]]) -> Dict[str, Any]:
        """Batch update memories.

        Args:
            memories: List of memory dictionaries to update. Each dictionary must contain:
                - memory_id (str): ID of the memory to update
                - text (str): New text content for the memory

        Returns:
            str: Message indicating the success of the batch update.

        Raises:
            APIError: If the API request fails.
        """
        response = self.client.put("/v1/batch/", json={"memories": memories})
        response.raise_for_status()

        capture_client_event("client.batch_update", self, {"sync_type": "sync"})
        return response.json()

    @api_error_handler
    def batch_delete(self, memories: List[Dict[str, Any]]) -> Dict[str, Any]:
        """Batch delete memories.

        Args:
            memories: List of memory dictionaries to delete. Each dictionary must contain:
                - memory_id (str): ID of the memory to delete

        Returns:
            str: Message indicating the success of the batch deletion.

        Raises:
            APIError: If the API request fails.
        """
        response = self.client.request("DELETE", "/v1/batch/", json={"memories": memories})
        response.raise_for_status()

        capture_client_event("client.batch_delete", self, {"sync_type": "sync"})
        return response.json()

    @api_error_handler
    def create_memory_export(self, schema: str, **kwargs) -> Dict[str, Any]:
        """Create a memory export with the provided schema.

        Args:
            schema: JSON schema defining the export structure
            **kwargs: Optional filters like user_id, run_id, etc.

        Returns:
            Dict containing export request ID and status message
        """
        response = self.client.post("/v1/exports/", json={"schema": schema, **self._prepare_params(kwargs)})
        response.raise_for_status()
        capture_client_event("client.create_memory_export", self, {"schema": schema, "keys": list(kwargs.keys()), "sync_type": "sync"})
        return response.json()

    @api_error_handler
    def get_memory_export(self, **kwargs) -> Dict[str, Any]:
        """Get a memory export.

        Args:
            **kwargs: Filters like user_id to get specific export

        Returns:
            Dict containing the exported data
        """
        response = self.client.post("/v1/exports/get/", json=self._prepare_params(kwargs))
        response.raise_for_status()
        capture_client_event("client.get_memory_export", self, {"keys": list(kwargs.keys()), "sync_type": "sync"})
        return response.json()

    @api_error_handler
    def get_project(self, fields: Optional[List[str]] = None) -> Dict[str, Any]:
        """Get instructions or categories for the current project.

        Args:
            fields: List of fields to retrieve

        Returns:
            Dictionary containing the requested fields.

        Raises:
            APIError: If the API request fails.
            ValueError: If org_id or project_id are not set.
        """
        if not (self.org_id and self.project_id):
            raise ValueError("org_id and project_id must be set to access instructions or categories")

        params = self._prepare_params({"fields": fields})
        response = self.client.get(
            f"/api/v1/orgs/organizations/{self.org_id}/projects/{self.project_id}/",
            params=params,
        )
        response.raise_for_status()
        capture_client_event("client.get_project_details", self, {"fields": fields, "sync_type": "sync"})
        return response.json()

    @api_error_handler
    def update_project(
        self,
        custom_instructions: Optional[str] = None,
        custom_categories: Optional[List[str]] = None,
        retrieval_criteria: Optional[List[Dict[str, Any]]] = None,
    ) -> Dict[str, Any]:
        """Update the project settings.

        Args:
            custom_instructions: New instructions for the project
            custom_categories: New categories for the project

        Returns:
            Dictionary containing the API response.

        Raises:
            APIError: If the API request fails.
            ValueError: If org_id or project_id are not set.
        """
        if not (self.org_id and self.project_id):
            raise ValueError("org_id and project_id must be set to update instructions or categories")

        if custom_instructions is None and custom_categories is None and retrieval_criteria is None:
            raise ValueError(
                "Currently we only support updating custom_instructions or custom_categories or retrieval_criteria, so you must provide at least one of them"
            )

        payload = self._prepare_params(
            {"custom_instructions": custom_instructions, "custom_categories": custom_categories, "retrieval_criteria": retrieval_criteria}
        )
        response = self.client.patch(
            f"/api/v1/orgs/organizations/{self.org_id}/projects/{self.project_id}/",
            json=payload,
        )
        response.raise_for_status()
        capture_client_event(
            "client.update_project",
            self,
<<<<<<< HEAD
            {"custom_instructions": custom_instructions, "custom_categories": custom_categories, "retrieval_criteria": retrieval_criteria},
=======
            {"custom_instructions": custom_instructions, "custom_categories": custom_categories, "sync_type": "sync"},
>>>>>>> bf0c4adc
        )
        return response.json()

    def chat(self):
        """Start a chat with the Mem0 AI. (Not implemented)

        Raises:
            NotImplementedError: This method is not implemented yet.
        """
        raise NotImplementedError("Chat is not implemented yet")

    @api_error_handler
    def get_webhooks(self, project_id: str) -> Dict[str, Any]:
        """Get webhooks configuration for the project.

        Args:
            project_id: The ID of the project to get webhooks for.

        Returns:
            Dictionary containing webhook details.

        Raises:
            APIError: If the API request fails.
            ValueError: If project_id is not set.
        """

        response = self.client.get(f"api/v1/webhooks/projects/{project_id}/")
        response.raise_for_status()
        capture_client_event("client.get_webhook", self, {"sync_type": "sync"})
        return response.json()

    @api_error_handler
    def create_webhook(self, url: str, name: str, project_id: str, event_types: List[str]) -> Dict[str, Any]:
        """Create a webhook for the current project.

        Args:
            url: The URL to send the webhook to.
            name: The name of the webhook.
            event_types: List of event types to trigger the webhook for.

        Returns:
            Dictionary containing the created webhook details.

        Raises:
            APIError: If the API request fails.
            ValueError: If project_id is not set.
        """

        payload = {"url": url, "name": name, "event_types": event_types}
        response = self.client.post(f"api/v1/webhooks/projects/{project_id}/", json=payload)
        response.raise_for_status()
        capture_client_event("client.create_webhook", self, {"sync_type": "sync"})
        return response.json()

    @api_error_handler
    def update_webhook(
        self,
        webhook_id: int,
        name: Optional[str] = None,
        url: Optional[str] = None,
        event_types: Optional[List[str]] = None,
    ) -> Dict[str, Any]:
        """Update a webhook configuration.

        Args:
            webhook_id: ID of the webhook to update
            name: Optional new name for the webhook
            url: Optional new URL for the webhook
            event_types: Optional list of event types to trigger the webhook for.

        Returns:
            Dictionary containing the updated webhook details.

        Raises:
            APIError: If the API request fails.
        """

        payload = {k: v for k, v in {"name": name, "url": url, "event_types": event_types}.items() if v is not None}
        response = self.client.put(f"api/v1/webhooks/{webhook_id}/", json=payload)
        response.raise_for_status()
        capture_client_event("client.update_webhook", self, {"webhook_id": webhook_id, "sync_type": "sync"})
        return response.json()

    @api_error_handler
    def delete_webhook(self, webhook_id: int) -> Dict[str, str]:
        """Delete a webhook configuration.

        Args:
            webhook_id: ID of the webhook to delete

        Returns:
            Dictionary containing success message.

        Raises:
            APIError: If the API request fails.
        """

        response = self.client.delete(f"api/v1/webhooks/{webhook_id}/")
        response.raise_for_status()
        capture_client_event("client.delete_webhook", self, {"webhook_id": webhook_id, "sync_type": "sync"})
        return response.json()

    @api_error_handler
    def feedback(
        self, memory_id: str, feedback: Optional[str] = None, feedback_reason: Optional[str] = None
    ) -> Dict[str, str]:
        VALID_FEEDBACK_VALUES = {"POSITIVE", "NEGATIVE", "VERY_NEGATIVE"}

        feedback = feedback.upper() if feedback else None
        if feedback is not None and feedback not in VALID_FEEDBACK_VALUES:
            raise ValueError(f'feedback must be one of {", ".join(VALID_FEEDBACK_VALUES)} or None')

        data = {"memory_id": memory_id, "feedback": feedback, "feedback_reason": feedback_reason}

        response = self.client.post("/v1/feedback/", json=data)
        response.raise_for_status()
        capture_client_event("client.feedback", self, data, {"sync_type": "sync"})
        return response.json()

    def _prepare_payload(
        self, messages: Union[str, List[Dict[str, str]], None], kwargs: Dict[str, Any]
    ) -> Dict[str, Any]:
        """Prepare the payload for API requests.

        Args:
            messages: The messages to include in the payload.
            kwargs: Additional keyword arguments to include in the payload.

        Returns:
            A dictionary containing the prepared payload.
        """
        payload = {}
        if isinstance(messages, str):
            payload["messages"] = [{"role": "user", "content": messages}]
        elif isinstance(messages, list):
            payload["messages"] = messages

        payload.update({k: v for k, v in kwargs.items() if v is not None})
        return payload

    def _prepare_params(self, kwargs: Optional[Dict[str, Any]] = None) -> Dict[str, Any]:
        """Prepare query parameters for API requests.

        Args:
            kwargs: Keyword arguments to include in the parameters.

        Returns:
            A dictionary containing the prepared parameters.

        Raises:
            ValueError: If either org_id or project_id is provided but not both.
        """

        if kwargs is None:
            kwargs = {}

        # Add org_id and project_id if both are available
        if self.org_id and self.project_id:
            kwargs["org_id"] = self.org_id
            kwargs["project_id"] = self.project_id
        elif self.org_id or self.project_id:
            raise ValueError("Please provide both org_id and project_id")

        return {k: v for k, v in kwargs.items() if v is not None}


class AsyncMemoryClient:
    """Asynchronous client for interacting with the Mem0 API.

    This class provides asynchronous versions of all MemoryClient methods.
    It uses httpx.AsyncClient for making non-blocking API requests.

    Attributes:
        sync_client (MemoryClient): Underlying synchronous client instance.
        async_client (httpx.AsyncClient): Async HTTP client for making API requests.
    """

    def __init__(
        self,
        api_key: Optional[str] = None,
        host: Optional[str] = None,
        org_id: Optional[str] = None,
        project_id: Optional[str] = None,
    ):
        self.sync_client = MemoryClient(api_key, host, org_id, project_id)
        self.async_client = httpx.AsyncClient(
            base_url=self.sync_client.host,
            headers=self.sync_client.client.headers,
            timeout=300,
        )

    async def __aenter__(self):
        return self

    async def __aexit__(self, exc_type, exc_val, exc_tb):
        await self.async_client.aclose()

    @api_error_handler
    async def add(self, messages: Union[str, List[Dict[str, str]]], **kwargs) -> Dict[str, Any]:
        kwargs = self.sync_client._prepare_params(kwargs)
        payload = self.sync_client._prepare_payload(messages, kwargs)
        response = await self.async_client.post("/v1/memories/", json=payload)
        response.raise_for_status()
        if "metadata" in kwargs:
            del kwargs["metadata"]
        capture_client_event("client.add", self.sync_client, {"keys": list(kwargs.keys()), "sync_type": "async"})
        return response.json()

    @api_error_handler
    async def get(self, memory_id: str) -> Dict[str, Any]:
        params = self.sync_client._prepare_params()
        response = await self.async_client.get(f"/v1/memories/{memory_id}/", params=params)
        response.raise_for_status()
        capture_client_event("client.get", self.sync_client, {"memory_id": memory_id, "sync_type": "async"})
        return response.json()

    @api_error_handler
    async def get_all(self, version: str = "v1", **kwargs) -> List[Dict[str, Any]]:
        params = self.sync_client._prepare_params(kwargs)
        if version == "v1":
            response = await self.async_client.get(f"/{version}/memories/", params=params)
        elif version == "v2":
            response = await self.async_client.post(f"/{version}/memories/", json=params)
        response.raise_for_status()
        if "metadata" in kwargs:
            del kwargs["metadata"]
        capture_client_event(
            "client.get_all", self.sync_client, {"api_version": version, "keys": list(kwargs.keys()), "sync_type": "async"}
        )
        return response.json()

    @api_error_handler
    async def search(self, query: str, version: str = "v1", **kwargs) -> List[Dict[str, Any]]:
        payload = {"query": query}
        payload.update(self.sync_client._prepare_params(kwargs))
        response = await self.async_client.post(f"/{version}/memories/search/", json=payload)
        response.raise_for_status()
        if "metadata" in kwargs:
            del kwargs["metadata"]
        capture_client_event(
            "client.search", self.sync_client, {"api_version": version, "keys": list(kwargs.keys()), "sync_type": "async"}
        )
        return response.json()

    @api_error_handler
    async def update(self, memory_id: str, data: str) -> Dict[str, Any]:
        params = self.sync_client._prepare_params()
        response = await self.async_client.put(f"/v1/memories/{memory_id}/", json={"text": data}, params=params)
        response.raise_for_status()
        capture_client_event("client.update", self.sync_client, {"memory_id": memory_id, "sync_type": "async"})
        return response.json()

    @api_error_handler
    async def delete(self, memory_id: str) -> Dict[str, Any]:
        params = self.sync_client._prepare_params()
        response = await self.async_client.delete(f"/v1/memories/{memory_id}/", params=params)
        response.raise_for_status()
        capture_client_event("client.delete", self.sync_client, {"memory_id": memory_id, "sync_type": "async"})
        return response.json()

    @api_error_handler
    async def delete_all(self, **kwargs) -> Dict[str, str]:
        params = self.sync_client._prepare_params(kwargs)
        response = await self.async_client.delete("/v1/memories/", params=params)
        response.raise_for_status()
        capture_client_event("client.delete_all", self.sync_client, {"keys": list(kwargs.keys()), "sync_type": "async"})
        return response.json()

    @api_error_handler
    async def history(self, memory_id: str) -> List[Dict[str, Any]]:
        params = self.sync_client._prepare_params()
        response = await self.async_client.get(f"/v1/memories/{memory_id}/history/", params=params)
        response.raise_for_status()
        capture_client_event("client.history", self.sync_client, {"memory_id": memory_id, "sync_type": "async"})
        return response.json()

    @api_error_handler
    async def users(self) -> Dict[str, Any]:
        params = self.sync_client._prepare_params()
        response = await self.async_client.get("/v1/entities/", params=params)
        response.raise_for_status()
        capture_client_event("client.users", self.sync_client, {"sync_type": "async"})
        return response.json()

    @api_error_handler
    async def delete_users(
        self,
        user_id: Optional[str] = None,
        agent_id: Optional[str] = None,
        app_id: Optional[str] = None,
        run_id: Optional[str] = None,
    ) -> Dict[str, str]:
        """Delete specific entities or all entities if no filters provided.

        Args:
            user_id: Optional user ID to delete specific user
            agent_id: Optional agent ID to delete specific agent
            app_id: Optional app ID to delete specific app
            run_id: Optional run ID to delete specific run

        Returns:
            Dict with success message

        Raises:
            ValueError: If specified entity not found
            APIError: If deletion fails
        """
        params = self.sync_client._prepare_params()
        entities = await self.users()

        # Filter entities based on provided IDs using list comprehension
        to_delete = [
            entity
            for entity in entities["results"]
            if (user_id and entity["type"] == "user" and entity["name"] == user_id)
            or (agent_id and entity["type"] == "agent" and entity["name"] == agent_id)
            or (app_id and entity["type"] == "app" and entity["name"] == app_id)
            or (run_id and entity["type"] == "run" and entity["name"] == run_id)
        ]

        # If filters provided but no matches found, raise error
        if not to_delete and (user_id or agent_id or app_id or run_id):
            raise ValueError("No entity found with the provided ID.")
        # If no filters provided, delete all entities
        elif not to_delete:
            to_delete = entities["results"]

        # Delete entities and check response immediately
        for entity in to_delete:
            response = await self.async_client.delete(f"/v1/entities/{entity['type']}/{entity['id']}/", params=params)
            response.raise_for_status()

        capture_client_event("client.delete_users", self.sync_client, {"sync_type": "async"})
        return {
            "message": "Entity deleted successfully."
            if (user_id or agent_id or app_id or run_id)
            else "All users, agents, apps and runs deleted."
        }

    @api_error_handler
    async def reset(self) -> Dict[str, str]:
        await self.delete_users()
        capture_client_event("client.reset", self.sync_client, {"sync_type": "async"})
        return {"message": "Client reset successful. All users and memories deleted."}

    @api_error_handler
    async def batch_update(self, memories: List[Dict[str, Any]]) -> Dict[str, Any]:
        """Batch update memories.

        Args:
            memories: List of memory dictionaries to update. Each dictionary must contain:
                - memory_id (str): ID of the memory to update
                - text (str): New text content for the memory

        Returns:
            str: Message indicating the success of the batch update.

        Raises:
            APIError: If the API request fails.
        """
        response = await self.async_client.put("/v1/batch/", json={"memories": memories})
        response.raise_for_status()

        capture_client_event("client.batch_update", self.sync_client, {"sync_type": "async"})
        return response.json()

    @api_error_handler
    async def batch_delete(self, memories: List[Dict[str, Any]]) -> Dict[str, Any]:
        """Batch delete memories.

        Args:
            memories: List of memory dictionaries to delete. Each dictionary must contain:
                - memory_id (str): ID of the memory to delete

        Returns:
            str: Message indicating the success of the batch deletion.

        Raises:
            APIError: If the API request fails.
        """
        response = await self.async_client.request("DELETE", "/v1/batch/", json={"memories": memories})
        response.raise_for_status()

        capture_client_event("client.batch_delete", self.sync_client, {"sync_type": "async"})
        return response.json()

    @api_error_handler
    async def create_memory_export(self, schema: str, **kwargs) -> Dict[str, Any]:
        """Create a memory export with the provided schema.

        Args:
            schema: JSON schema defining the export structure
            **kwargs: Optional filters like user_id, run_id, etc.

        Returns:
            Dict containing export request ID and status message
        """
        response = await self.async_client.post("/v1/exports/", json={"schema": schema, **self._prepare_params(kwargs)})
        response.raise_for_status()
        capture_client_event(
            "client.create_memory_export", self.sync_client, {"schema": schema, "keys": list(kwargs.keys()), "sync_type": "async"}
        )
        return response.json()

    @api_error_handler
    async def get_memory_export(self, **kwargs) -> Dict[str, Any]:
        """Get a memory export.

        Args:
            **kwargs: Filters like user_id to get specific export

        Returns:
            Dict containing the exported data
        """
        response = await self.async_client.post("/v1/exports/get/", json=self._prepare_params(kwargs))
        response.raise_for_status()
        capture_client_event("client.get_memory_export", self.sync_client, {"keys": list(kwargs.keys()), "sync_type": "async"})
        return response.json()

    @api_error_handler
    async def get_project(self, fields: Optional[List[str]] = None) -> Dict[str, Any]:
        if not (self.sync_client.org_id and self.sync_client.project_id):
            raise ValueError("org_id and project_id must be set to access instructions or categories")

        params = self.sync_client._prepare_params({"fields": fields})
        response = await self.async_client.get(
            f"/api/v1/orgs/organizations/{self.sync_client.org_id}/projects/{self.sync_client.project_id}/",
            params=params,
        )
        response.raise_for_status()
        capture_client_event("client.get_project", self.sync_client, {"fields": fields, "sync_type": "async"})
        return response.json()

    @api_error_handler
    async def update_project(
        self, custom_instructions: Optional[str] = None, custom_categories: Optional[List[str]] = None
    ) -> Dict[str, Any]:
        if not (self.sync_client.org_id and self.sync_client.project_id):
            raise ValueError("org_id and project_id must be set to update instructions or categories")

        if custom_instructions is None and custom_categories is None:
            raise ValueError(
                "Currently we only support updating custom_instructions or custom_categories, so you must provide at least one of them"
            )

        payload = self.sync_client._prepare_params(
            {"custom_instructions": custom_instructions, "custom_categories": custom_categories}
        )
        response = await self.async_client.patch(
            f"/api/v1/orgs/organizations/{self.sync_client.org_id}/projects/{self.sync_client.project_id}/",
            json=payload,
        )
        response.raise_for_status()
        capture_client_event(
            "client.update_project",
            self.sync_client,
            {"custom_instructions": custom_instructions, "custom_categories": custom_categories, "sync_type": "async"},
        )
        return response.json()

    async def chat(self):
        raise NotImplementedError("Chat is not implemented yet")

    @api_error_handler
    async def get_webhooks(self, project_id: str) -> Dict[str, Any]:
        response = await self.async_client.get(
            f"api/v1/webhooks/projects/{project_id}/",
        )
        response.raise_for_status()
        capture_client_event("client.get_webhook", self.sync_client, {"sync_type": "async"})
        return response.json()

    @api_error_handler
    async def create_webhook(self, url: str, name: str, project_id: str, event_types: List[str]) -> Dict[str, Any]:
        payload = {"url": url, "name": name, "event_types": event_types}
        response = await self.async_client.post(f"api/v1/webhooks/projects/{project_id}/", json=payload)
        response.raise_for_status()
        capture_client_event("client.create_webhook", self.sync_client, {"sync_type": "async"})
        return response.json()

    @api_error_handler
    async def update_webhook(
        self,
        webhook_id: int,
        name: Optional[str] = None,
        url: Optional[str] = None,
        event_types: Optional[List[str]] = None,
    ) -> Dict[str, Any]:
        payload = {k: v for k, v in {"name": name, "url": url, "event_types": event_types}.items() if v is not None}
        response = await self.async_client.put(f"api/v1/webhooks/{webhook_id}/", json=payload)
        response.raise_for_status()
        capture_client_event("client.update_webhook", self.sync_client, {"webhook_id": webhook_id, "sync_type": "async"})
        return response.json()

    @api_error_handler
    async def delete_webhook(self, webhook_id: int) -> Dict[str, str]:
        response = await self.async_client.delete(f"api/v1/webhooks/{webhook_id}/")
        response.raise_for_status()
        capture_client_event("client.delete_webhook", self.sync_client, {"webhook_id": webhook_id, "sync_type": "async"})
        return response.json()

    @api_error_handler
    async def feedback(
        self, memory_id: str, feedback: Optional[str] = None, feedback_reason: Optional[str] = None
    ) -> Dict[str, str]:
        VALID_FEEDBACK_VALUES = {"POSITIVE", "NEGATIVE", "VERY_NEGATIVE"}

        feedback = feedback.upper() if feedback else None
        if feedback is not None and feedback not in VALID_FEEDBACK_VALUES:
            raise ValueError(f'feedback must be one of {", ".join(VALID_FEEDBACK_VALUES)} or None')

        data = {"memory_id": memory_id, "feedback": feedback, "feedback_reason": feedback_reason}

        response = await self.async_client.post("/v1/feedback/", json=data)
        response.raise_for_status()
        capture_client_event("client.feedback", self.sync_client, data, {"sync_type": "async"})
        return response.json()<|MERGE_RESOLUTION|>--- conflicted
+++ resolved
@@ -522,11 +522,7 @@
         capture_client_event(
             "client.update_project",
             self,
-<<<<<<< HEAD
-            {"custom_instructions": custom_instructions, "custom_categories": custom_categories, "retrieval_criteria": retrieval_criteria},
-=======
-            {"custom_instructions": custom_instructions, "custom_categories": custom_categories, "sync_type": "sync"},
->>>>>>> bf0c4adc
+            {"custom_instructions": custom_instructions, "custom_categories": custom_categories, "retrieval_criteria": retrieval_criteria, "sync_type": "sync"},
         )
         return response.json()
 
