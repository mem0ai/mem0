--- conflicted
+++ resolved
@@ -7,7 +7,6 @@
 
 from mem0.memory.setup import get_user_id, setup_config
 
-<<<<<<< HEAD
 MEM0_TELEMETRY = os.environ.get("MEM0_TELEMETRY", "True")
 
 if isinstance(MEM0_TELEMETRY, str):
@@ -16,10 +15,8 @@
 if not isinstance(MEM0_TELEMETRY, bool):
     raise ValueError("MEM0_TELEMETRY must be a boolean value.")
 
-=======
 logging.getLogger('posthog').setLevel(logging.CRITICAL + 1)
 logging.getLogger('urllib3').setLevel(logging.CRITICAL + 1)
->>>>>>> 7170edd1
 
 class AnonymousTelemetry:
     def __init__(self, project_api_key, host):
