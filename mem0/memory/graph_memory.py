import logging

from mem0.memory.utils import format_entities

try:
    from langchain_neo4j import Neo4jGraph
except ImportError:
    raise ImportError("langchain_neo4j is not installed. Please install it using pip install langchain-neo4j")

try:
    from rank_bm25 import BM25Okapi
except ImportError:
    raise ImportError("rank_bm25 is not installed. Please install it using pip install rank-bm25")

from mem0.graphs.tools import (
    DELETE_MEMORY_STRUCT_TOOL_GRAPH,
    DELETE_MEMORY_TOOL_GRAPH,
    EXTRACT_ENTITIES_STRUCT_TOOL,
    EXTRACT_ENTITIES_TOOL,
    RELATIONS_STRUCT_TOOL,
    RELATIONS_TOOL,
)
from mem0.graphs.utils import EXTRACT_RELATIONS_PROMPT, get_delete_messages
from mem0.utils.factory import EmbedderFactory, LlmFactory

logger = logging.getLogger(__name__)


class MemoryGraph:
    def __init__(self, config):
        self.config = config
        self.graph = Neo4jGraph(
            self.config.graph_store.config.url,
            self.config.graph_store.config.username,
            self.config.graph_store.config.password,
        )
        self.embedding_model = EmbedderFactory.create(
<<<<<<< HEAD
            self.config.embedder.provider,
            self.config.embedder.config,
            self.config.vector_store.config
=======
            self.config.embedder.provider, self.config.embedder.config, self.config.vector_store.config
>>>>>>> bf0c4adc
        )

        self.llm_provider = "openai_structured"
        if self.config.llm.provider:
            self.llm_provider = self.config.llm.provider
        if self.config.graph_store.llm:
            self.llm_provider = self.config.graph_store.llm.provider

        self.llm = LlmFactory.create(self.llm_provider, self.config.llm.config)
        self.user_id = None
        self.threshold = 0.7

    def add(self, data, filters):
        """
        Adds data to the graph.

        Args:
            data (str): The data to add to the graph.
            filters (dict): A dictionary containing filters to be applied during the addition.
        """
        entity_type_map = self._retrieve_nodes_from_data(data, filters)
        to_be_added = self._establish_nodes_relations_from_data(data, filters, entity_type_map)
        search_output = self._search_graph_db(node_list=list(entity_type_map.keys()), filters=filters)
        to_be_deleted = self._get_delete_entities_from_search_output(search_output, data, filters)

        # TODO: Batch queries with APOC plugin
        # TODO: Add more filter support
        deleted_entities = self._delete_entities(to_be_deleted, filters["user_id"])
        added_entities = self._add_entities(to_be_added, filters["user_id"], entity_type_map)

        return {"deleted_entities": deleted_entities, "added_entities": added_entities}

    def search(self, query, filters, limit=100):
        """
        Search for memories and related graph data.

        Args:
            query (str): Query to search for.
            filters (dict): A dictionary containing filters to be applied during the search.
            limit (int): The maximum number of nodes and relationships to retrieve. Defaults to 100.

        Returns:
            dict: A dictionary containing:
                - "contexts": List of search results from the base data store.
                - "entities": List of related graph data based on the query.
        """
        entity_type_map = self._retrieve_nodes_from_data(query, filters)
        search_output = self._search_graph_db(node_list=list(entity_type_map.keys()), filters=filters)

        if not search_output:
            return []

        search_outputs_sequence = [
            [item["source"], item["relatationship"], item["destination"]] for item in search_output
        ]
        bm25 = BM25Okapi(search_outputs_sequence)

        tokenized_query = query.split(" ")
        reranked_results = bm25.get_top_n(tokenized_query, search_outputs_sequence, n=5)

        search_results = []
        for item in reranked_results:
            search_results.append({"source": item[0], "relationship": item[1], "destination": item[2]})

        logger.info(f"Returned {len(search_results)} search results")

        return search_results

    def delete_all(self, filters):
        cypher = """
        MATCH (n {user_id: $user_id})
        DETACH DELETE n
        """
        params = {"user_id": filters["user_id"]}
        self.graph.query(cypher, params=params)

    def get_all(self, filters, limit=100):
        """
        Retrieves all nodes and relationships from the graph database based on optional filtering criteria.

        Args:
            filters (dict): A dictionary containing filters to be applied during the retrieval.
            limit (int): The maximum number of nodes and relationships to retrieve. Defaults to 100.
        Returns:
            list: A list of dictionaries, each containing:
                - 'contexts': The base data store response for each memory.
                - 'entities': A list of strings representing the nodes and relationships
        """

        # return all nodes and relationships
        query = """
        MATCH (n {user_id: $user_id})-[r]->(m {user_id: $user_id})
        RETURN n.name AS source, type(r) AS relationship, m.name AS target
        LIMIT $limit
        """
        results = self.graph.query(query, params={"user_id": filters["user_id"], "limit": limit})

        final_results = []
        for result in results:
            final_results.append(
                {
                    "source": result["source"],
                    "relationship": result["relationship"],
                    "target": result["target"],
                }
            )

        logger.info(f"Retrieved {len(final_results)} relationships")

        return final_results

    def _retrieve_nodes_from_data(self, data, filters):
        """Extracts all the entities mentioned in the query."""
        _tools = [EXTRACT_ENTITIES_TOOL]
        if self.llm_provider in ["azure_openai_structured", "openai_structured"]:
            _tools = [EXTRACT_ENTITIES_STRUCT_TOOL]
        search_results = self.llm.generate_response(
            messages=[
                {
                    "role": "system",
                    "content": f"You are a smart assistant who understands entities and their types in a given text. If user message contains self reference such as 'I', 'me', 'my' etc. then use {filters['user_id']} as the source entity. Extract all the entities from the text. ***DO NOT*** answer the question itself if the given text is a question.",
                },
                {"role": "user", "content": data},
            ],
            tools=_tools,
        )

        entity_type_map = {}

        try:
            for tool_call in search_results["tool_calls"]:
                if tool_call["name"] != "extract_entities":
                    continue
                for item in tool_call["arguments"]["entities"]:
                    entity_type_map[item["entity"]] = item["entity_type"]
        except Exception as e:
            logger.exception(
                f"Error in search tool: {e}, llm_provider={self.llm_provider}, search_results={search_results}"
            )

        entity_type_map = {k.lower().replace(" ", "_"): v.lower().replace(" ", "_") for k, v in entity_type_map.items()}
        logger.debug(f"Entity type map: {entity_type_map}\n search_results={search_results}")
        return entity_type_map

    def _establish_nodes_relations_from_data(self, data, filters, entity_type_map):
        """Eshtablish relations among the extracted nodes."""
        if self.config.graph_store.custom_prompt:
            messages = [
                {
                    "role": "system",
                    "content": EXTRACT_RELATIONS_PROMPT.replace("USER_ID", filters["user_id"]).replace(
                        "CUSTOM_PROMPT", f"4. {self.config.graph_store.custom_prompt}"
                    ),
                },
                {"role": "user", "content": data},
            ]
        else:
            messages = [
                {
                    "role": "system",
                    "content": EXTRACT_RELATIONS_PROMPT.replace("USER_ID", filters["user_id"]),
                },
                {"role": "user", "content": f"List of entities: {list(entity_type_map.keys())}. \n\nText: {data}"},
            ]

        _tools = [RELATIONS_TOOL]
        if self.llm_provider in ["azure_openai_structured", "openai_structured"]:
            _tools = [RELATIONS_STRUCT_TOOL]

        extracted_entities = self.llm.generate_response(
            messages=messages,
            tools=_tools,
        )

        entities = []
        if extracted_entities["tool_calls"]:
            entities = extracted_entities["tool_calls"][0]["arguments"]["entities"]

        entities = self._remove_spaces_from_entities(entities)
        logger.debug(f"Extracted entities: {entities}")
        return entities

    def _search_graph_db(self, node_list, filters, limit=100):
        """Search similar nodes among and their respective incoming and outgoing relations."""
        result_relations = []

        for node in node_list:
            n_embedding = self.embedding_model.embed(node)

            cypher_query = """
            MATCH (n)
            WHERE n.embedding IS NOT NULL AND n.user_id = $user_id
            WITH n,
                round(reduce(dot = 0.0, i IN range(0, size(n.embedding)-1) | dot + n.embedding[i] * $n_embedding[i]) /
                (sqrt(reduce(l2 = 0.0, i IN range(0, size(n.embedding)-1) | l2 + n.embedding[i] * n.embedding[i])) *
                sqrt(reduce(l2 = 0.0, i IN range(0, size($n_embedding)-1) | l2 + $n_embedding[i] * $n_embedding[i]))), 4) AS similarity
            WHERE similarity >= $threshold
            MATCH (n)-[r]->(m)
            RETURN n.name AS source, elementId(n) AS source_id, type(r) AS relatationship, elementId(r) AS relation_id, m.name AS destination, elementId(m) AS destination_id, similarity
            UNION
            MATCH (n)
            WHERE n.embedding IS NOT NULL AND n.user_id = $user_id
            WITH n,
                round(reduce(dot = 0.0, i IN range(0, size(n.embedding)-1) | dot + n.embedding[i] * $n_embedding[i]) /
                (sqrt(reduce(l2 = 0.0, i IN range(0, size(n.embedding)-1) | l2 + n.embedding[i] * n.embedding[i])) *
                sqrt(reduce(l2 = 0.0, i IN range(0, size($n_embedding)-1) | l2 + $n_embedding[i] * $n_embedding[i]))), 4) AS similarity
            WHERE similarity >= $threshold
            MATCH (m)-[r]->(n)
            RETURN m.name AS source, elementId(m) AS source_id, type(r) AS relatationship, elementId(r) AS relation_id, n.name AS destination, elementId(n) AS destination_id, similarity
            ORDER BY similarity DESC
            LIMIT $limit
            """
            params = {
                "n_embedding": n_embedding,
                "threshold": self.threshold,
                "user_id": filters["user_id"],
                "limit": limit,
            }
            ans = self.graph.query(cypher_query, params=params)
            result_relations.extend(ans)

        return result_relations

    def _get_delete_entities_from_search_output(self, search_output, data, filters):
        """Get the entities to be deleted from the search output."""
        search_output_string = format_entities(search_output)
        system_prompt, user_prompt = get_delete_messages(search_output_string, data, filters["user_id"])

        _tools = [DELETE_MEMORY_TOOL_GRAPH]
        if self.llm_provider in ["azure_openai_structured", "openai_structured"]:
            _tools = [
                DELETE_MEMORY_STRUCT_TOOL_GRAPH,
            ]

        memory_updates = self.llm.generate_response(
            messages=[
                {"role": "system", "content": system_prompt},
                {"role": "user", "content": user_prompt},
            ],
            tools=_tools,
        )
        to_be_deleted = []
        for item in memory_updates["tool_calls"]:
            if item["name"] == "delete_graph_memory":
                to_be_deleted.append(item["arguments"])
        # in case if it is not in the correct format
        to_be_deleted = self._remove_spaces_from_entities(to_be_deleted)
        logger.debug(f"Deleted relationships: {to_be_deleted}")
        return to_be_deleted

    def _delete_entities(self, to_be_deleted, user_id):
        """Delete the entities from the graph."""
        results = []
        for item in to_be_deleted:
            source = item["source"]
            destination = item["destination"]
            relatationship = item["relationship"]

            # Delete the specific relationship between nodes
            cypher = f"""
            MATCH (n {{name: $source_name, user_id: $user_id}})
            -[r:{relatationship}]->
            (m {{name: $dest_name, user_id: $user_id}})
            DELETE r
            RETURN 
                n.name AS source,
                m.name AS target,
                type(r) AS relationship
            """
            params = {
                "source_name": source,
                "dest_name": destination,
                "user_id": user_id,
            }
            result = self.graph.query(cypher, params=params)
            results.append(result)
        return results

    def _add_entities(self, to_be_added, user_id, entity_type_map):
        """Add the new entities to the graph. Merge the nodes if they already exist."""
        results = []
        for item in to_be_added:
            # entities
            source = item["source"]
            destination = item["destination"]
            relationship = item["relationship"]

            # types
            source_type = entity_type_map.get(source, "unknown")
            destination_type = entity_type_map.get(destination, "unknown")

            # embeddings
            source_embedding = self.embedding_model.embed(source)
            dest_embedding = self.embedding_model.embed(destination)

            # search for the nodes with the closest embeddings
            source_node_search_result = self._search_source_node(source_embedding, user_id, threshold=0.9)
            destination_node_search_result = self._search_destination_node(dest_embedding, user_id, threshold=0.9)

            # TODO: Create a cypher query and common params for all the cases
            if not destination_node_search_result and source_node_search_result:
                cypher = f"""
                    MATCH (source)
                    WHERE elementId(source) = $source_id
                    MERGE (destination:{destination_type} {{name: $destination_name, user_id: $user_id}})
                    ON CREATE SET
                        destination.created = timestamp(),
                        destination.embedding = $destination_embedding
                    MERGE (source)-[r:{relationship}]->(destination)
                    ON CREATE SET 
                        r.created = timestamp()
                    RETURN source.name AS source, type(r) AS relationship, destination.name AS target
                    """

                params = {
                    "source_id": source_node_search_result[0]["elementId(source_candidate)"],
                    "destination_name": destination,
                    "destination_embedding": dest_embedding,
                    "user_id": user_id,
                }
            elif destination_node_search_result and not source_node_search_result:
                cypher = f"""
                    MATCH (destination)
                    WHERE elementId(destination) = $destination_id
                    MERGE (source:{source_type} {{name: $source_name, user_id: $user_id}})
                    ON CREATE SET
                        source.created = timestamp(),
                        source.embedding = $source_embedding
                    MERGE (source)-[r:{relationship}]->(destination)
                    ON CREATE SET 
                        r.created = timestamp()
                    RETURN source.name AS source, type(r) AS relationship, destination.name AS target
                    """

                params = {
                    "destination_id": destination_node_search_result[0]["elementId(destination_candidate)"],
                    "source_name": source,
                    "source_embedding": source_embedding,
                    "user_id": user_id,
                }
            elif source_node_search_result and destination_node_search_result:
                cypher = f"""
                    MATCH (source)
                    WHERE elementId(source) = $source_id
                    MATCH (destination)
                    WHERE elementId(destination) = $destination_id
                    MERGE (source)-[r:{relationship}]->(destination)
                    ON CREATE SET 
                        r.created_at = timestamp(),
                        r.updated_at = timestamp()
                    RETURN source.name AS source, type(r) AS relationship, destination.name AS target
                    """
                params = {
                    "source_id": source_node_search_result[0]["elementId(source_candidate)"],
                    "destination_id": destination_node_search_result[0]["elementId(destination_candidate)"],
                    "user_id": user_id,
                }
            else:
                cypher = f"""
                    MERGE (n:{source_type} {{name: $source_name, user_id: $user_id}})
                    ON CREATE SET n.created = timestamp(), n.embedding = $source_embedding
                    ON MATCH SET n.embedding = $source_embedding
                    MERGE (m:{destination_type} {{name: $dest_name, user_id: $user_id}})
                    ON CREATE SET m.created = timestamp(), m.embedding = $dest_embedding
                    ON MATCH SET m.embedding = $dest_embedding
                    MERGE (n)-[rel:{relationship}]->(m)
                    ON CREATE SET rel.created = timestamp()
                    RETURN n.name AS source, type(rel) AS relationship, m.name AS target
                    """
                params = {
                    "source_name": source,
                    "dest_name": destination,
                    "source_embedding": source_embedding,
                    "dest_embedding": dest_embedding,
                    "user_id": user_id,
                }
            result = self.graph.query(cypher, params=params)
            results.append(result)
        return results

    def _remove_spaces_from_entities(self, entity_list):
        for item in entity_list:
            item["source"] = item["source"].lower().replace(" ", "_")
            item["relationship"] = item["relationship"].lower().replace(" ", "_")
            item["destination"] = item["destination"].lower().replace(" ", "_")
        return entity_list

    def _search_source_node(self, source_embedding, user_id, threshold=0.9):
        cypher = """
            MATCH (source_candidate)
            WHERE source_candidate.embedding IS NOT NULL 
            AND source_candidate.user_id = $user_id

            WITH source_candidate,
                round(
                    reduce(dot = 0.0, i IN range(0, size(source_candidate.embedding)-1) |
                        dot + source_candidate.embedding[i] * $source_embedding[i]) /
                    (sqrt(reduce(l2 = 0.0, i IN range(0, size(source_candidate.embedding)-1) |
                        l2 + source_candidate.embedding[i] * source_candidate.embedding[i])) *
                    sqrt(reduce(l2 = 0.0, i IN range(0, size($source_embedding)-1) |
                        l2 + $source_embedding[i] * $source_embedding[i])))
                , 4) AS source_similarity
            WHERE source_similarity >= $threshold

            WITH source_candidate, source_similarity
            ORDER BY source_similarity DESC
            LIMIT 1

            RETURN elementId(source_candidate)
            """

        params = {
            "source_embedding": source_embedding,
            "user_id": user_id,
            "threshold": threshold,
        }

        result = self.graph.query(cypher, params=params)
        return result

    def _search_destination_node(self, destination_embedding, user_id, threshold=0.9):
        cypher = """
            MATCH (destination_candidate)
            WHERE destination_candidate.embedding IS NOT NULL 
            AND destination_candidate.user_id = $user_id

            WITH destination_candidate,
                round(
                    reduce(dot = 0.0, i IN range(0, size(destination_candidate.embedding)-1) |
                        dot + destination_candidate.embedding[i] * $destination_embedding[i]) /
                    (sqrt(reduce(l2 = 0.0, i IN range(0, size(destination_candidate.embedding)-1) |
                        l2 + destination_candidate.embedding[i] * destination_candidate.embedding[i])) *
                    sqrt(reduce(l2 = 0.0, i IN range(0, size($destination_embedding)-1) |
                        l2 + $destination_embedding[i] * $destination_embedding[i])))
                , 4) AS destination_similarity
            WHERE destination_similarity >= $threshold

            WITH destination_candidate, destination_similarity
            ORDER BY destination_similarity DESC
            LIMIT 1

            RETURN elementId(destination_candidate)
            """
        params = {
            "destination_embedding": destination_embedding,
            "user_id": user_id,
            "threshold": threshold,
        }

        result = self.graph.query(cypher, params=params)
        return result<|MERGE_RESOLUTION|>--- conflicted
+++ resolved
@@ -35,13 +35,7 @@
             self.config.graph_store.config.password,
         )
         self.embedding_model = EmbedderFactory.create(
-<<<<<<< HEAD
-            self.config.embedder.provider,
-            self.config.embedder.config,
-            self.config.vector_store.config
-=======
             self.config.embedder.provider, self.config.embedder.config, self.config.vector_store.config
->>>>>>> bf0c4adc
         )
 
         self.llm_provider = "openai_structured"
