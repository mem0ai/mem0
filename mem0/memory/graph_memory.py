import logging

from mem0.memory.utils import format_entities

try:
    from langchain_community.graphs import Neo4jGraph
except ImportError:
    raise ImportError("langchain_community is not installed. Please install it using pip install langchain-community")

try:
    from rank_bm25 import BM25Okapi
except ImportError:
    raise ImportError("rank_bm25 is not installed. Please install it using pip install rank-bm25")

from mem0.graphs.tools import (
    DELETE_MEMORY_STRUCT_TOOL_GRAPH,
    DELETE_MEMORY_TOOL_GRAPH,
    EXTRACT_ENTITIES_STRUCT_TOOL,
    EXTRACT_ENTITIES_TOOL,
    RELATIONS_STRUCT_TOOL,
    RELATIONS_TOOL,
)
from mem0.graphs.utils import EXTRACT_RELATIONS_PROMPT, get_delete_messages
from mem0.utils.factory import EmbedderFactory, LlmFactory

logger = logging.getLogger(__name__)


class MemoryGraph:
    def __init__(self, config):
        self.config = config
        self.graph = Neo4jGraph(
            self.config.graph_store.config.url,
            self.config.graph_store.config.username,
            self.config.graph_store.config.password,
        )
        self.embedding_model = EmbedderFactory.create(self.config.embedder.provider, self.config.embedder.config)

        # Initialize LLM with graph-specific provider if configured, else use default "openai_structured"
        if self.config.graph_store.llm:
            self.llm_provider = self.config.graph_store.llm.provider
            # Use graph store config if available, otherwide fallback to main config
            self.llm_config = (self.config.graph_store.llm.config if self.config.graph_store.llm.config else self.config.llm.config)
            self.llm = LlmFactory.create(self.llm_provider, self.llm_config)
        else:
            self.llm_provider = "openai_structured"
            self.llm = LlmFactory.create(self.llm_provider, self.config.llm.config)

        self.user_id = None
        self.threshold = 0.7

    def add(self, data, filters):
        """
        Adds data to the graph.

        Args:
            data (str): The data to add to the graph.
            filters (dict): A dictionary containing filters to be applied during the addition.
        """
        entity_type_map = self._retrieve_nodes_from_data(data, filters)
        to_be_added = self._establish_nodes_relations_from_data(data, filters, entity_type_map)
        search_output = self._search_graph_db(node_list=list(entity_type_map.keys()), filters=filters)
        to_be_deleted = self._get_delete_entities_from_search_output(search_output, data, filters)

        # TODO: Batch queries with APOC plugin
        # TODO: Add more filter support
        deleted_entities = self._delete_entities(to_be_deleted, filters["user_id"])
        added_entities = self._add_entities(to_be_added, filters["user_id"], entity_type_map)

<<<<<<< HEAD
        # extract relations
        extracted_relations = self._extract_relations(data, filters, entity_type_map)

        search_output_string = format_entities(search_output)
        extracted_relations_string = format_entities(extracted_relations)
        update_memory_prompt = get_update_memory_messages(search_output_string, extracted_relations_string)

        _tools = [UPDATE_MEMORY_TOOL_GRAPH, ADD_MEMORY_TOOL_GRAPH, NOOP_TOOL]
        if self.llm_provider in ["azure_openai_structured", "openai_structured"]:
            _tools = [
                UPDATE_MEMORY_STRUCT_TOOL_GRAPH,
                ADD_MEMORY_STRUCT_TOOL_GRAPH,
                NOOP_STRUCT_TOOL,
            ]

        memory_updates = self.llm.generate_response(
            messages=update_memory_prompt,
            tools=_tools,
        )

        to_be_added = []

        for item in memory_updates["tool_calls"]:
            if item["name"] == "add_graph_memory":
                to_be_added.append(item["arguments"])
            elif item["name"] == "update_graph_memory":
                self._update_relationship(
                    item["arguments"]["source"],
                    item["arguments"]["destination"],
                    item["arguments"]["relationship"],
                    filters,
                )
            elif item["name"] == "noop":
                continue

        returned_entities = []

        for item in to_be_added:
            source = item["source"].lower().replace(" ", "_")
            source_type = item["source_type"].lower().replace(" ", "_")
            relation = item["relationship"].lower().replace(" ", "_")
            destination = item["destination"].lower().replace(" ", "_")
            destination_type = item["destination_type"].lower().replace(" ", "_")

            returned_entities.append({"source": source, "relationship": relation, "target": destination})

            # Create embeddings
            source_embedding = self.embedding_model.embed(source)
            dest_embedding = self.embedding_model.embed(destination)

            # Updated Cypher query to include node types and embeddings
            cypher = f"""
            MERGE (n:{source_type} {{name: $source_name, user_id: $user_id}})
            ON CREATE SET n.created = timestamp(), n.embedding = $source_embedding
            ON MATCH SET n.embedding = $source_embedding
            MERGE (m:{destination_type} {{name: $dest_name, user_id: $user_id}})
            ON CREATE SET m.created = timestamp(), m.embedding = $dest_embedding
            ON MATCH SET m.embedding = $dest_embedding
            MERGE (n)-[rel:{relation}]->(m)
            ON CREATE SET rel.created = timestamp()
            RETURN n, rel, m
            """

            params = {
                "source_name": source,
                "dest_name": destination,
                "source_embedding": source_embedding,
                "dest_embedding": dest_embedding,
                "user_id": filters["user_id"],
            }

            _ = self.graph.query(cypher, params=params)

        logger.info(f"Added {len(to_be_added)} new memories to the graph")

        return returned_entities

    def _search(self, query, filters, limit=100):
        _tools = [EXTRACT_ENTITIES_TOOL]
        if self.llm_provider in ["azure_openai_structured", "openai_structured"]:
            _tools = [EXTRACT_ENTITIES_STRUCT_TOOL]
        search_results = self.llm.generate_response(
            messages=[
                {
                    "role": "system",
                    "content": f"You are a smart assistant who understands entities and their types in a given text. If user message contains self reference such as 'I', 'me', 'my' etc. then use {filters['user_id']} as the source entity. Extract all the entities from the text. ***DO NOT*** answer the question itself if the given text is a question.",
                },
                {"role": "user", "content": query},
            ],
            tools=_tools,
        )

        entity_type_map = {}

        try:
            for item in search_results["tool_calls"][0]["arguments"]["entities"]:
                entity_type_map[item["entity"]] = item["entity_type"]
        except Exception as e:
            logger.error(f"Error in search tool: {e}")

        logger.debug(f"Entity type map: {entity_type_map}")

        result_relations = []

        for node in list(entity_type_map.keys()):
            n_embedding = self.embedding_model.embed(node)

            cypher_query = """
            MATCH (n)
            WHERE n.embedding IS NOT NULL AND n.user_id = $user_id
            WITH n,
                round(reduce(dot = 0.0, i IN range(0, size(n.embedding)-1) | dot + n.embedding[i] * $n_embedding[i]) /
                (sqrt(reduce(l2 = 0.0, i IN range(0, size(n.embedding)-1) | l2 + n.embedding[i] * n.embedding[i])) *
                sqrt(reduce(l2 = 0.0, i IN range(0, size($n_embedding)-1) | l2 + $n_embedding[i] * $n_embedding[i]))), 4) AS similarity
            WHERE similarity >= $threshold
            MATCH (n)-[r]->(m)
            RETURN n.name AS source, elementId(n) AS source_id, type(r) AS relation, elementId(r) AS relation_id, m.name AS destination, elementId(m) AS destination_id, similarity
            UNION
            MATCH (n)
            WHERE n.embedding IS NOT NULL AND n.user_id = $user_id
            WITH n,
                round(reduce(dot = 0.0, i IN range(0, size(n.embedding)-1) | dot + n.embedding[i] * $n_embedding[i]) /
                (sqrt(reduce(l2 = 0.0, i IN range(0, size(n.embedding)-1) | l2 + n.embedding[i] * n.embedding[i])) *
                sqrt(reduce(l2 = 0.0, i IN range(0, size($n_embedding)-1) | l2 + $n_embedding[i] * $n_embedding[i]))), 4) AS similarity
            WHERE similarity >= $threshold
            MATCH (m)-[r]->(n)
            RETURN m.name AS source, elementId(m) AS source_id, type(r) AS relation, elementId(r) AS relation_id, n.name AS destination, elementId(n) AS destination_id, similarity
            ORDER BY similarity DESC
            LIMIT $limit
            """
            params = {
                "n_embedding": n_embedding,
                "threshold": self.threshold,
                "user_id": filters["user_id"],
                "limit": limit,
            }
            ans = self.graph.query(cypher_query, params=params)
            result_relations.extend(ans)

        return result_relations, entity_type_map
=======
        return {"deleted_entities": deleted_entities, "added_entities": added_entities}
>>>>>>> 3fa4b80d

    def search(self, query, filters, limit=100):
        """
        Search for memories and related graph data.

        Args:
            query (str): Query to search for.
            filters (dict): A dictionary containing filters to be applied during the search.
            limit (int): The maximum number of nodes and relationships to retrieve. Defaults to 100.

        Returns:
            dict: A dictionary containing:
                - "contexts": List of search results from the base data store.
                - "entities": List of related graph data based on the query.
        """
        entity_type_map = self._retrieve_nodes_from_data(query, filters)
        search_output = self._search_graph_db(node_list=list(entity_type_map.keys()), filters=filters)

        if not search_output:
            return []

        search_outputs_sequence = [
            [item["source"], item["relatationship"], item["destination"]] for item in search_output
        ]
        bm25 = BM25Okapi(search_outputs_sequence)

        tokenized_query = query.split(" ")
        reranked_results = bm25.get_top_n(tokenized_query, search_outputs_sequence, n=5)

        search_results = []
        for item in reranked_results:
            search_results.append({"source": item[0], "relationship": item[1], "destination": item[2]})

        logger.info(f"Returned {len(search_results)} search results")

        return search_results

    def delete_all(self, filters):
        cypher = """
        MATCH (n {user_id: $user_id})
        DETACH DELETE n
        """
        params = {"user_id": filters["user_id"]}
        self.graph.query(cypher, params=params)

    def get_all(self, filters, limit=100):
        """
        Retrieves all nodes and relationships from the graph database based on optional filtering criteria.

        Args:
            filters (dict): A dictionary containing filters to be applied during the retrieval.
            limit (int): The maximum number of nodes and relationships to retrieve. Defaults to 100.
        Returns:
            list: A list of dictionaries, each containing:
                - 'contexts': The base data store response for each memory.
                - 'entities': A list of strings representing the nodes and relationships
        """

        # return all nodes and relationships
        query = """
        MATCH (n {user_id: $user_id})-[r]->(m {user_id: $user_id})
        RETURN n.name AS source, type(r) AS relationship, m.name AS target
        LIMIT $limit
        """
        results = self.graph.query(query, params={"user_id": filters["user_id"], "limit": limit})

        final_results = []
        for result in results:
            final_results.append(
                {
                    "source": result["source"],
                    "relationship": result["relationship"],
                    "target": result["target"],
                }
            )

        logger.info(f"Retrieved {len(final_results)} relationships")

        return final_results

    def _retrieve_nodes_from_data(self, data, filters):
        """Extracts all the entities mentioned in the query."""
        _tools = [EXTRACT_ENTITIES_TOOL]
        if self.llm_provider in ["azure_openai_structured", "openai_structured"]:
            _tools = [EXTRACT_ENTITIES_STRUCT_TOOL]
        search_results = self.llm.generate_response(
            messages=[
                {
                    "role": "system",
                    "content": f"You are a smart assistant who understands entities and their types in a given text. If user message contains self reference such as 'I', 'me', 'my' etc. then use {filters['user_id']} as the source entity. Extract all the entities from the text. ***DO NOT*** answer the question itself if the given text is a question.",
                },
                {"role": "user", "content": data},
            ],
            tools=_tools,
        )

        entity_type_map = {}

        try:
            for item in search_results["tool_calls"][0]["arguments"]["entities"]:
                entity_type_map[item["entity"]] = item["entity_type"]
        except Exception as e:
            logger.error(f"Error in search tool: {e}")

        entity_type_map = {k.lower().replace(" ", "_"): v.lower().replace(" ", "_") for k, v in entity_type_map.items()}
        logger.debug(f"Entity type map: {entity_type_map}")
        return entity_type_map

    def _establish_nodes_relations_from_data(self, data, filters, entity_type_map):
        """Eshtablish relations among the extracted nodes."""
        if self.config.graph_store.custom_prompt:
            messages = [
                {
                    "role": "system",
                    "content": EXTRACT_RELATIONS_PROMPT.replace("USER_ID", filters["user_id"]).replace(
                        "CUSTOM_PROMPT", f"4. {self.config.graph_store.custom_prompt}"
                    ),
                },
                {"role": "user", "content": data},
            ]
        else:
            messages = [
                {
                    "role": "system",
                    "content": EXTRACT_RELATIONS_PROMPT.replace("USER_ID", filters["user_id"]),
                },
                {"role": "user", "content": f"List of entities: {list(entity_type_map.keys())}. \n\nText: {data}"},
            ]

        _tools = [RELATIONS_TOOL]
        if self.llm_provider in ["azure_openai_structured", "openai_structured"]:
            _tools = [RELATIONS_STRUCT_TOOL]

        extracted_entities = self.llm.generate_response(
            messages=messages,
            tools=_tools,
        )

        if extracted_entities["tool_calls"]:
            extracted_entities = extracted_entities["tool_calls"][0]["arguments"]["entities"]
        else:
            extracted_entities = []

        extracted_entities = self._remove_spaces_from_entities(extracted_entities)
        logger.debug(f"Extracted entities: {extracted_entities}")
<<<<<<< HEAD

=======
>>>>>>> 3fa4b80d
        return extracted_entities

    def _search_graph_db(self, node_list, filters, limit=100):
        """Search similar nodes among and their respective incoming and outgoing relations."""
        result_relations = []

        for node in node_list:
            n_embedding = self.embedding_model.embed(node)

            cypher_query = """
            MATCH (n)
            WHERE n.embedding IS NOT NULL AND n.user_id = $user_id
            WITH n,
                round(reduce(dot = 0.0, i IN range(0, size(n.embedding)-1) | dot + n.embedding[i] * $n_embedding[i]) /
                (sqrt(reduce(l2 = 0.0, i IN range(0, size(n.embedding)-1) | l2 + n.embedding[i] * n.embedding[i])) *
                sqrt(reduce(l2 = 0.0, i IN range(0, size($n_embedding)-1) | l2 + $n_embedding[i] * $n_embedding[i]))), 4) AS similarity
            WHERE similarity >= $threshold
            MATCH (n)-[r]->(m)
            RETURN n.name AS source, elementId(n) AS source_id, type(r) AS relatationship, elementId(r) AS relation_id, m.name AS destination, elementId(m) AS destination_id, similarity
            UNION
            MATCH (n)
            WHERE n.embedding IS NOT NULL AND n.user_id = $user_id
            WITH n,
                round(reduce(dot = 0.0, i IN range(0, size(n.embedding)-1) | dot + n.embedding[i] * $n_embedding[i]) /
                (sqrt(reduce(l2 = 0.0, i IN range(0, size(n.embedding)-1) | l2 + n.embedding[i] * n.embedding[i])) *
                sqrt(reduce(l2 = 0.0, i IN range(0, size($n_embedding)-1) | l2 + $n_embedding[i] * $n_embedding[i]))), 4) AS similarity
            WHERE similarity >= $threshold
            MATCH (m)-[r]->(n)
            RETURN m.name AS source, elementId(m) AS source_id, type(r) AS relatationship, elementId(r) AS relation_id, n.name AS destination, elementId(n) AS destination_id, similarity
            ORDER BY similarity DESC
            LIMIT $limit
            """
            params = {
                "n_embedding": n_embedding,
                "threshold": self.threshold,
                "user_id": filters["user_id"],
                "limit": limit,
            }
            ans = self.graph.query(cypher_query, params=params)
            result_relations.extend(ans)

        return result_relations

    def _get_delete_entities_from_search_output(self, search_output, data, filters):
        """Get the entities to be deleted from the search output."""
        search_output_string = format_entities(search_output)
        system_prompt, user_prompt = get_delete_messages(search_output_string, data, filters["user_id"])

        _tools = [DELETE_MEMORY_TOOL_GRAPH]
        if self.llm_provider in ["azure_openai_structured", "openai_structured"]:
            _tools = [
                DELETE_MEMORY_STRUCT_TOOL_GRAPH,
            ]

        memory_updates = self.llm.generate_response(
            messages=[
                {"role": "system", "content": system_prompt},
                {"role": "user", "content": user_prompt},
            ],
            tools=_tools,
        )
        to_be_deleted = []
        for item in memory_updates["tool_calls"]:
            if item["name"] == "delete_graph_memory":
                to_be_deleted.append(item["arguments"])
        # in case if it is not in the correct format
        to_be_deleted = self._remove_spaces_from_entities(to_be_deleted)
        logger.debug(f"Deleted relationships: {to_be_deleted}")
        return to_be_deleted

    def _delete_entities(self, to_be_deleted, user_id):
        """Delete the entities from the graph."""
        results = []
        for item in to_be_deleted:
            source = item["source"]
            destination = item["destination"]
            relatationship = item["relationship"]

            # Delete the specific relationship between nodes
            cypher = f"""
            MATCH (n {{name: $source_name, user_id: $user_id}})
            -[r:{relatationship}]->
            (m {{name: $dest_name, user_id: $user_id}})
            DELETE r
            RETURN 
                n.name AS source,
                m.name AS target,
                type(r) AS relationship
            """
            params = {
                "source_name": source,
                "dest_name": destination,
                "user_id": user_id,
            }
            result = self.graph.query(cypher, params=params)
            results.append(result)
        return results

    def _add_entities(self, to_be_added, user_id, entity_type_map):
        """Add the new entities to the graph. Merge the nodes if they already exist."""
        results = []
        for item in to_be_added:
            # entities
            source = item["source"]
            destination = item["destination"]
            relationship = item["relationship"]

            # types
            source_type = entity_type_map.get(source, "unknown")
            destination_type = entity_type_map.get(destination, "unknown")

            # embeddings
            source_embedding = self.embedding_model.embed(source)
            dest_embedding = self.embedding_model.embed(destination)

            # search for the nodes with the closest embeddings
            source_node_search_result = self._search_source_node(source_embedding, user_id, threshold=0.9)
            destination_node_search_result = self._search_destination_node(dest_embedding, user_id, threshold=0.9)

            # TODO: Create a cypher query and common params for all the cases
            if not destination_node_search_result and source_node_search_result:
                cypher = f"""
                    MATCH (source)
                    WHERE elementId(source) = $source_id
                    MERGE (destination:{destination_type} {{name: $destination_name, user_id: $user_id}})
                    ON CREATE SET
                        destination.created = timestamp(),
                        destination.embedding = $destination_embedding
                    MERGE (source)-[r:{relationship}]->(destination)
                    ON CREATE SET 
                        r.created = timestamp()
                    RETURN source.name AS source, type(r) AS relationship, destination.name AS target
                    """

                params = {
                    "source_id": source_node_search_result[0]["elementId(source_candidate)"],
                    "destination_name": destination,
                    "relationship": relationship,
                    "destination_type": destination_type,
                    "destination_embedding": dest_embedding,
                    "user_id": user_id,
                }
                resp = self.graph.query(cypher, params=params)
                results.append(resp)

            elif destination_node_search_result and not source_node_search_result:
                cypher = f"""
                    MATCH (destination)
                    WHERE elementId(destination) = $destination_id
                    MERGE (source:{source_type} {{name: $source_name, user_id: $user_id}})
                    ON CREATE SET
                        source.created = timestamp(),
                        source.embedding = $source_embedding
                    MERGE (source)-[r:{relationship}]->(destination)
                    ON CREATE SET 
                        r.created = timestamp()
                    RETURN source.name AS source, type(r) AS relationship, destination.name AS target
                    """

                params = {
                    "destination_id": destination_node_search_result[0]["elementId(destination_candidate)"],
                    "source_name": source,
                    "relationship": relationship,
                    "source_type": source_type,
                    "source_embedding": source_embedding,
                    "user_id": user_id,
                }
                resp = self.graph.query(cypher, params=params)
                results.append(resp)

            elif source_node_search_result and destination_node_search_result:
                cypher = f"""
                    MATCH (source)
                    WHERE elementId(source) = $source_id
                    MATCH (destination)
                    WHERE elementId(destination) = $destination_id
                    MERGE (source)-[r:{relationship}]->(destination)
                    ON CREATE SET 
                        r.created_at = timestamp(),
                        r.updated_at = timestamp()
                    RETURN source.name AS source, type(r) AS relationship, destination.name AS target
                    """
                params = {
                    "source_id": source_node_search_result[0]["elementId(source_candidate)"],
                    "destination_id": destination_node_search_result[0]["elementId(destination_candidate)"],
                    "user_id": user_id,
                    "relationship": relationship,
                }
                resp = self.graph.query(cypher, params=params)
                results.append(resp)

            elif not source_node_search_result and not destination_node_search_result:
                cypher = f"""
                    MERGE (n:{source_type} {{name: $source_name, user_id: $user_id}})
                    ON CREATE SET n.created = timestamp(), n.embedding = $source_embedding
                    ON MATCH SET n.embedding = $source_embedding
                    MERGE (m:{destination_type} {{name: $dest_name, user_id: $user_id}})
                    ON CREATE SET m.created = timestamp(), m.embedding = $dest_embedding
                    ON MATCH SET m.embedding = $dest_embedding
                    MERGE (n)-[rel:{relationship}]->(m)
                    ON CREATE SET rel.created = timestamp()
                    RETURN n.name AS source, type(rel) AS relationship, m.name AS target
                    """
                params = {
                    "source_name": source,
                    "source_type": source_type,
                    "dest_name": destination,
                    "destination_type": destination_type,
                    "source_embedding": source_embedding,
                    "dest_embedding": dest_embedding,
                    "user_id": user_id,
                }
                resp = self.graph.query(cypher, params=params)
                results.append(resp)
        return results

    def _remove_spaces_from_entities(self, entity_list):
        for item in entity_list:
            item["source"] = item["source"].lower().replace(" ", "_")
            item["relationship"] = item["relationship"].lower().replace(" ", "_")
            item["destination"] = item["destination"].lower().replace(" ", "_")
        return entity_list

    def _search_source_node(self, source_embedding, user_id, threshold=0.9):
        cypher = """
            MATCH (source_candidate)
            WHERE source_candidate.embedding IS NOT NULL 
            AND source_candidate.user_id = $user_id

            WITH source_candidate,
                round(
                    reduce(dot = 0.0, i IN range(0, size(source_candidate.embedding)-1) |
                        dot + source_candidate.embedding[i] * $source_embedding[i]) /
                    (sqrt(reduce(l2 = 0.0, i IN range(0, size(source_candidate.embedding)-1) |
                        l2 + source_candidate.embedding[i] * source_candidate.embedding[i])) *
                    sqrt(reduce(l2 = 0.0, i IN range(0, size($source_embedding)-1) |
                        l2 + $source_embedding[i] * $source_embedding[i])))
                , 4) AS source_similarity
            WHERE source_similarity >= $threshold

            WITH source_candidate, source_similarity
            ORDER BY source_similarity DESC
            LIMIT 1

            RETURN elementId(source_candidate)
            """

        params = {
            "source_embedding": source_embedding,
            "user_id": user_id,
            "threshold": threshold,
        }

        result = self.graph.query(cypher, params=params)
        return result

    def _search_destination_node(self, destination_embedding, user_id, threshold=0.9):
        cypher = """
            MATCH (destination_candidate)
            WHERE destination_candidate.embedding IS NOT NULL 
            AND destination_candidate.user_id = $user_id

            WITH destination_candidate,
                round(
                    reduce(dot = 0.0, i IN range(0, size(destination_candidate.embedding)-1) |
                        dot + destination_candidate.embedding[i] * $destination_embedding[i]) /
                    (sqrt(reduce(l2 = 0.0, i IN range(0, size(destination_candidate.embedding)-1) |
                        l2 + destination_candidate.embedding[i] * destination_candidate.embedding[i])) *
                    sqrt(reduce(l2 = 0.0, i IN range(0, size($destination_embedding)-1) |
                        l2 + $destination_embedding[i] * $destination_embedding[i])))
                , 4) AS destination_similarity
            WHERE destination_similarity >= $threshold

            WITH destination_candidate, destination_similarity
            ORDER BY destination_similarity DESC
            LIMIT 1

            RETURN elementId(destination_candidate)
            """
        params = {
            "destination_embedding": destination_embedding,
            "user_id": user_id,
            "threshold": threshold,
        }

        result = self.graph.query(cypher, params=params)
        return result<|MERGE_RESOLUTION|>--- conflicted
+++ resolved
@@ -67,150 +67,7 @@
         deleted_entities = self._delete_entities(to_be_deleted, filters["user_id"])
         added_entities = self._add_entities(to_be_added, filters["user_id"], entity_type_map)
 
-<<<<<<< HEAD
-        # extract relations
-        extracted_relations = self._extract_relations(data, filters, entity_type_map)
-
-        search_output_string = format_entities(search_output)
-        extracted_relations_string = format_entities(extracted_relations)
-        update_memory_prompt = get_update_memory_messages(search_output_string, extracted_relations_string)
-
-        _tools = [UPDATE_MEMORY_TOOL_GRAPH, ADD_MEMORY_TOOL_GRAPH, NOOP_TOOL]
-        if self.llm_provider in ["azure_openai_structured", "openai_structured"]:
-            _tools = [
-                UPDATE_MEMORY_STRUCT_TOOL_GRAPH,
-                ADD_MEMORY_STRUCT_TOOL_GRAPH,
-                NOOP_STRUCT_TOOL,
-            ]
-
-        memory_updates = self.llm.generate_response(
-            messages=update_memory_prompt,
-            tools=_tools,
-        )
-
-        to_be_added = []
-
-        for item in memory_updates["tool_calls"]:
-            if item["name"] == "add_graph_memory":
-                to_be_added.append(item["arguments"])
-            elif item["name"] == "update_graph_memory":
-                self._update_relationship(
-                    item["arguments"]["source"],
-                    item["arguments"]["destination"],
-                    item["arguments"]["relationship"],
-                    filters,
-                )
-            elif item["name"] == "noop":
-                continue
-
-        returned_entities = []
-
-        for item in to_be_added:
-            source = item["source"].lower().replace(" ", "_")
-            source_type = item["source_type"].lower().replace(" ", "_")
-            relation = item["relationship"].lower().replace(" ", "_")
-            destination = item["destination"].lower().replace(" ", "_")
-            destination_type = item["destination_type"].lower().replace(" ", "_")
-
-            returned_entities.append({"source": source, "relationship": relation, "target": destination})
-
-            # Create embeddings
-            source_embedding = self.embedding_model.embed(source)
-            dest_embedding = self.embedding_model.embed(destination)
-
-            # Updated Cypher query to include node types and embeddings
-            cypher = f"""
-            MERGE (n:{source_type} {{name: $source_name, user_id: $user_id}})
-            ON CREATE SET n.created = timestamp(), n.embedding = $source_embedding
-            ON MATCH SET n.embedding = $source_embedding
-            MERGE (m:{destination_type} {{name: $dest_name, user_id: $user_id}})
-            ON CREATE SET m.created = timestamp(), m.embedding = $dest_embedding
-            ON MATCH SET m.embedding = $dest_embedding
-            MERGE (n)-[rel:{relation}]->(m)
-            ON CREATE SET rel.created = timestamp()
-            RETURN n, rel, m
-            """
-
-            params = {
-                "source_name": source,
-                "dest_name": destination,
-                "source_embedding": source_embedding,
-                "dest_embedding": dest_embedding,
-                "user_id": filters["user_id"],
-            }
-
-            _ = self.graph.query(cypher, params=params)
-
-        logger.info(f"Added {len(to_be_added)} new memories to the graph")
-
-        return returned_entities
-
-    def _search(self, query, filters, limit=100):
-        _tools = [EXTRACT_ENTITIES_TOOL]
-        if self.llm_provider in ["azure_openai_structured", "openai_structured"]:
-            _tools = [EXTRACT_ENTITIES_STRUCT_TOOL]
-        search_results = self.llm.generate_response(
-            messages=[
-                {
-                    "role": "system",
-                    "content": f"You are a smart assistant who understands entities and their types in a given text. If user message contains self reference such as 'I', 'me', 'my' etc. then use {filters['user_id']} as the source entity. Extract all the entities from the text. ***DO NOT*** answer the question itself if the given text is a question.",
-                },
-                {"role": "user", "content": query},
-            ],
-            tools=_tools,
-        )
-
-        entity_type_map = {}
-
-        try:
-            for item in search_results["tool_calls"][0]["arguments"]["entities"]:
-                entity_type_map[item["entity"]] = item["entity_type"]
-        except Exception as e:
-            logger.error(f"Error in search tool: {e}")
-
-        logger.debug(f"Entity type map: {entity_type_map}")
-
-        result_relations = []
-
-        for node in list(entity_type_map.keys()):
-            n_embedding = self.embedding_model.embed(node)
-
-            cypher_query = """
-            MATCH (n)
-            WHERE n.embedding IS NOT NULL AND n.user_id = $user_id
-            WITH n,
-                round(reduce(dot = 0.0, i IN range(0, size(n.embedding)-1) | dot + n.embedding[i] * $n_embedding[i]) /
-                (sqrt(reduce(l2 = 0.0, i IN range(0, size(n.embedding)-1) | l2 + n.embedding[i] * n.embedding[i])) *
-                sqrt(reduce(l2 = 0.0, i IN range(0, size($n_embedding)-1) | l2 + $n_embedding[i] * $n_embedding[i]))), 4) AS similarity
-            WHERE similarity >= $threshold
-            MATCH (n)-[r]->(m)
-            RETURN n.name AS source, elementId(n) AS source_id, type(r) AS relation, elementId(r) AS relation_id, m.name AS destination, elementId(m) AS destination_id, similarity
-            UNION
-            MATCH (n)
-            WHERE n.embedding IS NOT NULL AND n.user_id = $user_id
-            WITH n,
-                round(reduce(dot = 0.0, i IN range(0, size(n.embedding)-1) | dot + n.embedding[i] * $n_embedding[i]) /
-                (sqrt(reduce(l2 = 0.0, i IN range(0, size(n.embedding)-1) | l2 + n.embedding[i] * n.embedding[i])) *
-                sqrt(reduce(l2 = 0.0, i IN range(0, size($n_embedding)-1) | l2 + $n_embedding[i] * $n_embedding[i]))), 4) AS similarity
-            WHERE similarity >= $threshold
-            MATCH (m)-[r]->(n)
-            RETURN m.name AS source, elementId(m) AS source_id, type(r) AS relation, elementId(r) AS relation_id, n.name AS destination, elementId(n) AS destination_id, similarity
-            ORDER BY similarity DESC
-            LIMIT $limit
-            """
-            params = {
-                "n_embedding": n_embedding,
-                "threshold": self.threshold,
-                "user_id": filters["user_id"],
-                "limit": limit,
-            }
-            ans = self.graph.query(cypher_query, params=params)
-            result_relations.extend(ans)
-
-        return result_relations, entity_type_map
-=======
         return {"deleted_entities": deleted_entities, "added_entities": added_entities}
->>>>>>> 3fa4b80d
 
     def search(self, query, filters, limit=100):
         """
@@ -356,10 +213,7 @@
 
         extracted_entities = self._remove_spaces_from_entities(extracted_entities)
         logger.debug(f"Extracted entities: {extracted_entities}")
-<<<<<<< HEAD
-
-=======
->>>>>>> 3fa4b80d
+
         return extracted_entities
 
     def _search_graph_db(self, node_list, filters, limit=100):
