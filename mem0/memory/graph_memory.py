--- conflicted
+++ resolved
@@ -33,12 +33,9 @@
             self.config.graph_store.config.url,
             self.config.graph_store.config.username,
             self.config.graph_store.config.password,
-<<<<<<< HEAD
-            self.config.graph_store.config.database
-=======
+            self.config.graph_store.config.database,
             refresh_schema=False,
-            driver_config={"notifications_min_severity":"OFF"}
->>>>>>> 73d9ccac
+            driver_config={"notifications_min_severity":"OFF"},
         )
         self.embedding_model = EmbedderFactory.create(
             self.config.embedder.provider, self.config.embedder.config, self.config.vector_store.config
