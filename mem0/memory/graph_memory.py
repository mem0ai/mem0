import logging

<<<<<<< HEAD
from rank_bm25 import BM25Okapi
=======
try:
    from langchain_community.graphs import Neo4jGraph
except ImportError:
    raise ImportError("langchain_community is not installed. Please install it using pip install langchain-community")

try:
    from rank_bm25 import BM25Okapi
except ImportError:
    raise ImportError("rank_bm25 is not installed. Please install it using pip install rank-bm25")
>>>>>>> 6a00643b

from mem0.graphs.tools import (
    ADD_MEMORY_STRUCT_TOOL_GRAPH,
    ADD_MEMORY_TOOL_GRAPH,
    ADD_MESSAGE_STRUCT_TOOL,
    ADD_MESSAGE_TOOL,
    NOOP_STRUCT_TOOL,
    NOOP_TOOL,
    SEARCH_STRUCT_TOOL,
    SEARCH_TOOL,
    UPDATE_MEMORY_STRUCT_TOOL_GRAPH,
    UPDATE_MEMORY_TOOL_GRAPH,
)
from mem0.graphs.utils import (
    EXTRACT_ENTITIES_PROMPT,
    FALKORDB_QUERY,
    NEO4J_QUERY,
    get_update_memory_messages,
)
from mem0.utils.factory import EmbedderFactory, LlmFactory, GraphFactory


logger = logging.getLogger(__name__)


class MemoryGraph:
    def __init__(self, config):
        self.config = config
        self.graph = GraphFactory.create(
            self.config.graph_store.provider, self.config.graph_store.config
            )
        self.embedding_model = EmbedderFactory.create(
            self.config.embedder.provider, self.config.embedder.config
        )
        self.embedding_model = EmbedderFactory.create(self.config.embedder.provider, self.config.embedder.config)

        self.llm_provider = "openai_structured"
        if self.config.llm.provider:
            self.llm_provider = self.config.llm.provider
        if self.config.graph_store.llm:
            self.llm_provider = self.config.graph_store.llm.provider

        self.llm = LlmFactory.create(self.llm_provider, self.config.llm.config)
        self.user_id = None
        self.threshold = 0.7

    def add(self, data, filters):
        """
        Adds data to the graph.

        Args:
            data (str): The data to add to the graph.
            filters (dict): A dictionary containing filters to be applied during the addition.
        """

        # retrieve the search results
        search_output = self._search(data, filters)

        if self.config.graph_store.custom_prompt:
            messages = [
                {
                    "role": "system",
                    "content": EXTRACT_ENTITIES_PROMPT.replace("USER_ID", self.user_id).replace(
                        "CUSTOM_PROMPT", f"4. {self.config.graph_store.custom_prompt}"
                    ),
                },
                {"role": "user", "content": data},
            ]
        else:
            messages = [
                {
                    "role": "system",
                    "content": EXTRACT_ENTITIES_PROMPT.replace("USER_ID", self.user_id),
                },
                {"role": "user", "content": data},
            ]

        _tools = [ADD_MESSAGE_TOOL]
        if self.llm_provider in ["azure_openai_structured", "openai_structured"]:
            _tools = [ADD_MESSAGE_STRUCT_TOOL]

        extracted_entities = self.llm.generate_response(
            messages=messages,
            tools=_tools,
        )

        if extracted_entities["tool_calls"]:
            extracted_entities = extracted_entities["tool_calls"][0]["arguments"]["entities"]
        else:
            extracted_entities = []

        logger.debug(f"Extracted entities: {extracted_entities}")

        update_memory_prompt = get_update_memory_messages(search_output, extracted_entities)

        _tools = [UPDATE_MEMORY_TOOL_GRAPH, ADD_MEMORY_TOOL_GRAPH, NOOP_TOOL]
        if self.llm_provider in ["azure_openai_structured", "openai_structured"]:
            _tools = [
                UPDATE_MEMORY_STRUCT_TOOL_GRAPH,
                ADD_MEMORY_STRUCT_TOOL_GRAPH,
                NOOP_STRUCT_TOOL,
            ]

        memory_updates = self.llm.generate_response(
            messages=update_memory_prompt,
            tools=_tools,
        )

        to_be_added = []

        for item in memory_updates["tool_calls"]:
            if item["name"] == "add_graph_memory":
                to_be_added.append(item["arguments"])
            elif item["name"] == "update_graph_memory":
                self._update_relationship(
                    item["arguments"]["source"],
                    item["arguments"]["destination"],
                    item["arguments"]["relationship"],
                    filters,
                )
            elif item["name"] == "noop":
                continue

        returned_entities = []

        for item in to_be_added:
            source = item["source"].lower().replace(" ", "_")
            source_type = item["source_type"].lower().replace(" ", "_")
            relation = item["relationship"].lower().replace(" ", "_")
            destination = item["destination"].lower().replace(" ", "_")
            destination_type = item["destination_type"].lower().replace(" ", "_")

            returned_entities.append({"source": source, "relationship": relation, "target": destination})

            # Create embeddings
            source_embedding = self.embedding_model.embed(source)
            dest_embedding = self.embedding_model.embed(destination)

            # Updated Cypher query to include node types and embeddings
            cypher = f"""
            MERGE (n:{source_type} {{name: $source_name, user_id: $user_id}})
            ON CREATE SET n.created = timestamp(), n.embedding = $source_embedding
            ON MATCH SET n.embedding = $source_embedding
            MERGE (m:{destination_type} {{name: $dest_name, user_id: $user_id}})
            ON CREATE SET m.created = timestamp(), m.embedding = $dest_embedding
            ON MATCH SET m.embedding = $dest_embedding
            MERGE (n)-[rel:{relation}]->(m)
            ON CREATE SET rel.created = timestamp()
            RETURN n, rel, m
            """

            params = {
                "source_name": source,
                "dest_name": destination,
                "source_embedding": source_embedding,
                "dest_embedding": dest_embedding,
                "user_id": filters["user_id"],
            }

            _ = self.graph_query(cypher, params=params)

        logger.info(f"Added {len(to_be_added)} new memories to the graph")

        return returned_entities

    def _search(self, query, filters, limit=100):
        _tools = [SEARCH_TOOL]
        if self.llm_provider in ["azure_openai_structured", "openai_structured"]:
            _tools = [SEARCH_STRUCT_TOOL]
        search_results = self.llm.generate_response(
            messages=[
                {
                    "role": "system",
                    "content": f"You are a smart assistant who understands the entities, their types, and relations in a given text. If user message contains self reference such as 'I', 'me', 'my' etc. then use {filters['user_id']} as the source node. Extract the entities.",
                },
                {"role": "user", "content": query},
            ],
            tools=_tools,
        )

        node_list = []

        for item in search_results["tool_calls"]:
            if item["name"] == "search":
                try:
                    node_list.extend(item["arguments"]["nodes"])
                except Exception as e:
                    logger.error(f"Error in search tool: {e}")

        node_list = list(set(node_list))
        node_list = [node.lower().replace(" ", "_") for node in node_list]

        logger.debug(f"Node list for search query : {node_list}")

        result_relations = []

        for node in node_list:
            n_embedding = self.embedding_model.embed(node)

<<<<<<< HEAD
            if self.config.graph_store.provider == "falkordb":
                cypher_query = FALKORDB_QUERY
            elif self.config.graph_store.provider == "neo4j":
                cypher_query = NEO4J_QUERY
            else:
                raise ValueError("Unsupported graph database provider for querying")
            
=======
            cypher_query = """
            MATCH (n)
            WHERE n.embedding IS NOT NULL AND n.user_id = $user_id
            WITH n,
                round(reduce(dot = 0.0, i IN range(0, size(n.embedding)-1) | dot + n.embedding[i] * $n_embedding[i]) /
                (sqrt(reduce(l2 = 0.0, i IN range(0, size(n.embedding)-1) | l2 + n.embedding[i] * n.embedding[i])) *
                sqrt(reduce(l2 = 0.0, i IN range(0, size($n_embedding)-1) | l2 + $n_embedding[i] * $n_embedding[i]))), 4) AS similarity
            WHERE similarity >= $threshold
            MATCH (n)-[r]->(m)
            RETURN n.name AS source, elementId(n) AS source_id, type(r) AS relation, elementId(r) AS relation_id, m.name AS destination, elementId(m) AS destination_id, similarity
            UNION
            MATCH (n)
            WHERE n.embedding IS NOT NULL AND n.user_id = $user_id
            WITH n,
                round(reduce(dot = 0.0, i IN range(0, size(n.embedding)-1) | dot + n.embedding[i] * $n_embedding[i]) /
                (sqrt(reduce(l2 = 0.0, i IN range(0, size(n.embedding)-1) | l2 + n.embedding[i] * n.embedding[i])) *
                sqrt(reduce(l2 = 0.0, i IN range(0, size($n_embedding)-1) | l2 + $n_embedding[i] * $n_embedding[i]))), 4) AS similarity
            WHERE similarity >= $threshold
            MATCH (m)-[r]->(n)
            RETURN m.name AS source, elementId(m) AS source_id, type(r) AS relation, elementId(r) AS relation_id, n.name AS destination, elementId(n) AS destination_id, similarity
            ORDER BY similarity DESC
            LIMIT $limit
            """
>>>>>>> 6a00643b
            params = {
                "n_embedding": n_embedding,
                "threshold": self.threshold,
                "user_id": filters["user_id"],
                "limit": limit,
            }
            ans = self.graph_query(cypher_query, params=params)
            result_relations.extend(ans)

        return result_relations

    def search(self, query, filters, limit=100):
        """
        Search for memories and related graph data.

        Args:
            query (str): Query to search for.
            filters (dict): A dictionary containing filters to be applied during the search.
            limit (int): The maximum number of nodes and relationships to retrieve. Defaults to 100.

        Returns:
            dict: A dictionary containing:
                - "contexts": List of search results from the base data store.
                - "entities": List of related graph data based on the query.
        """

        search_output = self._search(query, filters, limit)

        if not search_output:
            return []

        search_outputs_sequence = [[item[0], item[2], item[4]] for item in search_output]
        bm25 = BM25Okapi(search_outputs_sequence)

        tokenized_query = query.split(" ")
        reranked_results = bm25.get_top_n(tokenized_query, search_outputs_sequence, n=5)

        search_results = []
        for item in reranked_results:
            search_results.append({"source": item[0], "relationship": item[1], "target": item[2]})

        logger.info(f"Returned {len(search_results)} search results")

        return search_results

    def delete_all(self, filters):
        cypher = """
        MATCH (n {user_id: $user_id})
        DETACH DELETE n
        """
        params = {"user_id": filters["user_id"]}
        self.graph_query(cypher, params=params)

    def get_all(self, filters, limit=100):
        """
        Retrieves all nodes and relationships from the graph database based on optional filtering criteria.

        Args:
            filters (dict): A dictionary containing filters to be applied during the retrieval.
            limit (int): The maximum number of nodes and relationships to retrieve. Defaults to 100.
        Returns:
            list: A list of dictionaries, each containing:
                - 'contexts': The base data store response for each memory.
                - 'entities': A list of strings representing the nodes and relationships
        """

        # return all nodes and relationships
        query = """
        MATCH (n {user_id: $user_id})-[r]->(m {user_id: $user_id})
        RETURN n.name AS source, type(r) AS relationship, m.name AS target
        LIMIT $limit
        """
<<<<<<< HEAD
        results = self.graph_query(query, params={"user_id": filters["user_id"]})
=======
        results = self.graph.query(query, params={"user_id": filters["user_id"], "limit": limit})
>>>>>>> 6a00643b

        final_results = []
        for result in results:
            final_results.append({
                "source": result[0],
                "relationship": result[1],
                "target": result[2]
            })

        logger.info(f"Retrieved {len(final_results)} relationships")

        return final_results

    def _update_relationship(self, source, target, relationship, filters):
        """
        Update or create a relationship between two nodes in the graph.

        Args:
            source (str): The name of the source node.
            target (str): The name of the target node.
            relationship (str): The type of the relationship.
            filters (dict): A dictionary containing filters to be applied during the update.

        Raises:
            Exception: If the operation fails.
        """
        logger.info(f"Updating relationship: {source} -{relationship}-> {target}")

        relationship = relationship.lower().replace(" ", "_")

        # Check if nodes exist and create them if they don't
        check_and_create_query = """
        MERGE (n1 {name: $source, user_id: $user_id})
        MERGE (n2 {name: $target, user_id: $user_id})
        """
        self.graph_query(
            check_and_create_query,
            params={"source": source, "target": target, "user_id": filters["user_id"]},
        )

        # Delete any existing relationship between the nodes
        delete_query = """
        MATCH (n1 {name: $source, user_id: $user_id})-[r]->(n2 {name: $target, user_id: $user_id})
        DELETE r
        """
        self.graph_query(
            delete_query,
            params={"source": source, "target": target, "user_id": filters["user_id"]},
        )

        # Create the new relationship
        create_query = f"""
        MATCH (n1 {{name: $source, user_id: $user_id}}), (n2 {{name: $target, user_id: $user_id}})
        CREATE (n1)-[r:{relationship}]->(n2)
        RETURN n1, r, n2
        """
        result = self.graph_query(
            create_query,
            params={"source": source, "target": target, "user_id": filters["user_id"]},
        )

        if not result:
            raise Exception(f"Failed to update or create relationship between {source} and {target}")
    
    def graph_query(self, query, params):
        """
        Execute a Cypher query on the graph database.
        FalkorDB supported multi-graph usage, the graphs is switched based on the user_id.

        Args:
            query (str): The Cypher query to execute.
            params (dict): A dictionary containing params to be applied during the query.

        Returns:
            list: A list of dictionaries containing the results of the query.
        """
        if self.config.graph_store.provider == "falkordb":
            # TODO: Use langchain to switch graphs after the multi-graph feature is released
            self.graph._graph = self.graph._driver.select_graph(params["user_id"])
            
        query_output = self.graph.query(query, params=params)
        
        if self.config.graph_store.provider == "neo4j":
            query_output = [list(d.values()) for d in query_output]
            
        
        return query_output<|MERGE_RESOLUTION|>--- conflicted
+++ resolved
@@ -1,18 +1,9 @@
 import logging
-
-<<<<<<< HEAD
-from rank_bm25 import BM25Okapi
-=======
-try:
-    from langchain_community.graphs import Neo4jGraph
-except ImportError:
-    raise ImportError("langchain_community is not installed. Please install it using pip install langchain-community")
 
 try:
     from rank_bm25 import BM25Okapi
 except ImportError:
     raise ImportError("rank_bm25 is not installed. Please install it using pip install rank-bm25")
->>>>>>> 6a00643b
 
 from mem0.graphs.tools import (
     ADD_MEMORY_STRUCT_TOOL_GRAPH,
@@ -212,7 +203,6 @@
         for node in node_list:
             n_embedding = self.embedding_model.embed(node)
 
-<<<<<<< HEAD
             if self.config.graph_store.provider == "falkordb":
                 cypher_query = FALKORDB_QUERY
             elif self.config.graph_store.provider == "neo4j":
@@ -220,31 +210,6 @@
             else:
                 raise ValueError("Unsupported graph database provider for querying")
             
-=======
-            cypher_query = """
-            MATCH (n)
-            WHERE n.embedding IS NOT NULL AND n.user_id = $user_id
-            WITH n,
-                round(reduce(dot = 0.0, i IN range(0, size(n.embedding)-1) | dot + n.embedding[i] * $n_embedding[i]) /
-                (sqrt(reduce(l2 = 0.0, i IN range(0, size(n.embedding)-1) | l2 + n.embedding[i] * n.embedding[i])) *
-                sqrt(reduce(l2 = 0.0, i IN range(0, size($n_embedding)-1) | l2 + $n_embedding[i] * $n_embedding[i]))), 4) AS similarity
-            WHERE similarity >= $threshold
-            MATCH (n)-[r]->(m)
-            RETURN n.name AS source, elementId(n) AS source_id, type(r) AS relation, elementId(r) AS relation_id, m.name AS destination, elementId(m) AS destination_id, similarity
-            UNION
-            MATCH (n)
-            WHERE n.embedding IS NOT NULL AND n.user_id = $user_id
-            WITH n,
-                round(reduce(dot = 0.0, i IN range(0, size(n.embedding)-1) | dot + n.embedding[i] * $n_embedding[i]) /
-                (sqrt(reduce(l2 = 0.0, i IN range(0, size(n.embedding)-1) | l2 + n.embedding[i] * n.embedding[i])) *
-                sqrt(reduce(l2 = 0.0, i IN range(0, size($n_embedding)-1) | l2 + $n_embedding[i] * $n_embedding[i]))), 4) AS similarity
-            WHERE similarity >= $threshold
-            MATCH (m)-[r]->(n)
-            RETURN m.name AS source, elementId(m) AS source_id, type(r) AS relation, elementId(r) AS relation_id, n.name AS destination, elementId(n) AS destination_id, similarity
-            ORDER BY similarity DESC
-            LIMIT $limit
-            """
->>>>>>> 6a00643b
             params = {
                 "n_embedding": n_embedding,
                 "threshold": self.threshold,
@@ -317,11 +282,7 @@
         RETURN n.name AS source, type(r) AS relationship, m.name AS target
         LIMIT $limit
         """
-<<<<<<< HEAD
         results = self.graph_query(query, params={"user_id": filters["user_id"]})
-=======
-        results = self.graph.query(query, params={"user_id": filters["user_id"], "limit": limit})
->>>>>>> 6a00643b
 
         final_results = []
         for result in results:
