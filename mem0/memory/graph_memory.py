--- conflicted
+++ resolved
@@ -15,18 +15,11 @@
     RELATIONS_STRUCT_TOOL,
     RELATIONS_TOOL,
 )
-<<<<<<< HEAD
 from mem0.graphs.utils import (
     EXTRACT_RELATIONS_PROMPT,
-    FALKORDB_QUERY,
-    NEO4J_QUERY,
-    get_update_memory_messages,
+    get_delete_messages,
 )
 from mem0.utils.factory import EmbedderFactory, LlmFactory, GraphFactory
-=======
-from mem0.graphs.utils import EXTRACT_RELATIONS_PROMPT, get_delete_messages
-from mem0.utils.factory import EmbedderFactory, LlmFactory
->>>>>>> d893033d
 
 logger = logging.getLogger(__name__)
 
@@ -65,136 +58,12 @@
         search_output = self._search_graph_db(node_list=list(entity_type_map.keys()), filters=filters)
         to_be_deleted = self._get_delete_entities_from_search_output(search_output, data, filters)
         
-<<<<<<< HEAD
-        search_output_string = format_entities(search_output)
-        extracted_relations_string = format_entities(extracted_relations)
-        update_memory_prompt = get_update_memory_messages(search_output_string, extracted_relations_string)
-
-        _tools = [UPDATE_MEMORY_TOOL_GRAPH, ADD_MEMORY_TOOL_GRAPH, NOOP_TOOL]
-        if self.llm_provider in ["azure_openai_structured", "openai_structured"]:
-            _tools = [
-                UPDATE_MEMORY_STRUCT_TOOL_GRAPH,
-                ADD_MEMORY_STRUCT_TOOL_GRAPH,
-                NOOP_STRUCT_TOOL,
-            ]
-
-        memory_updates = self.llm.generate_response(
-            messages=update_memory_prompt,
-            tools=_tools,
-        )
-
-        to_be_added = []
-
-        for item in memory_updates["tool_calls"]:
-            if item["name"] == "add_graph_memory":
-                to_be_added.append(item["arguments"])
-            elif item["name"] == "update_graph_memory":
-                self._update_relationship(
-                    item["arguments"]["source"],
-                    item["arguments"]["destination"],
-                    item["arguments"]["relationship"],
-                    filters,
-                )
-            elif item["name"] == "noop":
-                continue
-
-        returned_entities = []
-
-        for item in to_be_added:
-            source = item["source"].lower().replace(" ", "_")
-            source_type = item["source_type"].lower().replace(" ", "_")
-            relation = item["relationship"].lower().replace(" ", "_")
-            destination = item["destination"].lower().replace(" ", "_")
-            destination_type = item["destination_type"].lower().replace(" ", "_")
-
-            returned_entities.append({"source": source, "relationship": relation, "target": destination})
-
-            # Create embeddings
-            source_embedding = self.embedding_model.embed(source)
-            dest_embedding = self.embedding_model.embed(destination)
-
-            # Updated Cypher query to include node types and embeddings
-            cypher = f"""
-            MERGE (n:{source_type} {{name: $source_name, user_id: $user_id}})
-            ON CREATE SET n.created = timestamp(), n.embedding = $source_embedding
-            ON MATCH SET n.embedding = $source_embedding
-            MERGE (m:{destination_type} {{name: $dest_name, user_id: $user_id}})
-            ON CREATE SET m.created = timestamp(), m.embedding = $dest_embedding
-            ON MATCH SET m.embedding = $dest_embedding
-            MERGE (n)-[rel:{relation}]->(m)
-            ON CREATE SET rel.created = timestamp()
-            RETURN n, rel, m
-            """
-
-            params = {
-                "source_name": source,
-                "dest_name": destination,
-                "source_embedding": source_embedding,
-                "dest_embedding": dest_embedding,
-                "user_id": filters["user_id"],
-            }
-
-            _ = self.graph_query(cypher, params=params)
-
-        logger.info(f"Added {len(to_be_added)} new memories to the graph")
-
-        return returned_entities
-
-    def _search(self, query, filters, limit=100):
-        _tools = [EXTRACT_ENTITIES_TOOL]
-        if self.llm_provider in ["azure_openai_structured", "openai_structured"]:
-            _tools = [EXTRACT_ENTITIES_STRUCT_TOOL]
-        search_results = self.llm.generate_response(
-            messages=[
-                {
-                    "role": "system",
-                    "content": f"You are a smart assistant who understands entities and their types in a given text. If user message contains self reference such as 'I', 'me', 'my' etc. then use {filters['user_id']} as the source entity. Extract all the entities from the text. ***DO NOT*** answer the question itself if the given text is a question.",
-                },
-                {"role": "user", "content": query},
-            ],
-            tools=_tools,
-        )
-
-        entity_type_map = {}
-
-        try:
-            for item in search_results["tool_calls"][0]["arguments"]["entities"]:
-                entity_type_map[item["entity"]] = item["entity_type"]
-        except Exception as e:
-            logger.error(f"Error in search tool: {e}")
-
-        logger.debug(f"Entity type map: {entity_type_map}")
-
-        result_relations = []
-
-        for node in list(entity_type_map.keys()):
-            n_embedding = self.embedding_model.embed(node)
-
-            if self.config.graph_store.provider == "falkordb":
-                cypher_query = FALKORDB_QUERY
-            elif self.config.graph_store.provider == "neo4j":
-                cypher_query = NEO4J_QUERY
-            else:
-                raise ValueError("Unsupported graph database provider for querying")
-            
-            params = {
-                "n_embedding": n_embedding,
-                "threshold": self.threshold,
-                "user_id": filters["user_id"],
-                "limit": limit,
-            }
-            ans = self.graph_query(cypher_query, params=params)
-            result_relations.extend(ans)
-
-        return result_relations, entity_type_map
-=======
         #TODO: Batch queries with APOC plugin
         #TODO: Add more filter support
         deleted_entities = self._delete_entities(to_be_deleted, filters["user_id"])
         added_entities = self._add_entities(to_be_added, filters["user_id"], entity_type_map)
         
         return {"deleted_entities": deleted_entities, "added_entities": added_entities}
->>>>>>> d893033d
 
     def search(self, query, filters, limit=100):
         """
@@ -216,11 +85,7 @@
         if not search_output:
             return []
 
-<<<<<<< HEAD
         search_outputs_sequence = [[item[0], item[2], item[4]] for item in search_output]
-=======
-        search_outputs_sequence = [[item["source"], item["relatationship"], item["destination"]] for item in search_output]
->>>>>>> d893033d
         bm25 = BM25Okapi(search_outputs_sequence)
 
         tokenized_query = query.split(" ")
@@ -378,68 +243,9 @@
                 "user_id": filters["user_id"],
                 "limit": limit,
             }
-            ans = self.graph.query(cypher_query, params=params)
+            ans = self.graph_query(cypher_query, params=params)
             result_relations.extend(ans)
 
-<<<<<<< HEAD
-        # Check if nodes exist and create them if they don't
-        check_and_create_query = """
-        MERGE (n1 {name: $source, user_id: $user_id})
-        MERGE (n2 {name: $target, user_id: $user_id})
-        """
-        self.graph_query(
-            check_and_create_query,
-            params={"source": source, "target": target, "user_id": filters["user_id"]},
-        )
-
-        # Delete any existing relationship between the nodes
-        delete_query = """
-        MATCH (n1 {name: $source, user_id: $user_id})-[r]->(n2 {name: $target, user_id: $user_id})
-        DELETE r
-        """
-        self.graph_query(
-            delete_query,
-            params={"source": source, "target": target, "user_id": filters["user_id"]},
-        )
-
-        # Create the new relationship
-        create_query = f"""
-        MATCH (n1 {{name: $source, user_id: $user_id}}), (n2 {{name: $target, user_id: $user_id}})
-        CREATE (n1)-[r:{relationship}]->(n2)
-        RETURN n1, r, n2
-        """
-        result = self.graph_query(
-            create_query,
-            params={"source": source, "target": target, "user_id": filters["user_id"]},
-        )
-
-        if not result:
-            raise Exception(f"Failed to update or create relationship between {source} and {target}")
-    
-    def graph_query(self, query, params):
-        """
-        Execute a Cypher query on the graph database.
-        FalkorDB supported multi-graph usage, the graphs is switched based on the user_id.
-
-        Args:
-            query (str): The Cypher query to execute.
-            params (dict): A dictionary containing params to be applied during the query.
-
-        Returns:
-            list: A list of dictionaries containing the results of the query.
-        """
-        if self.config.graph_store.provider == "falkordb":
-            # TODO: Use langchain to switch graphs after the multi-graph feature is released
-            self.graph._graph = self.graph._driver.select_graph(params["user_id"])
-            
-        query_output = self.graph.query(query, params=params)
-        
-        if self.config.graph_store.provider == "neo4j":
-            query_output = [list(d.values()) for d in query_output]
-            
-        
-        return query_output
-=======
         return result_relations
     
     def _get_delete_entities_from_search_output(self, search_output, data, filters):
@@ -493,7 +299,7 @@
                 "dest_name": destination,
                 "user_id": user_id,
             }
-            result = self.graph.query(cypher, params=params)
+            result = self.graph_query(cypher, params=params)
             results.append(result)
         return results
     
@@ -534,14 +340,14 @@
                     """
 
                 params = {
-                    "source_id": source_node_search_result[0]['elementId(source_candidate)'],
+                    "source_id": source_node_search_result[0][0],
                     "destination_name": destination,
                     "relationship": relationship,
                     "destination_type": destination_type,
                     "destination_embedding": dest_embedding,
                     "user_id": user_id,
                 }
-                resp = self.graph.query(cypher, params=params)
+                resp = self.graph_query(cypher, params=params)
                 results.append(resp)
 
             elif destination_node_search_result and not source_node_search_result:
@@ -566,7 +372,7 @@
                     "source_embedding": source_embedding,
                     "user_id": user_id,
                 }
-                resp = self.graph.query(cypher, params=params)
+                resp = self.graph_query(cypher, params=params)
                 results.append(resp)
             
             elif source_node_search_result and destination_node_search_result:
@@ -582,12 +388,12 @@
                     RETURN source.name AS source, type(r) AS relationship, destination.name AS target
                     """
                 params = {
-                    "source_id": source_node_search_result[0]['elementId(source_candidate)'],
-                    "destination_id": destination_node_search_result[0]['elementId(destination_candidate)'],
+                    "source_id": source_node_search_result[0][0],
+                    "destination_id": destination_node_search_result[0][0],
                     "user_id": user_id,
                     "relationship": relationship,
                 }
-                resp = self.graph.query(cypher, params=params)
+                resp = self.graph_query(cypher, params=params)
                 results.append(resp)
 
             elif not source_node_search_result and not destination_node_search_result:
@@ -611,7 +417,7 @@
                     "dest_embedding": dest_embedding,
                     "user_id": user_id,
                 }
-                resp = self.graph.query(cypher, params=params)
+                resp = self.graph_query(cypher, params=params)
                 results.append(resp)
         return results
 
@@ -652,7 +458,7 @@
             "threshold": threshold,
         }
 
-        result = self.graph.query(cypher, params=params)
+        result = self.graph_query(cypher, params=params)
         return result
 
     def _search_destination_node(self, destination_embedding, user_id, threshold=0.9):
@@ -684,6 +490,30 @@
             "threshold": threshold,
         }
 
-        result = self.graph.query(cypher, params=params)
+        result = self.graph_query(cypher, params=params)
         return result
->>>>>>> d893033d
+    
+    def graph_query(self, query, params):
+        """
+        Execute a Cypher query on the graph database.
+        FalkorDB supported multi-graph usage, the graphs is switched based on the user_id.
+
+        Args:
+            query (str): The Cypher query to execute.
+            params (dict): A dictionary containing params to be applied during the query.
+
+        Returns:
+            list: A list of dictionaries containing the results of the query.
+        """
+        if self.config.graph_store.provider == "falkordb":
+            query = query.replace("elementId", "Id").replace("round(", "").replace(", 4)", "")
+            # TODO: Use langchain to switch graphs after the multi-graph feature is released
+            self.graph._graph = self.graph._driver.select_graph(params["user_id"])
+            
+        query_output = self.graph.query(query, params=params)
+        
+        if self.config.graph_store.provider == "neo4j":
+            query_output = [list(d.values()) for d in query_output]
+            
+        
+        return query_output