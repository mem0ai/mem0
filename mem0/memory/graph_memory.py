import logging

from mem0.memory.utils import format_entities

try:
    from langchain_neo4j import Neo4jGraph
except ImportError:
    raise ImportError("langchain_neo4j is not installed. Please install it using pip install langchain-neo4j")

try:
    from rank_bm25 import BM25Okapi
except ImportError:
    raise ImportError("rank_bm25 is not installed. Please install it using pip install rank-bm25")

from mem0.graphs.tools import (
    DELETE_MEMORY_STRUCT_TOOL_GRAPH,
    DELETE_MEMORY_TOOL_GRAPH,
    EXTRACT_ENTITIES_STRUCT_TOOL,
    EXTRACT_ENTITIES_TOOL,
    RELATIONS_STRUCT_TOOL,
    RELATIONS_TOOL,
)
from mem0.graphs.utils import EXTRACT_RELATIONS_PROMPT, get_delete_messages
from mem0.utils.factory import EmbedderFactory, LlmFactory

logger = logging.getLogger(__name__)


class MemoryGraph:
    def __init__(self, config):
        self.config = config
        self.graph = Neo4jGraph(
            self.config.graph_store.config.url,
            self.config.graph_store.config.username,
            self.config.graph_store.config.password,
        )
        self.embedding_model = EmbedderFactory.create(
            self.config.embedder.provider, 
            self.config.embedder.config, 
            self.config.vector_store.config
        )

        self.llm_provider = "openai_structured"
        if self.config.llm.provider:
            self.llm_provider = self.config.llm.provider
        if self.config.graph_store.llm:
            self.llm_provider = self.config.graph_store.llm.provider

        self.llm = LlmFactory.create(self.llm_provider, self.config.llm.config)
        self.user_id = None
        self.threshold = 0.7

    def add(self, data, filters):
        """
        Adds data to the graph.

        Args:
            data (str): The data to add to the graph.
            filters (dict): A dictionary containing filters to be applied during the addition.
        """
        entity_type_map = self._retrieve_nodes_from_data(data, filters)
        to_be_added = self._establish_nodes_relations_from_data(data, filters, entity_type_map)
        search_output = self._search_graph_db(node_list=list(entity_type_map.keys()), filters=filters)
        to_be_deleted = self._get_delete_entities_from_search_output(search_output, data, filters)

        # TODO: Batch queries with APOC plugin
        # TODO: Add more filter support
        deleted_entities = self._delete_entities(to_be_deleted, filters["user_id"])
        added_entities = self._add_entities(to_be_added, filters["user_id"], entity_type_map)

        return {"deleted_entities": deleted_entities, "added_entities": added_entities, "relations": to_be_added}

    def search(self, query, filters, limit=100):
        """
        Search for memories and related graph data.

        Args:
            query (str): Query to search for.
            filters (dict): A dictionary containing filters to be applied during the search.
            limit (int): The maximum number of nodes and relationships to retrieve. Defaults to 100.

        Returns:
            dict: A dictionary containing:
                - "contexts": List of search results from the base data store.
                - "entities": List of related graph data based on the query.
        """
        entity_type_map = self._retrieve_nodes_from_data(query, filters)
        search_output = self._search_graph_db(node_list=list(entity_type_map.keys()), filters=filters)

        if not search_output:
            return []

        search_outputs_sequence = [
            [item["source"], item["relatationship"], item["destination"]] for item in search_output
        ]
        bm25 = BM25Okapi(search_outputs_sequence)

        tokenized_query = query.split(" ")
        reranked_results = bm25.get_top_n(tokenized_query, search_outputs_sequence, n=5)

        search_results = []
        for item in reranked_results:
            search_results.append({"source": item[0], "relationship": item[1], "destination": item[2]})

        logger.info(f"Returned {len(search_results)} search results")

        return search_results

    def delete_all(self, filters):
        cypher = """
        MATCH (n {user_id: $user_id})
        DETACH DELETE n
        """
        params = {"user_id": filters["user_id"]}
        self.graph.query(cypher, params=params)

    def get_all(self, filters, limit=100):
        """
        Retrieves all nodes and relationships from the graph database based on optional filtering criteria.

        Args:
            filters (dict): A dictionary containing filters to be applied during the retrieval.
            limit (int): The maximum number of nodes and relationships to retrieve. Defaults to 100.
        Returns:
            list: A list of dictionaries, each containing:
                - 'contexts': The base data store response for each memory.
                - 'entities': A list of strings representing the nodes and relationships
        """

        # return all nodes and relationships
        query = """
        MATCH (n {user_id: $user_id})-[r]->(m {user_id: $user_id})
        RETURN n.name AS source, type(r) AS relationship, m.name AS target
        LIMIT $limit
        """
        results = self.graph.query(query, params={"user_id": filters["user_id"], "limit": limit})

        final_results = []
        for result in results:
            final_results.append(
                {
                    "source": result["source"],
                    "relationship": result["relationship"],
                    "target": result["target"],
                }
            )

        logger.info(f"Retrieved {len(final_results)} relationships")

        return final_results

    def _retrieve_nodes_from_data(self, data, filters):
        """Extracts all the entities mentioned in the query."""
        _tools = [EXTRACT_ENTITIES_TOOL]
        if self.llm_provider in ["azure_openai_structured", "openai_structured"]:
            _tools = [EXTRACT_ENTITIES_STRUCT_TOOL]
        search_results = self.llm.generate_response(
            messages=[
                {
                    "role": "system",
                    "content": f"You are a smart assistant who understands entities and their types in a given text. If user message contains self reference such as 'I', 'me', 'my' etc. then use {filters['user_id']} as the source entity. Extract all the entities from the text. ***DO NOT*** answer the question itself if the given text is a question.",
                },
                {"role": "user", "content": data},
            ],
            tools=_tools,
        )

        entity_type_map = {}

        try:
            for tool_call in search_results["tool_calls"]:
<<<<<<< HEAD
                if tool_call["name"] != "extract_entities":
=======
                if tool_call['name'] != "extract_entities":
>>>>>>> 4edd4a6c
                    continue
                for item in tool_call["arguments"]["entities"]:
                    entity_type_map[item["entity"]] = item["entity_type"]
        except Exception as e:
<<<<<<< HEAD
            logger.exception(
                f"Error in search tool: {e}, llm_provider={self.llm_provider}, search_results={search_results}"
            )
=======
            logger.exception(f"Error in search tool: {e}, llm_provider={self.llm_provider}, search_results={search_results}")
>>>>>>> 4edd4a6c

        entity_type_map = {k.lower().replace(" ", "_"): v.lower().replace(" ", "_") for k, v in entity_type_map.items()}
        logger.debug(f"Entity type map: {entity_type_map}\n search_results={search_results}")
        return entity_type_map

    def _establish_nodes_relations_from_data(self, data, filters, entity_type_map):
        """Eshtablish relations among the extracted nodes."""
        if self.config.graph_store.custom_prompt:
            messages = [
                {
                    "role": "system",
                    "content": EXTRACT_RELATIONS_PROMPT.replace("USER_ID", filters["user_id"]).replace(
                        "CUSTOM_PROMPT", f"4. {self.config.graph_store.custom_prompt}"
                    ),
                },
                {"role": "user", "content": data},
            ]
        else:
            messages = [
                {
                    "role": "system",
                    "content": EXTRACT_RELATIONS_PROMPT.replace("USER_ID", filters["user_id"]),
                },
                {"role": "user", "content": f"List of entities: {list(entity_type_map.keys())}. \n\nText: {data}"},
            ]

        _tools = [RELATIONS_TOOL]
        if self.llm_provider in ["azure_openai_structured", "openai_structured"]:
            _tools = [RELATIONS_STRUCT_TOOL]

        extracted_entities = self.llm.generate_response(
            messages=messages,
            tools=_tools,
        )

        entities = []
        if extracted_entities["tool_calls"]:
            entities = extracted_entities["tool_calls"][0]["arguments"]["entities"]

        entities = self._remove_spaces_from_entities(entities)
        logger.debug(f"Extracted entities: {entities}")
        return entities

    def _search_graph_db(self, node_list, filters, limit=100):
        """Search similar nodes among and their respective incoming and outgoing relations."""
        result_relations = []

        for node in node_list:
            n_embedding = self.embedding_model.embed(node)

            cypher_query = """
            MATCH (n)
            WHERE n.embedding IS NOT NULL AND n.user_id = $user_id
            WITH n,
                round(reduce(dot = 0.0, i IN range(0, size(n.embedding)-1) | dot + n.embedding[i] * $n_embedding[i]) /
                (sqrt(reduce(l2 = 0.0, i IN range(0, size(n.embedding)-1) | l2 + n.embedding[i] * n.embedding[i])) *
                sqrt(reduce(l2 = 0.0, i IN range(0, size($n_embedding)-1) | l2 + $n_embedding[i] * $n_embedding[i]))), 4) AS similarity
            WHERE similarity >= $threshold
            MATCH (n)-[r]->(m)
            RETURN n.name AS source, elementId(n) AS source_id, type(r) AS relatationship, elementId(r) AS relation_id, m.name AS destination, elementId(m) AS destination_id, similarity
            UNION
            MATCH (n)
            WHERE n.embedding IS NOT NULL AND n.user_id = $user_id
            WITH n,
                round(reduce(dot = 0.0, i IN range(0, size(n.embedding)-1) | dot + n.embedding[i] * $n_embedding[i]) /
                (sqrt(reduce(l2 = 0.0, i IN range(0, size(n.embedding)-1) | l2 + n.embedding[i] * n.embedding[i])) *
                sqrt(reduce(l2 = 0.0, i IN range(0, size($n_embedding)-1) | l2 + $n_embedding[i] * $n_embedding[i]))), 4) AS similarity
            WHERE similarity >= $threshold
            MATCH (m)-[r]->(n)
            RETURN m.name AS source, elementId(m) AS source_id, type(r) AS relatationship, elementId(r) AS relation_id, n.name AS destination, elementId(n) AS destination_id, similarity
            ORDER BY similarity DESC
            LIMIT $limit
            """
            params = {
                "n_embedding": n_embedding,
                "threshold": self.threshold,
                "user_id": filters["user_id"],
                "limit": limit,
            }
            ans = self.graph.query(cypher_query, params=params)
            result_relations.extend(ans)

        return result_relations

    def _get_delete_entities_from_search_output(self, search_output, data, filters):
        """Get the entities to be deleted from the search output."""
        search_output_string = format_entities(search_output)
        system_prompt, user_prompt = get_delete_messages(search_output_string, data, filters["user_id"])

        _tools = [DELETE_MEMORY_TOOL_GRAPH]
        if self.llm_provider in ["azure_openai_structured", "openai_structured"]:
            _tools = [
                DELETE_MEMORY_STRUCT_TOOL_GRAPH,
            ]

        memory_updates = self.llm.generate_response(
            messages=[
                {"role": "system", "content": system_prompt},
                {"role": "user", "content": user_prompt},
            ],
            tools=_tools,
        )
        to_be_deleted = []
        for item in memory_updates["tool_calls"]:
            if item["name"] == "delete_graph_memory":
                to_be_deleted.append(item["arguments"])
        # in case if it is not in the correct format
        to_be_deleted = self._remove_spaces_from_entities(to_be_deleted)
        logger.debug(f"Deleted relationships: {to_be_deleted}")
        return to_be_deleted

    def _delete_entities(self, to_be_deleted, user_id):
        """Delete the entities from the graph."""
        results = []
        for item in to_be_deleted:
            source = item["source"]
            destination = item["destination"]
            relatationship = item["relationship"]

            # Delete the specific relationship between nodes
            cypher = f"""
            MATCH (n {{name: $source_name, user_id: $user_id}})
            -[r:{relatationship}]->
            (m {{name: $dest_name, user_id: $user_id}})
            DELETE r
            RETURN 
                n.name AS source,
                m.name AS target,
                type(r) AS relationship
            """
            params = {
                "source_name": source,
                "dest_name": destination,
                "user_id": user_id,
            }
            result = self.graph.query(cypher, params=params)
            results.append(result)
        return results

    def _add_entities(self, to_be_added, user_id, entity_type_map):
        """Add the new entities to the graph. Merge the nodes if they already exist."""
        results = []
        for item in to_be_added:
            # entities
            source = item["source"]
            destination = item["destination"]
            relationship = item["relationship"]

            # types
            source_type = entity_type_map.get(source, "unknown")
            destination_type = entity_type_map.get(destination, "unknown")

            # embeddings
            source_embedding = self.embedding_model.embed(source)
            dest_embedding = self.embedding_model.embed(destination)

            # search for the nodes with the closest embeddings
            source_node_search_result = self._search_source_node(source_embedding, user_id, threshold=0.9)
            destination_node_search_result = self._search_destination_node(dest_embedding, user_id, threshold=0.9)

            # TODO: Create a cypher query and common params for all the cases
            if not destination_node_search_result and source_node_search_result:
                cypher = f"""
                    MATCH (source)
                    WHERE elementId(source) = $source_id
                    MERGE (destination:{destination_type} {{name: $destination_name, user_id: $user_id}})
                    ON CREATE SET
                        destination.created = timestamp(),
                        destination.embedding = $destination_embedding
                    MERGE (source)-[r:{relationship}]->(destination)
                    ON CREATE SET 
                        r.created = timestamp()
                    RETURN source.name AS source, type(r) AS relationship, destination.name AS target
                    """

                params = {
                    "source_id": source_node_search_result[0]["elementId(source_candidate)"],
                    "destination_name": destination,
                    "destination_embedding": dest_embedding,
                    "user_id": user_id,
                }
            elif destination_node_search_result and not source_node_search_result:
                cypher = f"""
                    MATCH (destination)
                    WHERE elementId(destination) = $destination_id
                    MERGE (source:{source_type} {{name: $source_name, user_id: $user_id}})
                    ON CREATE SET
                        source.created = timestamp(),
                        source.embedding = $source_embedding
                    MERGE (source)-[r:{relationship}]->(destination)
                    ON CREATE SET 
                        r.created = timestamp()
                    RETURN source.name AS source, type(r) AS relationship, destination.name AS target
                    """

                params = {
                    "destination_id": destination_node_search_result[0]["elementId(destination_candidate)"],
                    "source_name": source,
                    "source_embedding": source_embedding,
                    "user_id": user_id,
                }
            elif source_node_search_result and destination_node_search_result:
                cypher = f"""
                    MATCH (source)
                    WHERE elementId(source) = $source_id
                    MATCH (destination)
                    WHERE elementId(destination) = $destination_id
                    MERGE (source)-[r:{relationship}]->(destination)
                    ON CREATE SET 
                        r.created_at = timestamp(),
                        r.updated_at = timestamp()
                    RETURN source.name AS source, type(r) AS relationship, destination.name AS target
                    """
                params = {
                    "source_id": source_node_search_result[0]["elementId(source_candidate)"],
                    "destination_id": destination_node_search_result[0]["elementId(destination_candidate)"],
                    "user_id": user_id,
                }
            else:
                cypher = f"""
                    MERGE (n:{source_type} {{name: $source_name, user_id: $user_id}})
                    ON CREATE SET n.created = timestamp(), n.embedding = $source_embedding
                    ON MATCH SET n.embedding = $source_embedding
                    MERGE (m:{destination_type} {{name: $dest_name, user_id: $user_id}})
                    ON CREATE SET m.created = timestamp(), m.embedding = $dest_embedding
                    ON MATCH SET m.embedding = $dest_embedding
                    MERGE (n)-[rel:{relationship}]->(m)
                    ON CREATE SET rel.created = timestamp()
                    RETURN n.name AS source, type(rel) AS relationship, m.name AS target
                    """
                params = {
                    "source_name": source,
                    "dest_name": destination,
                    "source_embedding": source_embedding,
                    "dest_embedding": dest_embedding,
                    "user_id": user_id,
                }
            result = self.graph.query(cypher, params=params)
            results.append(result)
        return results

    def _remove_spaces_from_entities(self, entity_list):
        for item in entity_list:
            item["source"] = item["source"].lower().replace(" ", "_")
            item["relationship"] = item["relationship"].lower().replace(" ", "_")
            item["destination"] = item["destination"].lower().replace(" ", "_")
        return entity_list

    def _search_source_node(self, source_embedding, user_id, threshold=0.9):
        cypher = """
            MATCH (source_candidate)
            WHERE source_candidate.embedding IS NOT NULL 
            AND source_candidate.user_id = $user_id

            WITH source_candidate,
                round(
                    reduce(dot = 0.0, i IN range(0, size(source_candidate.embedding)-1) |
                        dot + source_candidate.embedding[i] * $source_embedding[i]) /
                    (sqrt(reduce(l2 = 0.0, i IN range(0, size(source_candidate.embedding)-1) |
                        l2 + source_candidate.embedding[i] * source_candidate.embedding[i])) *
                    sqrt(reduce(l2 = 0.0, i IN range(0, size($source_embedding)-1) |
                        l2 + $source_embedding[i] * $source_embedding[i])))
                , 4) AS source_similarity
            WHERE source_similarity >= $threshold

            WITH source_candidate, source_similarity
            ORDER BY source_similarity DESC
            LIMIT 1

            RETURN elementId(source_candidate)
            """

        params = {
            "source_embedding": source_embedding,
            "user_id": user_id,
            "threshold": threshold,
        }

        result = self.graph.query(cypher, params=params)
        return result

    def _search_destination_node(self, destination_embedding, user_id, threshold=0.9):
        cypher = """
            MATCH (destination_candidate)
            WHERE destination_candidate.embedding IS NOT NULL 
            AND destination_candidate.user_id = $user_id

            WITH destination_candidate,
                round(
                    reduce(dot = 0.0, i IN range(0, size(destination_candidate.embedding)-1) |
                        dot + destination_candidate.embedding[i] * $destination_embedding[i]) /
                    (sqrt(reduce(l2 = 0.0, i IN range(0, size(destination_candidate.embedding)-1) |
                        l2 + destination_candidate.embedding[i] * destination_candidate.embedding[i])) *
                    sqrt(reduce(l2 = 0.0, i IN range(0, size($destination_embedding)-1) |
                        l2 + $destination_embedding[i] * $destination_embedding[i])))
                , 4) AS destination_similarity
            WHERE destination_similarity >= $threshold

            WITH destination_candidate, destination_similarity
            ORDER BY destination_similarity DESC
            LIMIT 1

            RETURN elementId(destination_candidate)
            """
        params = {
            "destination_embedding": destination_embedding,
            "user_id": user_id,
            "threshold": threshold,
        }

        result = self.graph.query(cypher, params=params)
        return result<|MERGE_RESOLUTION|>--- conflicted
+++ resolved
@@ -35,8 +35,8 @@
             self.config.graph_store.config.password,
         )
         self.embedding_model = EmbedderFactory.create(
-            self.config.embedder.provider, 
-            self.config.embedder.config, 
+            self.config.embedder.provider,
+            self.config.embedder.config,
             self.config.vector_store.config
         )
 
@@ -68,7 +68,7 @@
         deleted_entities = self._delete_entities(to_be_deleted, filters["user_id"])
         added_entities = self._add_entities(to_be_added, filters["user_id"], entity_type_map)
 
-        return {"deleted_entities": deleted_entities, "added_entities": added_entities, "relations": to_be_added}
+        return {"deleted_entities": deleted_entities, "added_entities": added_entities}
 
     def search(self, query, filters, limit=100):
         """
@@ -169,22 +169,14 @@
 
         try:
             for tool_call in search_results["tool_calls"]:
-<<<<<<< HEAD
                 if tool_call["name"] != "extract_entities":
-=======
-                if tool_call['name'] != "extract_entities":
->>>>>>> 4edd4a6c
                     continue
                 for item in tool_call["arguments"]["entities"]:
                     entity_type_map[item["entity"]] = item["entity_type"]
         except Exception as e:
-<<<<<<< HEAD
             logger.exception(
                 f"Error in search tool: {e}, llm_provider={self.llm_provider}, search_results={search_results}"
             )
-=======
-            logger.exception(f"Error in search tool: {e}, llm_provider={self.llm_provider}, search_results={search_results}")
->>>>>>> 4edd4a6c
 
         entity_type_map = {k.lower().replace(" ", "_"): v.lower().replace(" ", "_") for k, v in entity_type_map.items()}
         logger.debug(f"Entity type map: {entity_type_map}\n search_results={search_results}")
