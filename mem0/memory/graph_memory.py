--- conflicted
+++ resolved
@@ -29,18 +29,11 @@
 class MemoryGraph:
     def __init__(self, config):
         self.config = config
-<<<<<<< HEAD
         self.graph = GraphFactory.create(
             self.config.graph_store.provider, self.config.graph_store.config
             )
         self.embedding_model = EmbedderFactory.create(
             self.config.embedder.provider, self.config.embedder.config
-=======
-        self.graph = Neo4jGraph(
-            self.config.graph_store.config.url,
-            self.config.graph_store.config.username,
-            self.config.graph_store.config.password,
->>>>>>> fc88cae6
         )
         self.embedding_model = EmbedderFactory.create(self.config.embedder.provider, self.config.embedder.config)
 
@@ -211,7 +204,6 @@
         for node in node_list:
             n_embedding = self.embedding_model.embed(node)
 
-<<<<<<< HEAD
             if self.config.graph_store.provider == "falkordb":
                 cypher_query = FALKORDB_QUERY
             elif self.config.graph_store.provider == "neo4j":
@@ -219,38 +211,12 @@
             else:
                 raise ValueError("Unsupported graph database provider for querying")
             
-            params = {"n_embedding": n_embedding, "threshold": self.threshold, "user_id": filters["user_id"]}
-            ans = self.graph_query(cypher_query, params=params)
-=======
-            cypher_query = """
-            MATCH (n)
-            WHERE n.embedding IS NOT NULL AND n.user_id = $user_id
-            WITH n, 
-                round(reduce(dot = 0.0, i IN range(0, size(n.embedding)-1) | dot + n.embedding[i] * $n_embedding[i]) / 
-                (sqrt(reduce(l2 = 0.0, i IN range(0, size(n.embedding)-1) | l2 + n.embedding[i] * n.embedding[i])) * 
-                sqrt(reduce(l2 = 0.0, i IN range(0, size($n_embedding)-1) | l2 + $n_embedding[i] * $n_embedding[i]))), 4) AS similarity
-            WHERE similarity >= $threshold
-            MATCH (n)-[r]->(m)
-            RETURN n.name AS source, elementId(n) AS source_id, type(r) AS relation, elementId(r) AS relation_id, m.name AS destination, elementId(m) AS destination_id, similarity
-            UNION
-            MATCH (n)
-            WHERE n.embedding IS NOT NULL AND n.user_id = $user_id
-            WITH n, 
-                round(reduce(dot = 0.0, i IN range(0, size(n.embedding)-1) | dot + n.embedding[i] * $n_embedding[i]) / 
-                (sqrt(reduce(l2 = 0.0, i IN range(0, size(n.embedding)-1) | l2 + n.embedding[i] * n.embedding[i])) * 
-                sqrt(reduce(l2 = 0.0, i IN range(0, size($n_embedding)-1) | l2 + $n_embedding[i] * $n_embedding[i]))), 4) AS similarity
-            WHERE similarity >= $threshold
-            MATCH (m)-[r]->(n)
-            RETURN m.name AS source, elementId(m) AS source_id, type(r) AS relation, elementId(r) AS relation_id, n.name AS destination, elementId(n) AS destination_id, similarity
-            ORDER BY similarity DESC
-            """
             params = {
                 "n_embedding": n_embedding,
                 "threshold": self.threshold,
                 "user_id": filters["user_id"],
             }
-            ans = self.graph.query(cypher_query, params=params)
->>>>>>> fc88cae6
+            ans = self.graph_query(cypher_query, params=params)
             result_relations.extend(ans)
 
         return result_relations
@@ -317,21 +283,11 @@
 
         final_results = []
         for result in results:
-<<<<<<< HEAD
             final_results.append({
                 "source": result[0],
                 "relationship": result[1],
                 "target": result[2]
             })
-=======
-            final_results.append(
-                {
-                    "source": result["source"],
-                    "relationship": result["relationship"],
-                    "target": result["target"],
-                }
-            )
->>>>>>> fc88cae6
 
         logger.info(f"Retrieved {len(final_results)} relationships")
 
@@ -359,28 +315,20 @@
         MERGE (n1 {name: $source, user_id: $user_id})
         MERGE (n2 {name: $target, user_id: $user_id})
         """
-<<<<<<< HEAD
-        self.graph_query(check_and_create_query, params={"source": source, "target": target, "user_id": filters["user_id"]})
-=======
-        self.graph.query(
+        self.graph_query(
             check_and_create_query,
             params={"source": source, "target": target, "user_id": filters["user_id"]},
         )
->>>>>>> fc88cae6
 
         # Delete any existing relationship between the nodes
         delete_query = """
         MATCH (n1 {name: $source, user_id: $user_id})-[r]->(n2 {name: $target, user_id: $user_id})
         DELETE r
         """
-<<<<<<< HEAD
-        self.graph_query(delete_query, params={"source": source, "target": target, "user_id": filters["user_id"]})
-=======
-        self.graph.query(
+        self.graph_query(
             delete_query,
             params={"source": source, "target": target, "user_id": filters["user_id"]},
         )
->>>>>>> fc88cae6
 
         # Create the new relationship
         create_query = f"""
@@ -388,14 +336,10 @@
         CREATE (n1)-[r:{relationship}]->(n2)
         RETURN n1, r, n2
         """
-<<<<<<< HEAD
-        result = self.graph_query(create_query, params={"source": source, "target": target, "user_id": filters["user_id"]})
-=======
-        result = self.graph.query(
+        result = self.graph_query(
             create_query,
             params={"source": source, "target": target, "user_id": filters["user_id"]},
         )
->>>>>>> fc88cae6
 
         if not result:
             raise Exception(f"Failed to update or create relationship between {source} and {target}")
