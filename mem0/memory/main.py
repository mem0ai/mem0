import concurrent
import hashlib
import json
import logging
import uuid
import warnings
from collections import defaultdict
from datetime import datetime
from typing import Any, Dict

import pytz
from pydantic import ValidationError

from mem0.configs.base import MemoryConfig, MemoryItem
from mem0.configs.prompts import get_update_memory_messages
from mem0.memory.base import MemoryBase
from mem0.memory.setup import setup_config
from mem0.memory.storage import SQLiteManager
from mem0.memory.telemetry import capture_event
from mem0.memory.utils import get_fact_retrieval_messages, parse_messages
from mem0.utils.factory import EmbedderFactory, LlmFactory, VectorStoreFactory

# Setup user config
setup_config()

logger = logging.getLogger(__name__)


class Memory(MemoryBase):
    def __init__(self, config: MemoryConfig = MemoryConfig()):
        self.config = config

        self.custom_prompt = self.config.custom_prompt
        self.embedding_model = EmbedderFactory.create(self.config.embedder.provider, self.config.embedder.config)
        self.vector_store = VectorStoreFactory.create(
            self.config.vector_store.provider, self.config.vector_store.config
        )
        self.llm = LlmFactory.create(self.config.llm.provider, self.config.llm.config)
        self.db = SQLiteManager(self.config.history_db_path)

        if hasattr(self.config.vector_store.config, "collection_name"):
            self.collection_name = self.config.vector_store.config.collection_name
        else:
            self.collection_name = None

        self.version = self.config.version

        self.enable_graph = False

        if self.version == "v1.1" and self.config.graph_store.config:
            from mem0.memory.graph_memory import MemoryGraph

            self.graph = MemoryGraph(self.config)
            self.enable_graph = True

        capture_event("mem0.init", self)

    @classmethod
    def from_config(cls, config_dict: Dict[str, Any]):
        try:
            config = MemoryConfig(**config_dict)
        except ValidationError as e:
            logger.error(f"Configuration validation error: {e}")
            raise
        return cls(config)

    def add(
        self,
        messages,
        user_id=None,
        agent_id=None,
        run_id=None,
        metadata=None,
        filters=None,
        prompt=None,
    ):
        """
        Create a new memory.

        Args:
            messages (str or List[Dict[str, str]]): Messages to store in the memory.
            user_id (str, optional): ID of the user creating the memory. Defaults to None.
            agent_id (str, optional): ID of the agent creating the memory. Defaults to None.
            run_id (str, optional): ID of the run creating the memory. Defaults to None.
            metadata (dict, optional): Metadata to store with the memory. Defaults to None.
            filters (dict, optional): Filters to apply to the search. Defaults to None.
            prompt (str, optional): Prompt to use for memory deduction. Defaults to None.

        Returns:
            dict: A dictionary containing the result of the memory addition operation.
            result: dict of affected events with each dict has the following key:
              'memories': affected memories
              'graph': affected graph memories

              'memories' and 'graph' is a dict, each with following subkeys:
                'add': added memory
                'update': updated memory
                'delete': deleted memory


        """
        if metadata is None:
            metadata = {}

        filters = filters or {}
        if user_id:
            filters["user_id"] = metadata["user_id"] = user_id
        if agent_id:
            filters["agent_id"] = metadata["agent_id"] = agent_id
        if run_id:
            filters["run_id"] = metadata["run_id"] = run_id

        if not any(key in filters for key in ("user_id", "agent_id", "run_id")):
            raise ValueError("One of the filters: user_id, agent_id or run_id is required!")

        if isinstance(messages, str):
            messages = [{"role": "user", "content": messages}]

        with concurrent.futures.ThreadPoolExecutor() as executor:
            future1 = executor.submit(self._add_to_vector_store, messages, metadata, filters)
            future2 = executor.submit(self._add_to_graph, messages, filters)

            concurrent.futures.wait([future1, future2])

            vector_store_result = future1.result()
            graph_result = future2.result()

        if self.version == "v1.1":
            return {
                "results": vector_store_result,
                "relations": graph_result,
            }
        else:
            warnings.warn(
                "The current add API output format is deprecated. "
                "To use the latest format, set `api_version='v1.1'`. "
                "The current format will be removed in mem0ai 1.1.0 and later versions.",
                category=DeprecationWarning,
                stacklevel=2,
            )
            return {"message": "ok"}

    def _add_to_vector_store(self, messages, metadata, filters):
        parsed_messages = parse_messages(messages)

        if self.custom_prompt:
            system_prompt = self.custom_prompt
            user_prompt = f"Input: {parsed_messages}"
        else:
            system_prompt, user_prompt = get_fact_retrieval_messages(parsed_messages)

        response = self.llm.generate_response(
            messages=[
                {"role": "system", "content": system_prompt},
                {"role": "user", "content": user_prompt},
            ],
            response_format={"type": "json_object"},
        )

        try:
            new_retrieved_facts = json.loads(response)["facts"]
        except Exception as e:
            logging.error(f"Error in new_retrieved_facts: {e}")
            new_retrieved_facts = []

        retrieved_old_memory = []
        new_message_embeddings = {}
        for new_mem in new_retrieved_facts:
            messages_embeddings = self.embedding_model.embed(new_mem)
            new_message_embeddings[new_mem] = messages_embeddings
            existing_memories = self.vector_store.search(
                query=messages_embeddings,
                limit=5,
                filters=filters,
            )
            for mem in existing_memories:
                retrieved_old_memory.append({"id": mem.id, "text": mem.payload["data"]})

        logging.info(f"Total existing memories: {len(retrieved_old_memory)}")

        function_calling_prompt = get_update_memory_messages(retrieved_old_memory, new_retrieved_facts)
        new_memories_with_actions = self.llm.generate_response(
            messages=[{"role": "user", "content": function_calling_prompt}],
            response_format={"type": "json_object"},
        )
        new_memories_with_actions = json.loads(new_memories_with_actions)

        returned_memories = []
        try:
            for resp in new_memories_with_actions["memory"]:
                logging.info(resp)
                try:
                    if resp["event"] == "ADD":
<<<<<<< HEAD
                        _ = self._create_memory(
                            data=resp["text"], existing_embeddings=new_message_embeddings, metadata=metadata
                        )
=======
                        memory_id = self._create_memory(data=resp["text"], existing_embeddings=new_message_embeddings, metadata=metadata)
>>>>>>> 2cd9f94e
                        returned_memories.append(
                            {
                                "id": memory_id,
                                "memory": resp["text"],
                                "event": resp["event"],
                            }
                        )
                    elif resp["event"] == "UPDATE":
                        self._update_memory(
                            memory_id=resp["id"],
                            data=resp["text"],
                            existing_embeddings=new_message_embeddings,
                            metadata=metadata,
                        )
                        returned_memories.append(
                            {
                                "id": resp["id"],
                                "memory": resp["text"],
                                "event": resp["event"],
                                "previous_memory": resp["old_memory"],
                            }
                        )
                    elif resp["event"] == "DELETE":
                        self._delete_memory(memory_id=resp["id"])
                        returned_memories.append(
                            {
                                "id": resp["id"],
                                "memory": resp["text"],
                                "event": resp["event"],
                            }
                        )
                    elif resp["event"] == "NONE":
                        logging.info("NOOP for Memory.")
                except Exception as e:
                    logging.error(f"Error in new_memories_with_actions: {e}")
        except Exception as e:
            logging.error(f"Error in new_memories_with_actions: {e}")

        capture_event("mem0.add", self)

        return returned_memories

    def _add_to_graph(self, messages, filters):
        added_entities = []
        if self.version == "v1.1" and self.enable_graph:
            if filters["user_id"]:
                self.graph.user_id = filters["user_id"]
            elif filters["agent_id"]:
                self.graph.agent_id = filters["agent_id"]
            elif filters["run_id"]:
                self.graph.run_id = filters["run_id"]
            else:
                self.graph.user_id = "USER"
            data = "\n".join([msg["content"] for msg in messages if "content" in msg and msg["role"] != "system"])
            added_entities = self.graph.add(data, filters)

        return added_entities

    def get(self, memory_id):
        """
        Retrieve a memory by ID.

        Args:
            memory_id (str): ID of the memory to retrieve.

        Returns:
            dict: Retrieved memory.
        """
        capture_event("mem0.get", self, {"memory_id": memory_id})
        memory = self.vector_store.get(vector_id=memory_id)
        if not memory:
            return None

        filters = {key: memory.payload[key] for key in ["user_id", "agent_id", "run_id"] if memory.payload.get(key)}

        # Prepare base memory item
        memory_item = MemoryItem(
            id=memory.id,
            memory=memory.payload["data"],
            hash=memory.payload.get("hash"),
            created_at=memory.payload.get("created_at"),
            updated_at=memory.payload.get("updated_at"),
        ).model_dump(exclude={"score"})

        # Add metadata if there are additional keys
        excluded_keys = {
            "user_id",
            "agent_id",
            "run_id",
            "hash",
            "data",
            "created_at",
            "updated_at",
        }
        additional_metadata = {k: v for k, v in memory.payload.items() if k not in excluded_keys}
        if additional_metadata:
            memory_item["metadata"] = additional_metadata

        result = {**memory_item, **filters}

        return result

    def get_all(self, user_id=None, agent_id=None, run_id=None, limit=100):
        """
        List all memories.

        Returns:
            list: List of all memories.
        """
        filters = {}
        if user_id:
            filters["user_id"] = user_id
        if agent_id:
            filters["agent_id"] = agent_id
        if run_id:
            filters["run_id"] = run_id

        capture_event("mem0.get_all", self, {"filters": len(filters), "limit": limit})

        with concurrent.futures.ThreadPoolExecutor() as executor:
            future_memories = executor.submit(self._get_all_from_vector_store, filters, limit)
            future_graph_entities = (
                executor.submit(self.graph.get_all, filters, limit)
                if self.version == "v1.1" and self.enable_graph
                else None
            )

            concurrent.futures.wait(
                [future_memories, future_graph_entities] if future_graph_entities else [future_memories]
            )

            all_memories = future_memories.result()
            graph_entities = future_graph_entities.result() if future_graph_entities else None

        if self.version == "v1.1":
            if self.enable_graph:
                return {"results": all_memories, "relations": graph_entities}
            else:
                return {"results": all_memories}
        else:
            warnings.warn(
                "The current get_all API output format is deprecated. "
                "To use the latest format, set `api_version='v1.1'`. "
                "The current format will be removed in mem0ai 1.1.0 and later versions.",
                category=DeprecationWarning,
                stacklevel=2,
            )
            return all_memories

    def _get_all_from_vector_store(self, filters, limit):
        memories = self.vector_store.list(filters=filters, limit=limit)

        excluded_keys = {
            "user_id",
            "agent_id",
            "run_id",
            "hash",
            "data",
            "created_at",
            "updated_at",
        }
        all_memories = [
            {
                **MemoryItem(
                    id=mem.id,
                    memory=mem.payload["data"],
                    hash=mem.payload.get("hash"),
                    created_at=mem.payload.get("created_at"),
                    updated_at=mem.payload.get("updated_at"),
                ).model_dump(exclude={"score"}),
                **{key: mem.payload[key] for key in ["user_id", "agent_id", "run_id"] if key in mem.payload},
                **(
                    {"metadata": {k: v for k, v in mem.payload.items() if k not in excluded_keys}}
                    if any(k for k in mem.payload if k not in excluded_keys)
                    else {}
                ),
            }
            for mem in memories[0]
        ]
        return all_memories

    def search(self, query, user_id=None, agent_id=None, run_id=None, limit=100, filters=None):
        """
        Search for memories.

        Args:
            query (str): Query to search for.
            user_id (str, optional): ID of the user to search for. Defaults to None.
            agent_id (str, optional): ID of the agent to search for. Defaults to None.
            run_id (str, optional): ID of the run to search for. Defaults to None.
            limit (int, optional): Limit the number of results. Defaults to 100.
            filters (dict, optional): Filters to apply to the search. Defaults to None.

        Returns:
            list: List of search results.
        """
        filters = filters or {}
        if user_id:
            filters["user_id"] = user_id
        if agent_id:
            filters["agent_id"] = agent_id
        if run_id:
            filters["run_id"] = run_id

        if not any(key in filters for key in ("user_id", "agent_id", "run_id")):
            raise ValueError("One of the filters: user_id, agent_id or run_id is required!")

        capture_event(
            "mem0.search",
            self,
            {"filters": len(filters), "limit": limit, "version": self.version},
        )

        with concurrent.futures.ThreadPoolExecutor() as executor:
            future_memories = executor.submit(self._search_vector_store, query, filters, limit)
            future_graph_entities = (
                executor.submit(self.graph.search, query, filters, limit)
                if self.version == "v1.1" and self.enable_graph
                else None
            )

            concurrent.futures.wait(
                [future_memories, future_graph_entities] if future_graph_entities else [future_memories]
            )

            original_memories = future_memories.result()
            graph_entities = future_graph_entities.result() if future_graph_entities else None

        if self.version == "v1.1":
            if self.enable_graph:
                return {"results": original_memories, "relations": graph_entities}
            else:
                return {"results": original_memories}
        else:
            warnings.warn(
                "The current get_all API output format is deprecated. "
                "To use the latest format, set `api_version='v1.1'`. "
                "The current format will be removed in mem0ai 1.1.0 and later versions.",
                category=DeprecationWarning,
                stacklevel=2,
            )
            return original_memories

    def _search_vector_store(self, query, filters, limit):
        embeddings = self.embedding_model.embed(query)
        memories = self.vector_store.search(query=embeddings, limit=limit, filters=filters)

        excluded_keys = {
            "user_id",
            "agent_id",
            "run_id",
            "hash",
            "data",
            "created_at",
            "updated_at",
        }

        original_memories = [
            {
                **MemoryItem(
                    id=mem.id,
                    memory=mem.payload["data"],
                    hash=mem.payload.get("hash"),
                    created_at=mem.payload.get("created_at"),
                    updated_at=mem.payload.get("updated_at"),
                    score=mem.score,
                ).model_dump(),
                **{key: mem.payload[key] for key in ["user_id", "agent_id", "run_id"] if key in mem.payload},
                **(
                    {"metadata": {k: v for k, v in mem.payload.items() if k not in excluded_keys}}
                    if any(k for k in mem.payload if k not in excluded_keys)
                    else {}
                ),
            }
            for mem in memories
        ]

        return original_memories

    def update(self, memory_id, data):
        """
        Update a memory by ID.

        Args:
            memory_id (str): ID of the memory to update.
            data (dict): Data to update the memory with.

        Returns:
            dict: Updated memory.
        """
        capture_event("mem0.update", self, {"memory_id": memory_id})

        existing_embeddings = {data: self.embedding_model.embed(data)}

        self._update_memory(memory_id, data, existing_embeddings)
        return {"message": "Memory updated successfully!"}

    def delete(self, memory_id):
        """
        Delete a memory by ID.

        Args:
            memory_id (str): ID of the memory to delete.
        """
        capture_event("mem0.delete", self, {"memory_id": memory_id})
        self._delete_memory(memory_id)
        return {"message": "Memory deleted successfully!"}

    def delete_all(self, user_id=None, agent_id=None, run_id=None):
        """
        Delete all memories.

        Args:
            user_id (str, optional): ID of the user to delete memories for. Defaults to None.
            agent_id (str, optional): ID of the agent to delete memories for. Defaults to None.
            run_id (str, optional): ID of the run to delete memories for. Defaults to None.
        """
        filters = {}
        if user_id:
            filters["user_id"] = user_id
        if agent_id:
            filters["agent_id"] = agent_id
        if run_id:
            filters["run_id"] = run_id

        if not filters:
            raise ValueError(
                "At least one filter is required to delete all memories. If you want to delete all memories, use the `reset()` method."
            )

        capture_event("mem0.delete_all", self, {"filters": len(filters)})
        memories = self.vector_store.list(filters=filters)[0]
        for memory in memories:
            self._delete_memory(memory.id)

        logger.info(f"Deleted {len(memories)} memories")

        if self.version == "v1.1" and self.enable_graph:
            self.graph.delete_all(filters)

        return {"message": "Memories deleted successfully!"}

    def history(self, memory_id):
        """
        Get the history of changes for a memory by ID.

        Args:
            memory_id (str): ID of the memory to get history for.

        Returns:
            list: List of changes for the memory.
        """
        capture_event("mem0.history", self, {"memory_id": memory_id})
        return self.db.get_history(memory_id)

    def _create_memory(self, data, existing_embeddings, metadata=None):
        logging.info(f"Creating memory with {data=}")
        if data in existing_embeddings:
            embeddings = existing_embeddings[data]
        else:
            embeddings = self.embedding_model.embed(data)
        memory_id = str(uuid.uuid4())
        metadata = metadata or {}
        metadata["data"] = data
        metadata["hash"] = hashlib.md5(data.encode()).hexdigest()
        metadata["created_at"] = datetime.now(pytz.timezone("US/Pacific")).isoformat()

        self.vector_store.insert(
            vectors=[embeddings],
            ids=[memory_id],
            payloads=[metadata],
        )
        self.db.add_history(memory_id, None, data, "ADD", created_at=metadata["created_at"])
        return memory_id

    def _update_memory(self, memory_id, data, existing_embeddings, metadata=None):
        logger.info(f"Updating memory with {data=}")

        try:
            existing_memory = self.vector_store.get(vector_id=memory_id)
        except Exception:
            raise ValueError(f"Error getting memory with ID {memory_id}. Please provide a valid 'memory_id'")
        prev_value = existing_memory.payload.get("data")

        new_metadata = metadata or {}
        new_metadata["data"] = data
        new_metadata["hash"] = existing_memory.payload.get("hash")
        new_metadata["created_at"] = existing_memory.payload.get("created_at")
        new_metadata["updated_at"] = datetime.now(pytz.timezone("US/Pacific")).isoformat()

        if "user_id" in existing_memory.payload:
            new_metadata["user_id"] = existing_memory.payload["user_id"]
        if "agent_id" in existing_memory.payload:
            new_metadata["agent_id"] = existing_memory.payload["agent_id"]
        if "run_id" in existing_memory.payload:
            new_metadata["run_id"] = existing_memory.payload["run_id"]

        if data in existing_embeddings:
            embeddings = existing_embeddings[data]
        else:
            embeddings = self.embedding_model.embed(data)
        self.vector_store.update(
            vector_id=memory_id,
            vector=embeddings,
            payload=new_metadata,
        )
        logger.info(f"Updating memory with ID {memory_id=} with {data=}")
        self.db.add_history(
            memory_id,
            prev_value,
            data,
            "UPDATE",
            created_at=new_metadata["created_at"],
            updated_at=new_metadata["updated_at"],
        )
        return memory_id

    def _delete_memory(self, memory_id):
        logging.info(f"Deleting memory with {memory_id=}")
        existing_memory = self.vector_store.get(vector_id=memory_id)
        prev_value = existing_memory.payload["data"]
        self.vector_store.delete(vector_id=memory_id)
        self.db.add_history(memory_id, prev_value, None, "DELETE", is_deleted=1)
        return memory_id

    def reset(self):
        """
        Reset the memory store.
        """
        logger.warning("Resetting all memories")
        self.vector_store.delete_col()
        self.vector_store = VectorStoreFactory.create(
            self.config.vector_store.provider, self.config.vector_store.config
        )
        self.db.reset()
        capture_event("mem0.reset", self)

    def chat(self, query):
        raise NotImplementedError("Chat function not implemented yet.")<|MERGE_RESOLUTION|>--- conflicted
+++ resolved
@@ -4,7 +4,6 @@
 import logging
 import uuid
 import warnings
-from collections import defaultdict
 from datetime import datetime
 from typing import Any, Dict
 
@@ -191,13 +190,7 @@
                 logging.info(resp)
                 try:
                     if resp["event"] == "ADD":
-<<<<<<< HEAD
-                        _ = self._create_memory(
-                            data=resp["text"], existing_embeddings=new_message_embeddings, metadata=metadata
-                        )
-=======
                         memory_id = self._create_memory(data=resp["text"], existing_embeddings=new_message_embeddings, metadata=metadata)
->>>>>>> 2cd9f94e
                         returned_memories.append(
                             {
                                 "id": memory_id,
