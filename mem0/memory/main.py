import concurrent
import hashlib
import json
import logging
import threading
import uuid
import warnings
from datetime import datetime
from typing import Any, Dict

import pytz
from pydantic import ValidationError

from mem0.configs.base import MemoryConfig, MemoryItem
from mem0.configs.prompts import get_update_memory_messages
from mem0.memory.base import MemoryBase
from mem0.memory.setup import setup_config
from mem0.memory.storage import SQLiteManager
from mem0.memory.telemetry import capture_event
from mem0.memory.utils import get_fact_retrieval_messages, parse_messages
<<<<<<< HEAD
from mem0.configs.prompts import get_update_memory_messages
from mem0.utils.factory import LlmFactory, EmbedderFactory, VectorStoreFactory
from mem0.configs.base import MemoryItem, MemoryConfig
import concurrent
=======
from mem0.utils.factory import EmbedderFactory, LlmFactory, VectorStoreFactory
>>>>>>> a972d2fb

# Setup user config
setup_config()

logger = logging.getLogger(__name__)


class Memory(MemoryBase):
    def __init__(self, config: MemoryConfig = MemoryConfig()):
        self.config = config
        self.embedding_model = EmbedderFactory.create(
            self.config.embedder.provider, self.config.embedder.config
        )
        self.vector_store = VectorStoreFactory.create(
            self.config.vector_store.provider, self.config.vector_store.config
        )
        self.llm = LlmFactory.create(self.config.llm.provider, self.config.llm.config)
        self.db = SQLiteManager(self.config.history_db_path)
        self.collection_name = self.config.vector_store.config.collection_name
        self.version = self.config.version

        self.enable_graph = False

        if self.version == "v1.1" and self.config.graph_store.config:
            from mem0.memory.graph_memory import MemoryGraph
            self.graph = MemoryGraph(self.config)
            self.enable_graph = True

        capture_event("mem0.init", self)


    @classmethod
    def from_config(cls, config_dict: Dict[str, Any]):
        try:
            config = MemoryConfig(**config_dict)
        except ValidationError as e:
            logger.error(f"Configuration validation error: {e}")
            raise
        return cls(config)


    def add(
        self,
        messages,
        user_id=None,
        agent_id=None,
        run_id=None,
        metadata=None,
        filters=None,
        prompt=None,
    ):
        """
        Create a new memory.

        Args:
            messages (str or List[Dict[str, str]]): Messages to store in the memory.
            user_id (str, optional): ID of the user creating the memory. Defaults to None.
            agent_id (str, optional): ID of the agent creating the memory. Defaults to None.
            run_id (str, optional): ID of the run creating the memory. Defaults to None.
            metadata (dict, optional): Metadata to store with the memory. Defaults to None.
            filters (dict, optional): Filters to apply to the search. Defaults to None.
            prompt (str, optional): Prompt to use for memory deduction. Defaults to None.

        Returns:
            dict: A dictionary containing the result of the memory addition operation.
        """
        if metadata is None:
            metadata = {}

        filters = filters or {}
        if user_id:
            filters["user_id"] = metadata["user_id"] = user_id
        if agent_id:
            filters["agent_id"] = metadata["agent_id"] = agent_id
        if run_id:
            filters["run_id"] = metadata["run_id"] = run_id

        if not any(key in filters for key in ("user_id", "agent_id", "run_id")):
            raise ValueError(
                "One of the filters: user_id, agent_id or run_id is required!"
            )

        if isinstance(messages, str):
            messages = [{"role": "user", "content": messages}]

        with concurrent.futures.ThreadPoolExecutor() as executor:
            future1 = executor.submit(self._add_to_vector_store, messages, metadata, filters)
            future2 = executor.submit(self._add_to_graph, messages, filters)

            concurrent.futures.wait([future1, future2])

            vector_store_result = future1.result()
            graph_result = future2.result()

        if self.version == "v1.1":
            return {
                "results" : vector_store_result,
                "relations" : graph_result,
            }
        else:
            warnings.warn(
                "The current add API output format is deprecated. "
                "To use the latest format, set `api_version='v1.1'`. "
                "The current format will be removed in mem0ai 1.1.0 and later versions.",
                category=DeprecationWarning,
                stacklevel=2
            )
            return {"message": "ok"}
        

    def _add_to_vector_store(self, messages, metadata, filters):
        parsed_messages = parse_messages(messages)

        system_prompt, user_prompt = get_fact_retrieval_messages(parsed_messages)

        response = self.llm.generate_response(
            messages=[{"role": "system", "content": system_prompt}, {"role": "user", "content": user_prompt}],
            response_format={"type": "json_object"},
        )

        try:
            new_retrieved_facts = json.loads(response)[
                "facts"
            ]
        except Exception as e:
            logging.error(f"Error in new_retrieved_facts: {e}")
            new_retrieved_facts = []

        retrieved_old_memory = []
        for new_mem in new_retrieved_facts:
            messages_embeddings = self.embedding_model.embed(new_mem)
            existing_memories = self.vector_store.search(
                query=messages_embeddings,
                limit=5,
                filters=filters,
            )
            for mem in existing_memories:
                retrieved_old_memory.append({"id": mem.id, "text": mem.payload["data"]})

        logging.info(f"Total existing memories: {len(retrieved_old_memory)}")

        function_calling_prompt = get_update_memory_messages(retrieved_old_memory, new_retrieved_facts)
        new_memories_with_actions = self.llm.generate_response(
            messages=[{"role": "user", "content": function_calling_prompt}],
            response_format={"type": "json_object"},
        )
        new_memories_with_actions = json.loads(new_memories_with_actions)

        returned_memories = []
        try:
            for resp in new_memories_with_actions["memory"]:
                logging.info(resp)
                try:
                    if resp["event"] == "ADD":
<<<<<<< HEAD
                        memory_id = self._create_memory(data=resp["text"], metadata=metadata)
                        returned_memories.append({
                            "memory" : resp["text"],
                            "event" : resp["event"],
                        })
=======
                        self._create_memory(data=resp["text"], metadata=metadata)
>>>>>>> a972d2fb
                    elif resp["event"] == "UPDATE":
                        self._update_memory(memory_id=resp["id"], data=resp["text"], metadata=metadata)
                        returned_memories.append({
                            "memory" : resp["text"],
                            "event" : resp["event"],
                            "previous_memory" : resp["old_memory"],
                        })
                    elif resp["event"] == "DELETE":
                        self._delete_memory(memory_id=resp["id"])
                        returned_memories.append({
                            "memory" : resp["text"],
                            "event" : resp["event"],
                        })
                    elif resp["event"] == "NONE":
                        logging.info("NOOP for Memory.")
                except Exception as e:
                    logging.error(f"Error in new_memories_with_actions: {e}")
        except Exception as e:
            logging.error(f"Error in new_memories_with_actions: {e}")

        capture_event("mem0.add", self)

        return returned_memories
      

    def _add_to_graph(self, messages, filters):
        added_entities = []
        if self.version == "v1.1" and self.enable_graph:
            if filters["user_id"]:
                self.graph.user_id = filters["user_id"]
            else:
                self.graph.user_id = "USER"
            data = "\n".join([msg["content"] for msg in messages if "content" in msg and msg["role"] != "system"])
            self.graph.add(data, filters)

        return added_entities


    def get(self, memory_id):
        """
        Retrieve a memory by ID.

        Args:
            memory_id (str): ID of the memory to retrieve.

        Returns:
            dict: Retrieved memory.
        """
        capture_event("mem0.get", self, {"memory_id": memory_id})
        memory = self.vector_store.get(vector_id=memory_id)
        if not memory:
            return None

        filters = {
            key: memory.payload[key]
            for key in ["user_id", "agent_id", "run_id"]
            if memory.payload.get(key)
        }

        # Prepare base memory item
        memory_item = MemoryItem(
            id=memory.id,
            memory=memory.payload["data"],
            hash=memory.payload.get("hash"),
            created_at=memory.payload.get("created_at"),
            updated_at=memory.payload.get("updated_at"),
        ).model_dump(exclude={"score"})

        # Add metadata if there are additional keys
        excluded_keys = {
            "user_id",
            "agent_id",
            "run_id",
            "hash",
            "data",
            "created_at",
            "updated_at",
        }
        additional_metadata = {
            k: v for k, v in memory.payload.items() if k not in excluded_keys
        }
        if additional_metadata:
            memory_item["metadata"] = additional_metadata

        result = {**memory_item, **filters}

        return result


    def get_all(self, user_id=None, agent_id=None, run_id=None, limit=100):
        """
        List all memories.

        Returns:
            list: List of all memories.
        """
        filters = {}
        if user_id:
            filters["user_id"] = user_id
        if agent_id:
            filters["agent_id"] = agent_id
        if run_id:
            filters["run_id"] = run_id

        capture_event("mem0.get_all", self, {"filters": len(filters), "limit": limit})
        
        with concurrent.futures.ThreadPoolExecutor() as executor:
            future_memories = executor.submit(self._get_all_from_vector_store, filters, limit)
            future_graph_entities = executor.submit(self.graph.get_all, filters) if self.version == "v1.1" and self.enable_graph else None

            all_memories = future_memories.result()
            graph_entities = future_graph_entities.result() if future_graph_entities else None

        if self.version == "v1.1":
            if self.enable_graph:
                return {"results": all_memories, "relations": graph_entities}
            else:
                return {"results": all_memories}
        else:
            warnings.warn(
                "The current get_all API output format is deprecated. "
                "To use the latest format, set `api_version='v1.1'`. "
                "The current format will be removed in mem0ai 1.1.0 and later versions.",
                category=DeprecationWarning,
                stacklevel=2
            )
            return all_memories
        

    def _get_all_from_vector_store(self, filters, limit):
        memories = self.vector_store.list(filters=filters, limit=limit)

        excluded_keys = {"user_id", "agent_id", "run_id", "hash", "data", "created_at", "updated_at"}
        all_memories = [
            {
                **MemoryItem(
                    id=mem.id,
                    memory=mem.payload["data"],
                    hash=mem.payload.get("hash"),
                    created_at=mem.payload.get("created_at"),
                    updated_at=mem.payload.get("updated_at"),
                ).model_dump(exclude={"score"}),
                **{
                    key: mem.payload[key]
                    for key in ["user_id", "agent_id", "run_id"]
                    if key in mem.payload
                },
                **(
                    {
                        "metadata": {
                            k: v
                            for k, v in mem.payload.items()
                            if k not in excluded_keys
                        }
                    }
                    if any(k for k in mem.payload if k not in excluded_keys)
                    else {}
                ),
            }
            for mem in memories[0]
        ]
        return all_memories


    def search(
        self, query, user_id=None, agent_id=None, run_id=None, limit=100, filters=None
    ):
        """
        Search for memories.

        Args:
            query (str): Query to search for.
            user_id (str, optional): ID of the user to search for. Defaults to None.
            agent_id (str, optional): ID of the agent to search for. Defaults to None.
            run_id (str, optional): ID of the run to search for. Defaults to None.
            limit (int, optional): Limit the number of results. Defaults to 100.
            filters (dict, optional): Filters to apply to the search. Defaults to None.

        Returns:
            list: List of search results.
        """
        filters = filters or {}
        if user_id:
            filters["user_id"] = user_id
        if agent_id:
            filters["agent_id"] = agent_id
        if run_id:
            filters["run_id"] = run_id

        if not any(key in filters for key in ("user_id", "agent_id", "run_id")):
            raise ValueError(
                "One of the filters: user_id, agent_id or run_id is required!"
            )

        capture_event("mem0.search", self, {"filters": len(filters), "limit": limit, "version": self.version})

        with concurrent.futures.ThreadPoolExecutor() as executor:
            future_memories = executor.submit(self._search_vector_store, query, filters, limit)
            future_graph_entities = executor.submit(self.graph.search, query, filters) if self.version == "v1.1" and self.enable_graph else None

            original_memories = future_memories.result()
            graph_entities = future_graph_entities.result() if future_graph_entities else None

        if self.version == "v1.1":
            if self.enable_graph:
                return {"results": original_memories, "relations": graph_entities}
            else:
                return {"results" : original_memories}
        else:
            warnings.warn(
                "The current get_all API output format is deprecated. "
                "To use the latest format, set `api_version='v1.1'`. "
                "The current format will be removed in mem0ai 1.1.0 and later versions.",
                category=DeprecationWarning,
                stacklevel=2
            )
            return original_memories
        

    def _search_vector_store(self, query, filters, limit):
        embeddings = self.embedding_model.embed(query)
        memories = self.vector_store.search(
            query=embeddings, limit=limit, filters=filters
        )

        excluded_keys = {
            "user_id",
            "agent_id",
            "run_id",
            "hash",
            "data",
            "created_at",
            "updated_at",
        }

        original_memories = [
            {
                **MemoryItem(
                    id=mem.id,
                    memory=mem.payload["data"],
                    hash=mem.payload.get("hash"),
                    created_at=mem.payload.get("created_at"),
                    updated_at=mem.payload.get("updated_at"),
                    score=mem.score,
                ).model_dump(),
                **{
                    key: mem.payload[key]
                    for key in ["user_id", "agent_id", "run_id"]
                    if key in mem.payload
                },
                **(
                    {
                        "metadata": {
                            k: v
                            for k, v in mem.payload.items()
                            if k not in excluded_keys
                        }
                    }
                    if any(k for k in mem.payload if k not in excluded_keys)
                    else {}
                ),
            }
            for mem in memories
        ]

        return original_memories


    def update(self, memory_id, data):
        """
        Update a memory by ID.

        Args:
            memory_id (str): ID of the memory to update.
            data (dict): Data to update the memory with.

        Returns:
            dict: Updated memory.
        """
        capture_event("mem0.update", self, {"memory_id": memory_id})
        self._update_memory(memory_id, data)
        return {"message": "Memory updated successfully!"}


    def delete(self, memory_id):
        """
        Delete a memory by ID.

        Args:
            memory_id (str): ID of the memory to delete.
        """
        capture_event("mem0.delete", self, {"memory_id": memory_id})
        self._delete_memory(memory_id)
        return {"message": "Memory deleted successfully!"}


    def delete_all(self, user_id=None, agent_id=None, run_id=None):
        """
        Delete all memories.

        Args:
            user_id (str, optional): ID of the user to delete memories for. Defaults to None.
            agent_id (str, optional): ID of the agent to delete memories for. Defaults to None.
            run_id (str, optional): ID of the run to delete memories for. Defaults to None.
        """
        filters = {}
        if user_id:
            filters["user_id"] = user_id
        if agent_id:
            filters["agent_id"] = agent_id
        if run_id:
            filters["run_id"] = run_id

        if not filters:
            raise ValueError(
                "At least one filter is required to delete all memories. If you want to delete all memories, use the `reset()` method."
            )

        capture_event("mem0.delete_all", self, {"filters": len(filters)})
        memories = self.vector_store.list(filters=filters)[0]
        for memory in memories:
            self._delete_memory(memory.id)

        logger.info(f"Deleted {len(memories)} memories")

        if self.version == "v1.1" and self.enable_graph:
            self.graph.delete_all(filters)

        return {'message': 'Memories deleted successfully!'}


    def history(self, memory_id):
        """
        Get the history of changes for a memory by ID.

        Args:
            memory_id (str): ID of the memory to get history for.

        Returns:
            list: List of changes for the memory.
        """
        capture_event("mem0.history", self, {"memory_id": memory_id})
        return self.db.get_history(memory_id)


    def _create_memory(self, data, metadata=None):
        logging.info(f"Creating memory with {data=}")
        embeddings = self.embedding_model.embed(data)
        memory_id = str(uuid.uuid4())
        metadata = metadata or {}
        metadata["data"] = data
        metadata["hash"] = hashlib.md5(data.encode()).hexdigest()
        metadata["created_at"] = datetime.now(pytz.timezone("US/Pacific")).isoformat()

        self.vector_store.insert(
            vectors=[embeddings],
            ids=[memory_id],
            payloads=[metadata],
        )
        self.db.add_history(
            memory_id, None, data, "ADD", created_at=metadata["created_at"]
        )
        return memory_id


    def _update_memory(self, memory_id, data, metadata=None):
        logger.info(f"Updating memory with {data=}")
        existing_memory = self.vector_store.get(vector_id=memory_id)
        prev_value = existing_memory.payload.get("data")

        new_metadata = metadata or {}
        new_metadata["data"] = data
        new_metadata["hash"] = existing_memory.payload.get("hash")
        new_metadata["created_at"] = existing_memory.payload.get("created_at")
        new_metadata["updated_at"] = datetime.now(
            pytz.timezone("US/Pacific")
        ).isoformat()

        if "user_id" in existing_memory.payload:
            new_metadata["user_id"] = existing_memory.payload["user_id"]
        if "agent_id" in existing_memory.payload:
            new_metadata["agent_id"] = existing_memory.payload["agent_id"]
        if "run_id" in existing_memory.payload:
            new_metadata["run_id"] = existing_memory.payload["run_id"]

        embeddings = self.embedding_model.embed(data)
        self.vector_store.update(
            vector_id=memory_id,
            vector=embeddings,
            payload=new_metadata,
        )
        logger.info(f"Updating memory with ID {memory_id=} with {data=}")
        self.db.add_history(
            memory_id,
            prev_value,
            data,
            "UPDATE",
            created_at=new_metadata["created_at"],
            updated_at=new_metadata["updated_at"],
        )


    def _delete_memory(self, memory_id):
        logging.info(f"Deleting memory with {memory_id=}")
        existing_memory = self.vector_store.get(vector_id=memory_id)
        prev_value = existing_memory.payload["data"]
        self.vector_store.delete(vector_id=memory_id)
        self.db.add_history(memory_id, prev_value, None, "DELETE", is_deleted=1)


    def reset(self):
        """
        Reset the memory store.
        """
        logger.warning("Resetting all memories")
        self.vector_store.delete_col()
        self.db.reset()
        capture_event("mem0.reset", self)


    def chat(self, query):
        raise NotImplementedError("Chat function not implemented yet.")<|MERGE_RESOLUTION|>--- conflicted
+++ resolved
@@ -18,14 +18,10 @@
 from mem0.memory.storage import SQLiteManager
 from mem0.memory.telemetry import capture_event
 from mem0.memory.utils import get_fact_retrieval_messages, parse_messages
-<<<<<<< HEAD
 from mem0.configs.prompts import get_update_memory_messages
 from mem0.utils.factory import LlmFactory, EmbedderFactory, VectorStoreFactory
 from mem0.configs.base import MemoryItem, MemoryConfig
 import concurrent
-=======
-from mem0.utils.factory import EmbedderFactory, LlmFactory, VectorStoreFactory
->>>>>>> a972d2fb
 
 # Setup user config
 setup_config()
@@ -180,15 +176,11 @@
                 logging.info(resp)
                 try:
                     if resp["event"] == "ADD":
-<<<<<<< HEAD
                         memory_id = self._create_memory(data=resp["text"], metadata=metadata)
                         returned_memories.append({
                             "memory" : resp["text"],
                             "event" : resp["event"],
                         })
-=======
-                        self._create_memory(data=resp["text"], metadata=metadata)
->>>>>>> a972d2fb
                     elif resp["event"] == "UPDATE":
                         self._update_memory(memory_id=resp["id"], data=resp["text"], metadata=metadata)
                         returned_memories.append({
