import asyncio
import concurrent
import hashlib
import json
import logging
import uuid
import warnings
from datetime import datetime
from typing import Any, Dict

import pytz
from pydantic import ValidationError

from mem0.configs.base import MemoryConfig, MemoryItem
from mem0.configs.enums import MemoryType
from mem0.configs.prompts import (
    PROCEDURAL_MEMORY_SYSTEM_PROMPT,
    get_update_memory_messages,
)
from mem0.memory.base import MemoryBase
from mem0.memory.setup import setup_config
from mem0.memory.storage import SQLiteManager
from mem0.memory.telemetry import capture_event
from mem0.memory.utils import (
    get_fact_retrieval_messages,
    parse_messages,
    parse_vision_messages,
    remove_code_blocks,
)
from mem0.utils.factory import EmbedderFactory, LlmFactory, VectorStoreFactory

# Setup user config
setup_config()

logger = logging.getLogger(__name__)


class Memory(MemoryBase):
    def __init__(self, config: MemoryConfig = MemoryConfig()):
        self.config = config

<<<<<<< HEAD
        self.embedding_model = EmbedderFactory.create(self.config.embedder.provider, self.config.embedder.config)
=======
        self.custom_fact_extraction_prompt = self.config.custom_fact_extraction_prompt
        self.custom_update_memory_prompt = self.config.custom_update_memory_prompt
        self.embedding_model = EmbedderFactory.create(
            self.config.embedder.provider,
            self.config.embedder.config,
            self.config.vector_store.config,
        )
>>>>>>> 3cc794fb
        self.vector_store = VectorStoreFactory.create(
            self.config.vector_store.provider, self.config.vector_store.config
        )
        self.llm = LlmFactory.create(self.config.llm.provider, self.config.llm.config)
        self.db = SQLiteManager(self.config.history_db_path)
        self.collection_name = self.config.vector_store.config.collection_name
        self.api_version = self.config.version

        self.enable_graph = False

        if self.config.graph_store.config:
            from mem0.memory.graph_memory import MemoryGraph

            self.graph = MemoryGraph(self.config)
            self.enable_graph = True

        capture_event("mem0.init", self)

    @classmethod
    def from_config(cls, config_dict: Dict[str, Any]):
        try:
            config = cls._process_config(config_dict)
            config = MemoryConfig(**config_dict)
        except ValidationError as e:
            logger.error(f"Configuration validation error: {e}")
            raise
        return cls(config)

    @staticmethod
    def _process_config(config_dict: Dict[str, Any]) -> Dict[str, Any]:
        if "graph_store" in config_dict:
            if "vector_store" not in config_dict and "embedder" in config_dict:
                config_dict["vector_store"] = {}
                config_dict["vector_store"]["config"] = {}
                config_dict["vector_store"]["config"]["embedding_model_dims"] = config_dict["embedder"]["config"][
                    "embedding_dims"
                ]
        try:
            return config_dict
        except ValidationError as e:
            logger.error(f"Configuration validation error: {e}")
            raise

    def add(
        self,
        messages,
        user_id=None,
        agent_id=None,
        run_id=None,
        metadata=None,
        filters=None,
        infer=True,
        memory_type=None,
        prompt=None,
    ):
        """
        Create a new memory.

        Args:
            messages (str or List[Dict[str, str]]): Messages to store in the memory.
            user_id (str, optional): ID of the user creating the memory. Defaults to None.
            agent_id (str, optional): ID of the agent creating the memory. Defaults to None.
            run_id (str, optional): ID of the run creating the memory. Defaults to None.
            metadata (dict, optional): Metadata to store with the memory. Defaults to None.
            filters (dict, optional): Filters to apply to the search. Defaults to None.
            infer (bool, optional): Whether to infer the memories. Defaults to True.
            memory_type (str, optional): Type of memory to create. Defaults to None. By default, it creates the short term memories and long term (semantic and episodic) memories. Pass "procedural_memory" to create procedural memories.
            prompt (str, optional): Prompt to use for the memory creation. Defaults to None.
        Returns:
            dict: A dictionary containing the result of the memory addition operation.
            result: dict of affected events with each dict has the following key:
              'memories': affected memories
              'graph': affected graph memories

              'memories' and 'graph' is a dict, each with following subkeys:
                'add': added memory
                'update': updated memory
                'delete': deleted memory


        """
        if metadata is None:
            metadata = {}

        filters = filters or {}
        if user_id:
            filters["user_id"] = metadata["user_id"] = user_id
        if agent_id:
            filters["agent_id"] = metadata["agent_id"] = agent_id
        if run_id:
            filters["run_id"] = metadata["run_id"] = run_id

        if not any(key in filters for key in ("user_id", "agent_id", "run_id")):
            raise ValueError("One of the filters: user_id, agent_id or run_id is required!")

        if memory_type is not None and memory_type != MemoryType.PROCEDURAL.value:
            raise ValueError(
                f"Invalid 'memory_type'. Please pass {MemoryType.PROCEDURAL.value} to create procedural memories."
            )

        if isinstance(messages, str):
            messages = [{"role": "user", "content": messages}]

        if agent_id is not None and memory_type == MemoryType.PROCEDURAL.value:
            results = self._create_procedural_memory(messages, metadata=metadata, prompt=prompt)
            return results

        if self.config.llm.config.get("enable_vision"):
            messages = parse_vision_messages(messages, self.llm, self.config.llm.config.get("vision_details"))
        else:
            messages = parse_vision_messages(messages)

        with concurrent.futures.ThreadPoolExecutor() as executor:
            future1 = executor.submit(self._add_to_vector_store, messages, metadata, filters, infer)
            future2 = executor.submit(self._add_to_graph, messages, filters)

            concurrent.futures.wait([future1, future2])

            vector_store_result = future1.result()
            graph_result = future2.result()

        if self.api_version == "v1.0":
            warnings.warn(
                "The current add API output format is deprecated. "
                "To use the latest format, set `api_version='v1.1'`. "
                "The current format will be removed in mem0ai 1.1.0 and later versions.",
                category=DeprecationWarning,
                stacklevel=2,
            )
            return vector_store_result

        if self.enable_graph:
            return {
                "results": vector_store_result,
                "relations": graph_result,
            }

        return {"results": vector_store_result}

    def _add_to_vector_store(self, messages, metadata, filters, infer):
        if not infer:
            returned_memories = []
            for message in messages:
                if message["role"] != "system":
                    message_embeddings = self.embedding_model.embed(message["content"], "add")
                    memory_id = self._create_memory(message["content"], message_embeddings, metadata)
                    returned_memories.append({"id": memory_id, "memory": message["content"], "event": "ADD"})
            return returned_memories

        parsed_messages = parse_messages(messages)

        if self.config.custom_fact_extraction_prompt:
            system_prompt = self.config.custom_fact_extraction_prompt
            user_prompt = f"Input:\n{parsed_messages}"
        else:
            system_prompt, user_prompt = get_fact_retrieval_messages(parsed_messages)

        response = self.llm.generate_response(
            messages=[
                {"role": "system", "content": system_prompt},
                {"role": "user", "content": user_prompt},
            ],
            response_format={"type": "json_object"},
        )

        try:
            response = remove_code_blocks(response)
            new_retrieved_facts = json.loads(response)["facts"]
        except Exception as e:
            logging.error(f"Error in new_retrieved_facts: {e}")
            new_retrieved_facts = []

        retrieved_old_memory = []
        new_message_embeddings = {}
        for new_mem in new_retrieved_facts:
            messages_embeddings = self.embedding_model.embed(new_mem, "add")
            new_message_embeddings[new_mem] = messages_embeddings
            existing_memories = self.vector_store.search(
                query=new_mem,
                vectors=messages_embeddings,
                limit=5,
                filters=filters,
            )
            for mem in existing_memories:
                retrieved_old_memory.append({"id": mem.id, "text": mem.payload["data"]})
        unique_data = {}
        for item in retrieved_old_memory:
            unique_data[item["id"]] = item
        retrieved_old_memory = list(unique_data.values())
        logging.info(f"Total existing memories: {len(retrieved_old_memory)}")

        # mapping UUIDs with integers for handling UUID hallucinations
        temp_uuid_mapping = {}
        for idx, item in enumerate(retrieved_old_memory):
            temp_uuid_mapping[str(idx)] = item["id"]
            retrieved_old_memory[idx]["id"] = str(idx)

        function_calling_prompt = get_update_memory_messages(
            retrieved_old_memory, new_retrieved_facts, self.config.custom_update_memory_prompt
        )

        try:
            new_memories_with_actions = self.llm.generate_response(
                messages=[{"role": "user", "content": function_calling_prompt}],
                response_format={"type": "json_object"},
            )
        except Exception as e:
            logging.error(f"Error in new_memories_with_actions: {e}")
            new_memories_with_actions = []

        try:
            new_memories_with_actions = remove_code_blocks(new_memories_with_actions)
            new_memories_with_actions = json.loads(new_memories_with_actions)
        except Exception as e:
            logging.error(f"Invalid JSON response: {e}")
            new_memories_with_actions = []

        returned_memories = []
        try:
            for resp in new_memories_with_actions.get("memory", []):
                logging.info(resp)
                try:
                    if not resp.get("text"):
                        logging.info("Skipping memory entry because of empty `text` field.")
                        continue
                    elif resp.get("event") == "ADD":
                        memory_id = self._create_memory(
                            data=resp.get("text"),
                            existing_embeddings=new_message_embeddings,
                            metadata=metadata,
                        )
                        returned_memories.append(
                            {
                                "id": memory_id,
                                "memory": resp.get("text"),
                                "event": resp.get("event"),
                            }
                        )
                    elif resp.get("event") == "UPDATE":
                        self._update_memory(
                            memory_id=temp_uuid_mapping[resp["id"]],
                            data=resp.get("text"),
                            existing_embeddings=new_message_embeddings,
                            metadata=metadata,
                        )
                        returned_memories.append(
                            {
                                "id": temp_uuid_mapping[resp.get("id")],
                                "memory": resp.get("text"),
                                "event": resp.get("event"),
                                "previous_memory": resp.get("old_memory"),
                            }
                        )
                    elif resp.get("event") == "DELETE":
                        self._delete_memory(memory_id=temp_uuid_mapping[resp.get("id")])
                        returned_memories.append(
                            {
                                "id": temp_uuid_mapping[resp.get("id")],
                                "memory": resp.get("text"),
                                "event": resp.get("event"),
                            }
                        )
                    elif resp.get("event") == "NONE":
                        logging.info("NOOP for Memory.")
                except Exception as e:
                    logging.error(f"Error in new_memories_with_actions: {e}")
        except Exception as e:
            logging.error(f"Error in new_memories_with_actions: {e}")

        capture_event(
            "mem0.add",
            self,
            {"version": self.api_version, "keys": list(filters.keys())},
        )

        return returned_memories

    def _add_to_graph(self, messages, filters):
        added_entities = []
        if self.enable_graph:
            if filters.get("user_id") is None:
                filters["user_id"] = "user"

            data = "\n".join([msg["content"] for msg in messages if "content" in msg and msg["role"] != "system"])
            added_entities = self.graph.add(data, filters)

        return added_entities

    def get(self, memory_id):
        """
        Retrieve a memory by ID.

        Args:
            memory_id (str): ID of the memory to retrieve.

        Returns:
            dict: Retrieved memory.
        """
        capture_event("mem0.get", self, {"memory_id": memory_id})
        memory = self.vector_store.get(vector_id=memory_id)
        if not memory:
            return None

        filters = {key: memory.payload[key] for key in ["user_id", "agent_id", "run_id"] if memory.payload.get(key)}

        # Prepare base memory item
        memory_item = MemoryItem(
            id=memory.id,
            memory=memory.payload["data"],
            hash=memory.payload.get("hash"),
            created_at=memory.payload.get("created_at"),
            updated_at=memory.payload.get("updated_at"),
        ).model_dump(exclude={"score"})

        # Add metadata if there are additional keys
        excluded_keys = {
            "user_id",
            "agent_id",
            "run_id",
            "hash",
            "data",
            "created_at",
            "updated_at",
            "id",
        }
        additional_metadata = {k: v for k, v in memory.payload.items() if k not in excluded_keys}
        if additional_metadata:
            memory_item["metadata"] = additional_metadata

        result = {**memory_item, **filters}

        return result

    def get_all(self, user_id=None, agent_id=None, run_id=None, limit=100):
        """
        List all memories.

        Returns:
            list: List of all memories.
        """
        filters = {}
        if user_id:
            filters["user_id"] = user_id
        if agent_id:
            filters["agent_id"] = agent_id
        if run_id:
            filters["run_id"] = run_id

        capture_event("mem0.get_all", self, {"limit": limit, "keys": list(filters.keys())})

        with concurrent.futures.ThreadPoolExecutor() as executor:
            future_memories = executor.submit(self._get_all_from_vector_store, filters, limit)
            future_graph_entities = executor.submit(self.graph.get_all, filters, limit) if self.enable_graph else None

            concurrent.futures.wait(
                [future_memories, future_graph_entities] if future_graph_entities else [future_memories]
            )

            all_memories = future_memories.result()
            graph_entities = future_graph_entities.result() if future_graph_entities else None

        if self.enable_graph:
            return {"results": all_memories, "relations": graph_entities}

        if self.api_version == "v1.0":
            warnings.warn(
                "The current get_all API output format is deprecated. "
                "To use the latest format, set `api_version='v1.1'`. "
                "The current format will be removed in mem0ai 1.1.0 and later versions.",
                category=DeprecationWarning,
                stacklevel=2,
            )
            return all_memories
        else:
            return {"results": all_memories}

    def _get_all_from_vector_store(self, filters, limit):
        memories = self.vector_store.list(filters=filters, limit=limit)

        excluded_keys = {
            "user_id",
            "agent_id",
            "run_id",
            "hash",
            "data",
            "created_at",
            "updated_at",
            "id",
        }
        all_memories = [
            {
                **MemoryItem(
                    id=mem.id,
                    memory=mem.payload["data"],
                    hash=mem.payload.get("hash"),
                    created_at=mem.payload.get("created_at"),
                    updated_at=mem.payload.get("updated_at"),
                ).model_dump(exclude={"score"}),
                **{key: mem.payload[key] for key in ["user_id", "agent_id", "run_id"] if key in mem.payload},
                **(
                    {"metadata": {k: v for k, v in mem.payload.items() if k not in excluded_keys}}
                    if any(k for k in mem.payload if k not in excluded_keys)
                    else {}
                ),
            }
            for mem in memories[0]
        ]
        return all_memories

    def search(self, query, user_id=None, agent_id=None, run_id=None, limit=100, filters=None):
        """
        Search for memories.

        Args:
            query (str): Query to search for.
            user_id (str, optional): ID of the user to search for. Defaults to None.
            agent_id (str, optional): ID of the agent to search for. Defaults to None.
            run_id (str, optional): ID of the run to search for. Defaults to None.
            limit (int, optional): Limit the number of results. Defaults to 100.
            filters (dict, optional): Filters to apply to the search. Defaults to None.

        Returns:
            list: List of search results.
        """
        filters = filters or {}
        if user_id:
            filters["user_id"] = user_id
        if agent_id:
            filters["agent_id"] = agent_id
        if run_id:
            filters["run_id"] = run_id

        if not any(key in filters for key in ("user_id", "agent_id", "run_id")):
            raise ValueError("One of the filters: user_id, agent_id or run_id is required!")

        capture_event(
            "mem0.search",
            self,
            {"limit": limit, "version": self.api_version, "keys": list(filters.keys())},
        )

        with concurrent.futures.ThreadPoolExecutor() as executor:
            future_memories = executor.submit(self._search_vector_store, query, filters, limit)
            future_graph_entities = (
                executor.submit(self.graph.search, query, filters, limit) if self.enable_graph else None
            )

            concurrent.futures.wait(
                [future_memories, future_graph_entities] if future_graph_entities else [future_memories]
            )

            original_memories = future_memories.result()
            graph_entities = future_graph_entities.result() if future_graph_entities else None

        if self.enable_graph:
            return {"results": original_memories, "relations": graph_entities}

        if self.api_version == "v1.0":
            warnings.warn(
                "The current get_all API output format is deprecated. "
                "To use the latest format, set `api_version='v1.1'`. "
                "The current format will be removed in mem0ai 1.1.0 and later versions.",
                category=DeprecationWarning,
                stacklevel=2,
            )
            return original_memories
        else:
            return {"results": original_memories}

    def _search_vector_store(self, query, filters, limit):
        embeddings = self.embedding_model.embed(query, "search")
        memories = self.vector_store.search(query=query, vectors=embeddings, limit=limit, filters=filters)

        excluded_keys = {
            "user_id",
            "agent_id",
            "run_id",
            "hash",
            "data",
            "created_at",
            "updated_at",
            "id",
        }

        original_memories = [
            {
                **MemoryItem(
                    id=mem.id,
                    memory=mem.payload["data"],
                    hash=mem.payload.get("hash"),
                    created_at=mem.payload.get("created_at"),
                    updated_at=mem.payload.get("updated_at"),
                    score=mem.score,
                ).model_dump(),
                **{key: mem.payload[key] for key in ["user_id", "agent_id", "run_id"] if key in mem.payload},
                **(
                    {"metadata": {k: v for k, v in mem.payload.items() if k not in excluded_keys}}
                    if any(k for k in mem.payload if k not in excluded_keys)
                    else {}
                ),
            }
            for mem in memories
        ]

        return original_memories

    def update(self, memory_id, data):
        """
        Update a memory by ID.

        Args:
            memory_id (str): ID of the memory to update.
            data (dict): Data to update the memory with.

        Returns:
            dict: Updated memory.
        """
        capture_event("mem0.update", self, {"memory_id": memory_id})

        existing_embeddings = {data: self.embedding_model.embed(data, "update")}

        self._update_memory(memory_id, data, existing_embeddings)
        return {"message": "Memory updated successfully!"}

    def delete(self, memory_id):
        """
        Delete a memory by ID.

        Args:
            memory_id (str): ID of the memory to delete.
        """
        capture_event("mem0.delete", self, {"memory_id": memory_id})
        self._delete_memory(memory_id)
        return {"message": "Memory deleted successfully!"}

    def delete_all(self, user_id=None, agent_id=None, run_id=None):
        """
        Delete all memories.

        Args:
            user_id (str, optional): ID of the user to delete memories for. Defaults to None.
            agent_id (str, optional): ID of the agent to delete memories for. Defaults to None.
            run_id (str, optional): ID of the run to delete memories for. Defaults to None.
        """
        filters = {}
        if user_id:
            filters["user_id"] = user_id
        if agent_id:
            filters["agent_id"] = agent_id
        if run_id:
            filters["run_id"] = run_id

        if not filters:
            raise ValueError(
                "At least one filter is required to delete all memories. If you want to delete all memories, use the `reset()` method."
            )

        capture_event("mem0.delete_all", self, {"keys": list(filters.keys())})
        memories = self.vector_store.list(filters=filters)[0]
        for memory in memories:
            self._delete_memory(memory.id)

        logger.info(f"Deleted {len(memories)} memories")

        if self.enable_graph:
            self.graph.delete_all(filters)

        return {"message": "Memories deleted successfully!"}

    def history(self, memory_id):
        """
        Get the history of changes for a memory by ID.

        Args:
            memory_id (str): ID of the memory to get history for.

        Returns:
            list: List of changes for the memory.
        """
        capture_event("mem0.history", self, {"memory_id": memory_id})
        return self.db.get_history(memory_id)

    def _create_memory(self, data, existing_embeddings, metadata=None):
        logging.debug(f"Creating memory with {data=}")
        if data in existing_embeddings:
            embeddings = existing_embeddings[data]
        else:
            embeddings = self.embedding_model.embed(data, memory_action="add")
        memory_id = str(uuid.uuid4())
        metadata = metadata or {}
        metadata["data"] = data
        metadata["hash"] = hashlib.md5(data.encode()).hexdigest()
        metadata["created_at"] = datetime.now(pytz.timezone("US/Pacific")).isoformat()

        self.vector_store.insert(
            vectors=[embeddings],
            ids=[memory_id],
            payloads=[metadata],
        )
        self.db.add_history(memory_id, None, data, "ADD", created_at=metadata["created_at"])
        capture_event("mem0._create_memory", self, {"memory_id": memory_id})
        return memory_id

    def _create_procedural_memory(self, messages, metadata=None, prompt=None):
        """
        Create a procedural memory

        Args:
            messages (list): List of messages to create a procedural memory from.
            metadata (dict): Metadata to create a procedural memory from.
            prompt (str, optional): Prompt to use for the procedural memory creation. Defaults to None.
        """
<<<<<<< HEAD
        try:
            from langchain_core.messages.utils import (
                convert_to_messages,  # type: ignore
            )
        except Exception:
            logger.error(
                "Import error while loading langchain-core. Please install 'langchain-core' to use procedural memory."
            )
            raise

=======
>>>>>>> 3cc794fb
        logger.info("Creating procedural memory")

        parsed_messages = [
            {"role": "system", "content": prompt or PROCEDURAL_MEMORY_SYSTEM_PROMPT},
            *messages,
            {
                "role": "user",
                "content": "Create procedural memory of the above conversation.",
            },
        ]

        try:
            procedural_memory = self.llm.generate_response(messages=parsed_messages)
        except Exception as e:
            logger.error(f"Error generating procedural memory summary: {e}")
            raise

        if metadata is None:
            raise ValueError("Metadata cannot be done for procedural memory.")

        metadata["memory_type"] = MemoryType.PROCEDURAL.value
        # Generate embeddings for the summary
        embeddings = self.embedding_model.embed(procedural_memory, memory_action="add")
        # Create the memory
        memory_id = self._create_memory(procedural_memory, {procedural_memory: embeddings}, metadata=metadata)
        capture_event("mem0._create_procedural_memory", self, {"memory_id": memory_id})

        # Return results in the same format as add()
        result = {"results": [{"id": memory_id, "memory": procedural_memory, "event": "ADD"}]}

        return result

    def _update_memory(self, memory_id, data, existing_embeddings, metadata=None):
        logger.info(f"Updating memory with {data=}")

        try:
            existing_memory = self.vector_store.get(vector_id=memory_id)
        except Exception:
            raise ValueError(f"Error getting memory with ID {memory_id}. Please provide a valid 'memory_id'")
        prev_value = existing_memory.payload.get("data")

        new_metadata = metadata or {}
        new_metadata["data"] = data
        new_metadata["hash"] = hashlib.md5(data.encode()).hexdigest()
        new_metadata["created_at"] = existing_memory.payload.get("created_at")
        new_metadata["updated_at"] = datetime.now(pytz.timezone("US/Pacific")).isoformat()

        if "user_id" in existing_memory.payload:
            new_metadata["user_id"] = existing_memory.payload["user_id"]
        if "agent_id" in existing_memory.payload:
            new_metadata["agent_id"] = existing_memory.payload["agent_id"]
        if "run_id" in existing_memory.payload:
            new_metadata["run_id"] = existing_memory.payload["run_id"]

        if data in existing_embeddings:
            embeddings = existing_embeddings[data]
        else:
            embeddings = self.embedding_model.embed(data, "update")
        self.vector_store.update(
            vector_id=memory_id,
            vector=embeddings,
            payload=new_metadata,
        )
        logger.info(f"Updating memory with ID {memory_id=} with {data=}")
        self.db.add_history(
            memory_id,
            prev_value,
            data,
            "UPDATE",
            created_at=new_metadata["created_at"],
            updated_at=new_metadata["updated_at"],
        )
        capture_event("mem0._update_memory", self, {"memory_id": memory_id})
        return memory_id

    def _delete_memory(self, memory_id):
        logging.info(f"Deleting memory with {memory_id=}")
        existing_memory = self.vector_store.get(vector_id=memory_id)
        prev_value = existing_memory.payload["data"]
        self.vector_store.delete(vector_id=memory_id)
        self.db.add_history(memory_id, prev_value, None, "DELETE", is_deleted=1)
        capture_event("mem0._delete_memory", self, {"memory_id": memory_id})
        return memory_id

    def reset(self):
        """
        Reset the memory store.
        """
        logger.warning("Resetting all memories")
        self.vector_store.delete_col()
        self.vector_store = VectorStoreFactory.create(
            self.config.vector_store.provider, self.config.vector_store.config
        )
        self.db.reset()
        capture_event("mem0.reset", self)

    def chat(self, query):
        raise NotImplementedError("Chat function not implemented yet.")


class AsyncMemory(MemoryBase):
    def __init__(self, config: MemoryConfig = MemoryConfig()):
        self.config = config

        self.embedding_model = EmbedderFactory.create(self.config.embedder.provider, self.config.embedder.config)
        self.vector_store = VectorStoreFactory.create(
            self.config.vector_store.provider, self.config.vector_store.config
        )
        self.llm = LlmFactory.create(self.config.llm.provider, self.config.llm.config)
        self.db = SQLiteManager(self.config.history_db_path)
        self.collection_name = self.config.vector_store.config.collection_name
        self.api_version = self.config.version

        self.enable_graph = False

        if self.config.graph_store.config:
            from mem0.memory.graph_memory import MemoryGraph

            self.graph = MemoryGraph(self.config)
            self.enable_graph = True

        capture_event("mem0.init", self)

    @classmethod
    async def from_config(cls, config_dict: Dict[str, Any]):
        try:
            config = cls._process_config(config_dict)
            config = MemoryConfig(**config_dict)
        except ValidationError as e:
            logger.error(f"Configuration validation error: {e}")
            raise
        return cls(config)

    @staticmethod
    def _process_config(config_dict: Dict[str, Any]) -> Dict[str, Any]:
        if "graph_store" in config_dict:
            if "vector_store" not in config_dict and "embedder" in config_dict:
                config_dict["vector_store"] = {}
                config_dict["vector_store"]["config"] = {}
                config_dict["vector_store"]["config"]["embedding_model_dims"] = config_dict["embedder"]["config"][
                    "embedding_dims"
                ]
        try:
            return config_dict
        except ValidationError as e:
            logger.error(f"Configuration validation error: {e}")
            raise

    async def add(
        self,
        messages,
        user_id=None,
        agent_id=None,
        run_id=None,
        metadata=None,
        filters=None,
        infer=True,
        memory_type=None,
        prompt=None,
        llm=None,
    ):
        """
        Create a new memory asynchronously.

        Args:
            messages (str or List[Dict[str, str]]): Messages to store in the memory.
            user_id (str, optional): ID of the user creating the memory. Defaults to None.
            agent_id (str, optional): ID of the agent creating the memory. Defaults to None.
            run_id (str, optional): ID of the run creating the memory. Defaults to None.
            metadata (dict, optional): Metadata to store with the memory. Defaults to None.
            filters (dict, optional): Filters to apply to the search. Defaults to None.
            infer (bool, optional): Whether to infer the memories. Defaults to True.
            memory_type (str, optional): Type of memory to create. Defaults to None. By default, it creates the short term memories and long term (semantic and episodic) memories. Pass "procedural_memory" to create procedural memories.
            prompt (str, optional): Prompt to use for the memory creation. Defaults to None.
            llm (BaseChatModel, optional): LLM class to use for generating procedural memories. Defaults to None. Useful when user is using LangChain ChatModel.
        Returns:
            dict: A dictionary containing the result of the memory addition operation.
            result: dict of affected events with each dict has the following key:
              'memories': affected memories
              'graph': affected graph memories

              'memories' and 'graph' is a dict, each with following subkeys:
                'add': added memory
                'update': updated memory
                'delete': deleted memory
        """
        if metadata is None:
            metadata = {}

        filters = filters or {}
        if user_id:
            filters["user_id"] = metadata["user_id"] = user_id
        if agent_id:
            filters["agent_id"] = metadata["agent_id"] = agent_id
        if run_id:
            filters["run_id"] = metadata["run_id"] = run_id

        if not any(key in filters for key in ("user_id", "agent_id", "run_id")):
            raise ValueError("One of the filters: user_id, agent_id or run_id is required!")

        if memory_type is not None and memory_type != MemoryType.PROCEDURAL.value:
            raise ValueError(
                f"Invalid 'memory_type'. Please pass {MemoryType.PROCEDURAL.value} to create procedural memories."
            )

        if isinstance(messages, str):
            messages = [{"role": "user", "content": messages}]

        if agent_id is not None and memory_type == MemoryType.PROCEDURAL.value:
            results = await self._create_procedural_memory(messages, metadata=metadata, llm=llm, prompt=prompt)
            return results

        if self.config.llm.config.get("enable_vision"):
            messages = parse_vision_messages(messages, self.llm, self.config.llm.config.get("vision_details"))
        else:
            messages = parse_vision_messages(messages)

        # Run vector store and graph operations concurrently
        vector_store_task = asyncio.create_task(self._add_to_vector_store(messages, metadata, filters, infer))
        graph_task = asyncio.create_task(self._add_to_graph(messages, filters))
        
        vector_store_result, graph_result = await asyncio.gather(vector_store_task, graph_task)

        if self.api_version == "v1.0":
            warnings.warn(
                "The current add API output format is deprecated. "
                "To use the latest format, set `api_version='v1.1'`. "
                "The current format will be removed in mem0ai 1.1.0 and later versions.",
                category=DeprecationWarning,
                stacklevel=2,
            )
            return vector_store_result

        if self.enable_graph:
            return {
                "results": vector_store_result,
                "relations": graph_result,
            }

        return {"results": vector_store_result}

    async def _add_to_vector_store(self, messages, metadata, filters, infer):
        if not infer:
            returned_memories = []
            for message in messages:
                if message["role"] != "system":
                    message_embeddings = await asyncio.to_thread(self.embedding_model.embed, message["content"], "add")
                    memory_id = await self._create_memory(message["content"], message_embeddings, metadata)
                    returned_memories.append({"id": memory_id, "memory": message["content"], "event": "ADD"})
            return returned_memories

        parsed_messages = parse_messages(messages)

        if self.config.custom_fact_extraction_prompt:
            system_prompt = self.config.custom_fact_extraction_prompt
            user_prompt = f"Input:\n{parsed_messages}"
        else:
            system_prompt, user_prompt = get_fact_retrieval_messages(parsed_messages)

        response = await asyncio.to_thread(
            self.llm.generate_response,
            messages=[
                {"role": "system", "content": system_prompt},
                {"role": "user", "content": user_prompt},
            ],
            response_format={"type": "json_object"},
        )

        try:
            response = remove_code_blocks(response)
            new_retrieved_facts = json.loads(response)["facts"]
        except Exception as e:
            logging.error(f"Error in new_retrieved_facts: {e}")
            new_retrieved_facts = []

        retrieved_old_memory = []
        new_message_embeddings = {}
        
        # Process all facts concurrently
        async def process_fact(new_mem):
            messages_embeddings = await asyncio.to_thread(self.embedding_model.embed, new_mem, "add")
            new_message_embeddings[new_mem] = messages_embeddings
            existing_memories = await asyncio.to_thread(
                self.vector_store.search,
                query=new_mem,
                vectors=messages_embeddings,
                limit=5,
                filters=filters,
            )
            return [(mem.id, mem.payload["data"]) for mem in existing_memories]
        
        fact_tasks = [process_fact(fact) for fact in new_retrieved_facts]
        fact_results = await asyncio.gather(*fact_tasks)
        
        # Flatten results and build retrieved_old_memory
        for result in fact_results:
            for mem_id, mem_data in result:
                retrieved_old_memory.append({"id": mem_id, "text": mem_data})
                
        unique_data = {}
        for item in retrieved_old_memory:
            unique_data[item["id"]] = item
        retrieved_old_memory = list(unique_data.values())
        logging.info(f"Total existing memories: {len(retrieved_old_memory)}")

        # mapping UUIDs with integers for handling UUID hallucinations
        temp_uuid_mapping = {}
        for idx, item in enumerate(retrieved_old_memory):
            temp_uuid_mapping[str(idx)] = item["id"]
            retrieved_old_memory[idx]["id"] = str(idx)

        function_calling_prompt = get_update_memory_messages(
            retrieved_old_memory, new_retrieved_facts, self.config.custom_update_memory_prompt
        )

        try:
            new_memories_with_actions = await asyncio.to_thread(
                self.llm.generate_response,
                messages=[{"role": "user", "content": function_calling_prompt}],
                response_format={"type": "json_object"},
            )
        except Exception as e:
            logging.error(f"Error in new_memories_with_actions: {e}")
            new_memories_with_actions = []

        try:
            new_memories_with_actions = remove_code_blocks(new_memories_with_actions)
            new_memories_with_actions = json.loads(new_memories_with_actions)
        except Exception as e:
            logging.error(f"Invalid JSON response: {e}")
            new_memories_with_actions = []

        returned_memories = []
        try:
            memory_tasks = []
            for resp in new_memories_with_actions.get("memory", []):
                logging.info(resp)
                try:
                    if not resp.get("text"):
                        logging.info("Skipping memory entry because of empty `text` field.")
                        continue
                    elif resp.get("event") == "ADD":
                        task = asyncio.create_task(self._create_memory(
                            data=resp.get("text"),
                            existing_embeddings=new_message_embeddings,
                            metadata=metadata
                        ))
                        memory_tasks.append((task, resp, "ADD", None))
                    elif resp.get("event") == "UPDATE":
                        task = asyncio.create_task(self._update_memory(
                            memory_id=temp_uuid_mapping[resp["id"]],
                            data=resp.get("text"),
                            existing_embeddings=new_message_embeddings,
                            metadata=metadata,
                        ))
                        memory_tasks.append((task, resp, "UPDATE", temp_uuid_mapping[resp["id"]]))
                    elif resp.get("event") == "DELETE":
                        task = asyncio.create_task(self._delete_memory(
                            memory_id=temp_uuid_mapping[resp.get("id")]
                        ))
                        memory_tasks.append((task, resp, "DELETE", temp_uuid_mapping[resp["id"]]))
                    elif resp.get("event") == "NONE":
                        logging.info("NOOP for Memory.")
                except Exception as e:
                    logging.error(f"Error in new_memories_with_actions: {e}")
            
            # Wait for all memory operations to complete
            for task, resp, event_type, mem_id in memory_tasks:
                try:
                    result_id = await task
                    if event_type == "ADD":
                        returned_memories.append({
                            "id": result_id,
                            "memory": resp.get("text"),
                            "event": resp.get("event"),
                        })
                    elif event_type == "UPDATE":
                        returned_memories.append({
                            "id": mem_id,
                            "memory": resp.get("text"),
                            "event": resp.get("event"),
                            "previous_memory": resp.get("old_memory"),
                        })
                    elif event_type == "DELETE":
                        returned_memories.append({
                            "id": mem_id,
                            "memory": resp.get("text"),
                            "event": resp.get("event"),
                        })
                except Exception as e:
                    logging.error(f"Error processing memory task: {e}")
                    
        except Exception as e:
            logging.error(f"Error in new_memories_with_actions: {e}")

        capture_event("mem0.add", self, {"version": self.api_version, "keys": list(filters.keys())})

        return returned_memories

    async def _add_to_graph(self, messages, filters):
        added_entities = []
        if self.enable_graph:
            if filters.get("user_id") is None:
                filters["user_id"] = "user"

            data = "\n".join([msg["content"] for msg in messages if "content" in msg and msg["role"] != "system"])
            added_entities = await asyncio.to_thread(self.graph.add, data, filters)

        return added_entities

    async def get(self, memory_id):
        """
        Retrieve a memory by ID asynchronously.

        Args:
            memory_id (str): ID of the memory to retrieve.

        Returns:
            dict: Retrieved memory.
        """
        capture_event("mem0.get", self, {"memory_id": memory_id})
        memory = await asyncio.to_thread(self.vector_store.get, vector_id=memory_id)
        if not memory:
            return None

        filters = {key: memory.payload[key] for key in ["user_id", "agent_id", "run_id"] if memory.payload.get(key)}

        # Prepare base memory item
        memory_item = MemoryItem(
            id=memory.id,
            memory=memory.payload["data"],
            hash=memory.payload.get("hash"),
            created_at=memory.payload.get("created_at"),
            updated_at=memory.payload.get("updated_at"),
        ).model_dump(exclude={"score"})

        # Add metadata if there are additional keys
        excluded_keys = {"user_id", "agent_id", "run_id", "hash", "data", "created_at", "updated_at", "id"}
        additional_metadata = {k: v for k, v in memory.payload.items() if k not in excluded_keys}
        if additional_metadata:
            memory_item["metadata"] = additional_metadata

        result = {**memory_item, **filters}

        return result

    async def get_all(self, user_id=None, agent_id=None, run_id=None, limit=100):
        """
        List all memories asynchronously.

        Returns:
            list: List of all memories.
        """
        filters = {}
        if user_id:
            filters["user_id"] = user_id
        if agent_id:
            filters["agent_id"] = agent_id
        if run_id:
            filters["run_id"] = run_id

        capture_event("mem0.get_all", self, {"limit": limit, "keys": list(filters.keys())})

        # Run vector store and graph operations concurrently
        vector_store_task = asyncio.create_task(self._get_all_from_vector_store(filters, limit))
        
        if self.enable_graph:
            graph_task = asyncio.create_task(asyncio.to_thread(self.graph.get_all, filters, limit))
            all_memories, graph_entities = await asyncio.gather(vector_store_task, graph_task)
        else:
            all_memories = await vector_store_task
            graph_entities = None

        if self.enable_graph:
            return {"results": all_memories, "relations": graph_entities}

        if self.api_version == "v1.0":
            warnings.warn(
                "The current get_all API output format is deprecated. "
                "To use the latest format, set `api_version='v1.1'`. "
                "The current format will be removed in mem0ai 1.1.0 and later versions.",
                category=DeprecationWarning,
                stacklevel=2,
            )
            return all_memories
        else:
            return {"results": all_memories}

    async def _get_all_from_vector_store(self, filters, limit):
        memories = await asyncio.to_thread(self.vector_store.list, filters=filters, limit=limit)

        excluded_keys = {
            "user_id",
            "agent_id",
            "run_id",
            "hash",
            "data",
            "created_at",
            "updated_at",
            "id",
        }
        all_memories = [
            {
                **MemoryItem(
                    id=mem.id,
                    memory=mem.payload["data"],
                    hash=mem.payload.get("hash"),
                    created_at=mem.payload.get("created_at"),
                    updated_at=mem.payload.get("updated_at"),
                ).model_dump(exclude={"score"}),
                **{key: mem.payload[key] for key in ["user_id", "agent_id", "run_id"] if key in mem.payload},
                **(
                    {"metadata": {k: v for k, v in mem.payload.items() if k not in excluded_keys}}
                    if any(k for k in mem.payload if k not in excluded_keys)
                    else {}
                ),
            }
            for mem in memories[0]
        ]
        return all_memories

    async def search(self, query, user_id=None, agent_id=None, run_id=None, limit=100, filters=None):
        """
        Search for memories asynchronously.

        Args:
            query (str): Query to search for.
            user_id (str, optional): ID of the user to search for. Defaults to None.
            agent_id (str, optional): ID of the agent to search for. Defaults to None.
            run_id (str, optional): ID of the run to search for. Defaults to None.
            limit (int, optional): Limit the number of results. Defaults to 100.
            filters (dict, optional): Filters to apply to the search. Defaults to None.

        Returns:
            list: List of search results.
        """
        filters = filters or {}
        if user_id:
            filters["user_id"] = user_id
        if agent_id:
            filters["agent_id"] = agent_id
        if run_id:
            filters["run_id"] = run_id

        if not any(key in filters for key in ("user_id", "agent_id", "run_id")):
            raise ValueError("One of the filters: user_id, agent_id or run_id is required!")

        capture_event(
            "mem0.search",
            self,
            {"limit": limit, "version": self.api_version, "keys": list(filters.keys())},
        )

        # Run vector store and graph operations concurrently
        vector_store_task = asyncio.create_task(self._search_vector_store(query, filters, limit))
        
        if self.enable_graph:
            graph_task = asyncio.create_task(asyncio.to_thread(self.graph.search, query, filters, limit))
            original_memories, graph_entities = await asyncio.gather(vector_store_task, graph_task)
        else:
            original_memories = await vector_store_task
            graph_entities = None

        if self.enable_graph:
            return {"results": original_memories, "relations": graph_entities}

        if self.api_version == "v1.0":
            warnings.warn(
                "The current get_all API output format is deprecated. "
                "To use the latest format, set `api_version='v1.1'`. "
                "The current format will be removed in mem0ai 1.1.0 and later versions.",
                category=DeprecationWarning,
                stacklevel=2,
            )
            return original_memories
        else:
            return {"results": original_memories}

    async def _search_vector_store(self, query, filters, limit):
        embeddings = await asyncio.to_thread(self.embedding_model.embed, query, "search")
        memories = await asyncio.to_thread(
            self.vector_store.search,
            query=query,
            vectors=embeddings,
            limit=limit,
            filters=filters
        )

        excluded_keys = {
            "user_id",
            "agent_id",
            "run_id",
            "hash",
            "data",
            "created_at",
            "updated_at",
            "id",
        }

        original_memories = [
            {
                **MemoryItem(
                    id=mem.id,
                    memory=mem.payload["data"],
                    hash=mem.payload.get("hash"),
                    created_at=mem.payload.get("created_at"),
                    updated_at=mem.payload.get("updated_at"),
                    score=mem.score,
                ).model_dump(),
                **{key: mem.payload[key] for key in ["user_id", "agent_id", "run_id"] if key in mem.payload},
                **(
                    {"metadata": {k: v for k, v in mem.payload.items() if k not in excluded_keys}}
                    if any(k for k in mem.payload if k not in excluded_keys)
                    else {}
                ),
            }
            for mem in memories
        ]

        return original_memories

    async def update(self, memory_id, data):
        """
        Update a memory by ID asynchronously.

        Args:
            memory_id (str): ID of the memory to update.
            data (dict): Data to update the memory with.

        Returns:
            dict: Updated memory.
        """
        capture_event("mem0.update", self, {"memory_id": memory_id})

        embeddings = await asyncio.to_thread(self.embedding_model.embed, data, "update")
        existing_embeddings = {data: embeddings}

        await self._update_memory(memory_id, data, existing_embeddings)
        return {"message": "Memory updated successfully!"}

    async def delete(self, memory_id):
        """
        Delete a memory by ID asynchronously.

        Args:
            memory_id (str): ID of the memory to delete.
        """
        capture_event("mem0.delete", self, {"memory_id": memory_id})
        await self._delete_memory(memory_id)
        return {"message": "Memory deleted successfully!"}

    async def delete_all(self, user_id=None, agent_id=None, run_id=None):
        """
        Delete all memories asynchronously.

        Args:
            user_id (str, optional): ID of the user to delete memories for. Defaults to None.
            agent_id (str, optional): ID of the agent to delete memories for. Defaults to None.
            run_id (str, optional): ID of the run to delete memories for. Defaults to None.
        """
        filters = {}
        if user_id:
            filters["user_id"] = user_id
        if agent_id:
            filters["agent_id"] = agent_id
        if run_id:
            filters["run_id"] = run_id

        if not filters:
            raise ValueError(
                "At least one filter is required to delete all memories. If you want to delete all memories, use the `reset()` method."
            )

        capture_event("mem0.delete_all", self, {"keys": list(filters.keys())})
        memories = await asyncio.to_thread(self.vector_store.list, filters=filters)
        
        delete_tasks = []
        for memory in memories[0]:
            delete_tasks.append(self._delete_memory(memory.id))
        
        await asyncio.gather(*delete_tasks)
        
        logger.info(f"Deleted {len(memories[0])} memories")

        if self.enable_graph:
            await asyncio.to_thread(self.graph.delete_all, filters)

        return {"message": "Memories deleted successfully!"}

    async def history(self, memory_id):
        """
        Get the history of changes for a memory by ID asynchronously.

        Args:
            memory_id (str): ID of the memory to get history for.

        Returns:
            list: List of changes for the memory.
        """
        capture_event("mem0.history", self, {"memory_id": memory_id})
        return await asyncio.to_thread(self.db.get_history, memory_id)

    async def _create_memory(self, data, existing_embeddings, metadata=None):
        logging.debug(f"Creating memory with {data=}")
        if data in existing_embeddings:
            embeddings = existing_embeddings[data]
        else:
            embeddings = await asyncio.to_thread(self.embedding_model.embed, data, memory_action="add")
            
        memory_id = str(uuid.uuid4())
        metadata = metadata or {}
        metadata["data"] = data
        metadata["hash"] = hashlib.md5(data.encode()).hexdigest()
        metadata["created_at"] = datetime.now(pytz.timezone("US/Pacific")).isoformat()

        await asyncio.to_thread(
            self.vector_store.insert,
            vectors=[embeddings],
            ids=[memory_id],
            payloads=[metadata],
        )
        
        await asyncio.to_thread(
            self.db.add_history,
            memory_id,
            None,
            data,
            "ADD",
            created_at=metadata["created_at"]
        )
        
        capture_event("mem0._create_memory", self, {"memory_id": memory_id})
        return memory_id

    async def _create_procedural_memory(self, messages, metadata=None, llm=None, prompt=None):
        """
        Create a procedural memory asynchronously

        Args:
            messages (list): List of messages to create a procedural memory from.
            metadata (dict): Metadata to create a procedural memory from.
            llm (BaseChatModel, optional): LLM class to use for generating procedural memories. Defaults to None. Useful when user is using LangChain ChatModel.
            prompt (str, optional): Prompt to use for the procedural memory creation. Defaults to None.
        """
        try:
            from langchain_core.messages.utils import (
                convert_to_messages,  # type: ignore
            )
        except Exception:
            logger.error("Import error while loading langchain-core. Please install 'langchain-core' to use procedural memory.")
            raise

        logger.info("Creating procedural memory")

        parsed_messages = [
            {"role": "system", "content": prompt or PROCEDURAL_MEMORY_SYSTEM_PROMPT},
            *messages,
            {"role": "user", "content": "Create procedural memory of the above conversation."},
        ]

        try:
            if llm is not None:
                parsed_messages = convert_to_messages(parsed_messages)
                response = await asyncio.to_thread(llm.invoke, input=parsed_messages)
                procedural_memory = response.content
            else:
                procedural_memory = await asyncio.to_thread(
                    self.llm.generate_response,
                    messages=parsed_messages
                )
        except Exception as e:
            logger.error(f"Error generating procedural memory summary: {e}")
            raise

        if metadata is None:
            raise ValueError("Metadata cannot be done for procedural memory.")

        metadata["memory_type"] = MemoryType.PROCEDURAL.value
        # Generate embeddings for the summary
        embeddings = await asyncio.to_thread(self.embedding_model.embed, procedural_memory, memory_action="add")
        # Create the memory
        memory_id = await self._create_memory(procedural_memory, {procedural_memory: embeddings}, metadata=metadata)
        capture_event("mem0._create_procedural_memory", self, {"memory_id": memory_id})

        # Return results in the same format as add()
        result = {"results": [{"id": memory_id, "memory": procedural_memory, "event": "ADD"}]}

        return result

    async def _update_memory(self, memory_id, data, existing_embeddings, metadata=None):
        logger.info(f"Updating memory with {data=}")

        try:
            existing_memory = await asyncio.to_thread(self.vector_store.get, vector_id=memory_id)
        except Exception:
            raise ValueError(f"Error getting memory with ID {memory_id}. Please provide a valid 'memory_id'")
            
        prev_value = existing_memory.payload.get("data")

        new_metadata = metadata or {}
        new_metadata["data"] = data
        new_metadata["hash"] = hashlib.md5(data.encode()).hexdigest()
        new_metadata["created_at"] = existing_memory.payload.get("created_at")
        new_metadata["updated_at"] = datetime.now(pytz.timezone("US/Pacific")).isoformat()

        if "user_id" in existing_memory.payload:
            new_metadata["user_id"] = existing_memory.payload["user_id"]
        if "agent_id" in existing_memory.payload:
            new_metadata["agent_id"] = existing_memory.payload["agent_id"]
        if "run_id" in existing_memory.payload:
            new_metadata["run_id"] = existing_memory.payload["run_id"]

        if data in existing_embeddings:
            embeddings = existing_embeddings[data]
        else:
            embeddings = await asyncio.to_thread(self.embedding_model.embed, data, "update")
            
        await asyncio.to_thread(
            self.vector_store.update,
            vector_id=memory_id,
            vector=embeddings,
            payload=new_metadata,
        )
        
        logger.info(f"Updating memory with ID {memory_id=} with {data=}")
        
        await asyncio.to_thread(
            self.db.add_history,
            memory_id,
            prev_value,
            data,
            "UPDATE",
            created_at=new_metadata["created_at"],
            updated_at=new_metadata["updated_at"],
        )
        
        capture_event("mem0._update_memory", self, {"memory_id": memory_id})
        return memory_id

    async def _delete_memory(self, memory_id):
        logging.info(f"Deleting memory with {memory_id=}")
        existing_memory = await asyncio.to_thread(self.vector_store.get, vector_id=memory_id)
        prev_value = existing_memory.payload["data"]
        
        await asyncio.to_thread(self.vector_store.delete, vector_id=memory_id)
        await asyncio.to_thread(self.db.add_history, memory_id, prev_value, None, "DELETE", is_deleted=1)
        
        capture_event("mem0._delete_memory", self, {"memory_id": memory_id})
        return memory_id

    async def reset(self):
        """
        Reset the memory store asynchronously.
        """
        logger.warning("Resetting all memories")
        await asyncio.to_thread(self.vector_store.delete_col)
        self.vector_store = VectorStoreFactory.create(
            self.config.vector_store.provider, self.config.vector_store.config
        )
        await asyncio.to_thread(self.db.reset)
        capture_event("mem0.reset", self)

    async def chat(self, query):
        raise NotImplementedError("Chat function not implemented yet.")<|MERGE_RESOLUTION|>--- conflicted
+++ resolved
@@ -39,9 +39,6 @@
     def __init__(self, config: MemoryConfig = MemoryConfig()):
         self.config = config
 
-<<<<<<< HEAD
-        self.embedding_model = EmbedderFactory.create(self.config.embedder.provider, self.config.embedder.config)
-=======
         self.custom_fact_extraction_prompt = self.config.custom_fact_extraction_prompt
         self.custom_update_memory_prompt = self.config.custom_update_memory_prompt
         self.embedding_model = EmbedderFactory.create(
@@ -49,7 +46,6 @@
             self.config.embedder.config,
             self.config.vector_store.config,
         )
->>>>>>> 3cc794fb
         self.vector_store = VectorStoreFactory.create(
             self.config.vector_store.provider, self.config.vector_store.config
         )
@@ -662,19 +658,6 @@
             metadata (dict): Metadata to create a procedural memory from.
             prompt (str, optional): Prompt to use for the procedural memory creation. Defaults to None.
         """
-<<<<<<< HEAD
-        try:
-            from langchain_core.messages.utils import (
-                convert_to_messages,  # type: ignore
-            )
-        except Exception:
-            logger.error(
-                "Import error while loading langchain-core. Please install 'langchain-core' to use procedural memory."
-            )
-            raise
-
-=======
->>>>>>> 3cc794fb
         logger.info("Creating procedural memory")
 
         parsed_messages = [
