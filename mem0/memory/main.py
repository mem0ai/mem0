import logging
import hashlib
import os
import uuid
import pytz
from datetime import datetime
from typing import Any, Dict, Optional

from pydantic import BaseModel, Field, ValidationError

from mem0.llms.utils.tools import (
    ADD_MEMORY_TOOL,
    DELETE_MEMORY_TOOL,
    UPDATE_MEMORY_TOOL,
)
from mem0.configs.prompts import MEMORY_DEDUCTION_PROMPT
from mem0.memory.base import MemoryBase
from mem0.memory.setup import setup_config
from mem0.memory.storage import SQLiteManager
from mem0.memory.telemetry import capture_event
from mem0.memory.utils import get_update_memory_messages
from mem0.utils.factory import LlmFactory, EmbedderFactory, VectorStoreFactory
from mem0.configs.base import MemoryItem, MemoryConfig

# Setup user config
setup_config()


class Memory(MemoryBase):
    def __init__(self, config: MemoryConfig = MemoryConfig()):
        self.config = config
        self.embedding_model = EmbedderFactory.create(self.config.embedder.provider)
        self.vector_store = VectorStoreFactory.create(self.config.vector_store.provider, self.config.vector_store.config)
        self.llm = LlmFactory.create(self.config.llm.provider, self.config.llm.config)
        self.db = SQLiteManager(self.config.history_db_path)
        self.collection_name = self.config.vector_store.config.collection_name if "collection_name" in self.config.vector_store.config else "mem0"
        
        capture_event("mem0.init", self)

    @classmethod
    def from_config(cls, config_dict: Dict[str, Any]):
        try:
            config = MemoryConfig(**config_dict)
        except ValidationError as e:
            logging.error(f"Configuration validation error: {e}")
            raise
        return cls(config)

    def add(
        self,
        data,
        user_id=None,
        agent_id=None,
        run_id=None,
        metadata=None,
        filters=None,
        prompt=None,
    ):
        """
        Create a new memory.

        Args:
            data (str): Data to store in the memory.
            user_id (str, optional): ID of the user creating the memory. Defaults to None.
            agent_id (str, optional): ID of the agent creating the memory. Defaults to None.
            run_id (str, optional): ID of the run creating the memory. Defaults to None.
            metadata (dict, optional): Metadata to store with the memory. Defaults to None.
            filters (dict, optional): Filters to apply to the search. Defaults to None.
            prompt (str, optional): Prompt to use for memory deduction. Defaults to None.

        Returns:
            str: ID of the created memory.
        """
        if metadata is None:
            metadata = {}
        embeddings = self.embedding_model.embed(data)

        filters = filters or {}
        if user_id:
            filters["user_id"] = metadata["user_id"] = user_id
        if agent_id:
            filters["agent_id"] = metadata["agent_id"] = agent_id
        if run_id:
            filters["run_id"] = metadata["run_id"] = run_id

        if not prompt:
            prompt = MEMORY_DEDUCTION_PROMPT.format(user_input=data, metadata=metadata)
        extracted_memories = self.llm.generate_response(
            messages=[
                {
                    "role": "system",
                    "content": "You are an expert at deducing facts, preferences and memories from unstructured text.",
                },
                {"role": "user", "content": prompt},
            ]
        )
        existing_memories = self.vector_store.search(
            name=self.collection_name,
            query=embeddings,
            limit=5,
            filters=filters,
        )
        existing_memories = [
            MemoryItem(
                id=mem.id,
                score=mem.score,
                metadata=mem.payload,
                memory=mem.payload["data"],
            )
            for mem in existing_memories
        ]
        serialized_existing_memories = [
            item.model_dump(include={"id", "text", "score"})
            for item in existing_memories
        ]
        logging.info(f"Total existing memories: {len(existing_memories)}")
        messages = get_update_memory_messages(
            serialized_existing_memories, extracted_memories
        )
        # Add tools for noop, add, update, delete memory.
        tools = [ADD_MEMORY_TOOL, UPDATE_MEMORY_TOOL, DELETE_MEMORY_TOOL]
        response = self.llm.generate_response(messages=messages, tools=tools)
        tool_calls = response["tool_calls"]

        response = []
        if tool_calls:
            # Create a new memory
            available_functions = {
                "add_memory": self._create_memory_tool,
                "update_memory": self._update_memory_tool,
                "delete_memory": self._delete_memory_tool,
            }
            for tool_call in tool_calls:
                function_name = tool_call["name"]
                function_to_call = available_functions[function_name]
                function_args = tool_call["arguments"]
                logging.info(
                    f"[openai_func] func: {function_name}, args: {function_args}"
                )

                # Pass metadata to the function if it requires it
                if function_name in ["add_memory", "update_memory"]:
                    function_args["metadata"] = metadata

                function_result = function_to_call(**function_args)
                # Fetch the memory_id from the response
                response.append(
                    {
                        "id": function_result,
                        "event": function_name.replace("_memory", ""),
                        "data": function_args.get("data"),
                    }
                )
                capture_event(
                    "mem0.add.function_call",
                    self,
                    {"memory_id": function_result, "function_name": function_name},
                )
        capture_event("mem0.add", self)
        return {"message": "ok"}

    def get(self, memory_id):
        """
        Retrieve a memory by ID.

        Args:
            memory_id (str): ID of the memory to retrieve.

        Returns:
            dict: Retrieved memory.
        """
        capture_event("mem0.get", self, {"memory_id": memory_id})
        memory = self.vector_store.get(name=self.collection_name, vector_id=memory_id)
        if not memory:
            return None
        
        filters = {key: memory.payload[key] for key in ["user_id", "agent_id", "run_id"] if memory.payload.get(key)}
    
        # Prepare base memory item
        memory_item = MemoryItem(
            id=memory.id,
            memory=memory.payload["data"],
            hash=memory.payload.get("hash"),
            created_at=memory.payload.get("created_at"),
            updated_at=memory.payload.get("updated_at"),
        ).model_dump(exclude={"score"})
        
        # Add metadata if there are additional keys
        excluded_keys = {"user_id", "agent_id", "run_id", "hash", "data", "created_at", "updated_at"}
        additional_metadata = {k: v for k, v in memory.payload.items() if k not in excluded_keys}
        if additional_metadata:
            memory_item["metadata"] = additional_metadata
        
        result = {**memory_item, **filters}
        
        return result

    def get_all(self, user_id=None, agent_id=None, run_id=None, limit=100):
        """
        List all memories.

        Returns:
            list: List of all memories.
        """
        filters = {}
        if user_id:
            filters["user_id"] = user_id
        if agent_id:
            filters["agent_id"] = agent_id
        if run_id:
            filters["run_id"] = run_id

        capture_event("mem0.get_all", self, {"filters": len(filters), "limit": limit})
        memories = self.vector_store.list(
            name=self.collection_name, filters=filters, limit=limit
        )

        excluded_keys = {"user_id", "agent_id", "run_id", "hash", "data", "created_at", "updated_at"}
        return [
            {
                **MemoryItem(
                    id=mem.id,
                    memory=mem.payload["data"],
                    hash=mem.payload.get("hash"),
                    created_at=mem.payload.get("created_at"),
                    updated_at=mem.payload.get("updated_at"),
                ).model_dump(exclude={"score"}),
                **{key: mem.payload[key] for key in ["user_id", "agent_id", "run_id"] if key in mem.payload},
                **({"metadata": {k: v for k, v in mem.payload.items() if k not in excluded_keys}} 
                if any(k for k in mem.payload if k not in excluded_keys) else {})
            }
            for mem in memories[0]
        ]

    def search(
        self, query, user_id=None, agent_id=None, run_id=None, limit=100, filters=None
    ):
        """
        Search for memories.

        Args:
            query (str): Query to search for.
            user_id (str, optional): ID of the user to search for. Defaults to None.
            agent_id (str, optional): ID of the agent to search for. Defaults to None.
            run_id (str, optional): ID of the run to search for. Defaults to None.
            limit (int, optional): Limit the number of results. Defaults to 100.
            filters (dict, optional): Filters to apply to the search. Defaults to None.

        Returns:
            list: List of search results.
        """
        filters = filters or {}
        if user_id:
            filters["user_id"] = user_id
        if agent_id:
            filters["agent_id"] = agent_id
        if run_id:
            filters["run_id"] = run_id

        capture_event("mem0.search", self, {"filters": len(filters), "limit": limit})
        embeddings = self.embedding_model.embed(query)
        memories = self.vector_store.search(
            name=self.collection_name, query=embeddings, limit=limit, filters=filters
        )

        excluded_keys = {"user_id", "agent_id", "run_id", "hash", "data", "created_at", "updated_at"}

        return [
            {
                **MemoryItem(
                    id=mem.id,
                    memory=mem.payload["data"],
                    hash=mem.payload.get("hash"),
                    created_at=mem.payload.get("created_at"),
                    updated_at=mem.payload.get("updated_at"),
                    score=mem.score,
                ).model_dump(),
                **{key: mem.payload[key] for key in ["user_id", "agent_id", "run_id"] if key in mem.payload},
                **({"metadata": {k: v for k, v in mem.payload.items() if k not in excluded_keys}} 
                if any(k for k in mem.payload if k not in excluded_keys) else {})
            }
            for mem in memories
        ]

    def update(self, memory_id, data):
        """
        Update a memory by ID.

        Args:
            memory_id (str): ID of the memory to update.
            data (dict): Data to update the memory with.

        Returns:
            dict: Updated memory.
        """
        capture_event("mem0.update", self, {"memory_id": memory_id})
        self._update_memory_tool(memory_id, data)
        return {'message': 'Memory updated successfully!'}

    def delete(self, memory_id):
        """
        Delete a memory by ID.

        Args:
            memory_id (str): ID of the memory to delete.
        """
        capture_event("mem0.delete", self, {"memory_id": memory_id})
        self._delete_memory_tool(memory_id)
        return {'message': 'Memory deleted successfully!'}

    def delete_all(self, user_id=None, agent_id=None, run_id=None):
        """
        Delete all memories.

        Args:
            user_id (str, optional): ID of the user to delete memories for. Defaults to None.
            agent_id (str, optional): ID of the agent to delete memories for. Defaults to None.
            run_id (str, optional): ID of the run to delete memories for. Defaults to None.
        """
        filters = {}
        if user_id:
            filters["user_id"] = user_id
        if agent_id:
            filters["agent_id"] = agent_id
        if run_id:
            filters["run_id"] = run_id

        if not filters:
            raise ValueError(
                "At least one filter is required to delete all memories. If you want to delete all memories, use the `reset()` method."
            )

        capture_event("mem0.delete_all", self, {"filters": len(filters)})
        memories = self.vector_store.list(name=self.collection_name, filters=filters)[0]
        for memory in memories:
            self._delete_memory_tool(memory.id)
        return {'message': 'Memories deleted successfully!'}

    def history(self, memory_id):
        """
        Get the history of changes for a memory by ID.

        Args:
            memory_id (str): ID of the memory to get history for.

        Returns:
            list: List of changes for the memory.
        """
        capture_event("mem0.history", self, {"memory_id": memory_id})
        return self.db.get_history(memory_id)

    def _create_memory_tool(self, data, metadata=None):
        logging.info(f"Creating memory with {data=}")
        embeddings = self.embedding_model.embed(data)
        memory_id = str(uuid.uuid4())
        metadata = metadata or {}
        metadata["data"] = data
        metadata["hash"] = hashlib.md5(data.encode()).hexdigest()
        metadata["created_at"] = datetime.now(pytz.timezone('US/Pacific')).isoformat()

        self.vector_store.insert(
            name=self.collection_name,
            vectors=[embeddings],
            ids=[memory_id],
            payloads=[metadata],
        )
        self.db.add_history(memory_id, None, data, "ADD", created_at=metadata["created_at"])
        return memory_id

    def _update_memory_tool(self, memory_id, data, metadata=None):
        existing_memory = self.vector_store.get(
            name=self.collection_name, vector_id=memory_id
        )
        prev_value = existing_memory.payload.get("data")

        new_metadata = metadata or {}
        new_metadata["data"] = data
<<<<<<< HEAD
        new_metadata["updated_at"] = int(time.time())
        
        if "user_id" in existing_memory.payload: 
            new_metadata["user_id"] = existing_memory.payload["user_id"]
        if "agent_id" in existing_memory.payload:
            new_metadata["agent_id"] = existing_memory.payload["agent_id"]
        if "run_id" in existing_memory.payload:
            new_metadata["run_id"] = existing_memory.payload["run_id"]
        
=======
        new_metadata["created_at"] = existing_memory.payload.get("created_at")
        new_metadata["updated_at"] = datetime.now(pytz.timezone('US/Pacific')).isoformat()
>>>>>>> 44aa16a0
        embeddings = self.embedding_model.embed(data)
        self.vector_store.update(
            name=self.collection_name,
            vector_id=memory_id,
            vector=embeddings,
            payload=new_metadata,
        )
        logging.info(f"Updating memory with ID {memory_id=} with {data=}")
        self.db.add_history(memory_id, prev_value, data, "UPDATE", created_at=new_metadata["created_at"], updated_at=new_metadata["updated_at"])

    def _delete_memory_tool(self, memory_id):
        logging.info(f"Deleting memory with {memory_id=}")
        existing_memory = self.vector_store.get(
            name=self.collection_name, vector_id=memory_id
        )
        prev_value = existing_memory.payload["data"]
        self.vector_store.delete(name=self.collection_name, vector_id=memory_id)
        self.db.add_history(memory_id, prev_value, None, "DELETE", is_deleted=1)

    def reset(self):
        """
        Reset the memory store.
        """
        self.vector_store.delete_col(name=self.collection_name)
        self.db.reset()
        capture_event("mem0.reset", self)

    def chat(self, query):
        raise NotImplementedError("Chat function not implemented yet.")<|MERGE_RESOLUTION|>--- conflicted
+++ resolved
@@ -375,8 +375,8 @@
 
         new_metadata = metadata or {}
         new_metadata["data"] = data
-<<<<<<< HEAD
-        new_metadata["updated_at"] = int(time.time())
+        new_metadata["created_at"] = existing_memory.payload.get("created_at")
+        new_metadata["updated_at"] = datetime.now(pytz.timezone('US/Pacific')).isoformat()
         
         if "user_id" in existing_memory.payload: 
             new_metadata["user_id"] = existing_memory.payload["user_id"]
@@ -384,11 +384,7 @@
             new_metadata["agent_id"] = existing_memory.payload["agent_id"]
         if "run_id" in existing_memory.payload:
             new_metadata["run_id"] = existing_memory.payload["run_id"]
-        
-=======
-        new_metadata["created_at"] = existing_memory.payload.get("created_at")
-        new_metadata["updated_at"] = datetime.now(pytz.timezone('US/Pacific')).isoformat()
->>>>>>> 44aa16a0
+               
         embeddings = self.embedding_model.embed(data)
         self.vector_store.update(
             name=self.collection_name,
