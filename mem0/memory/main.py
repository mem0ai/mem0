import asyncio
import concurrent
import gc
import hashlib
import json
import logging
import os
import uuid
import warnings
from copy import deepcopy
from datetime import datetime
from typing import Any, Dict, Optional

import pytz
from pydantic import ValidationError

from mem0.configs.base import MemoryConfig, MemoryItem
from mem0.configs.enums import MemoryType
from mem0.configs.prompts import (PROCEDURAL_MEMORY_SYSTEM_PROMPT,
                                  get_update_memory_messages)
from mem0.memory.base import MemoryBase
from mem0.memory.setup import mem0_dir, setup_config
from mem0.memory.storage import SQLiteManager
from mem0.memory.telemetry import capture_event
<<<<<<< HEAD
from mem0.memory.utils import (get_fact_retrieval_messages, parse_messages,
                               parse_vision_messages, remove_code_blocks)
=======
from mem0.memory.utils import (
    get_fact_retrieval_messages,
    parse_messages,
    parse_vision_messages,
    remove_code_blocks,
    process_telemetry_filters,
)
>>>>>>> df43f904
from mem0.utils.factory import EmbedderFactory, LlmFactory, VectorStoreFactory


def _build_filters_and_metadata(
    *,  # Enforce keyword-only arguments
    user_id: Optional[str] = None,
    agent_id: Optional[str] = None,
    run_id: Optional[str] = None,
    actor_id: Optional[str] = None,  # For query-time filtering
    input_metadata: Optional[Dict[str, Any]] = None,
    input_filters: Optional[Dict[str, Any]] = None,
) -> tuple[Dict[str, Any], Dict[str, Any]]:
    """
    Constructs metadata for storage and filters for querying based on session and actor identifiers.

    This helper supports multiple session identifiers (`user_id`, `agent_id`, and/or `run_id`)
    for flexible session scoping and optionally narrows queries to a specific `actor_id`. It returns two dicts:

    1. `base_metadata_template`: Used as a template for metadata when storing new memories.
       It includes all provided session identifier(s) and any `input_metadata`.
    2. `effective_query_filters`: Used for querying existing memories. It includes all
       provided session identifier(s), any `input_filters`, and a resolved actor
       identifier for targeted filtering if specified by any actor-related inputs.

    Actor filtering precedence: explicit `actor_id` arg → `filters["actor_id"]`
    This resolved actor ID is used for querying but is not added to `base_metadata_template`,
    as the actor for storage is typically derived from message content at a later stage.

    Args:
        user_id (Optional[str]): User identifier, for session scoping.
        agent_id (Optional[str]): Agent identifier, for session scoping.
        run_id (Optional[str]): Run identifier, for session scoping.
        actor_id (Optional[str]): Explicit actor identifier, used as a potential source for
            actor-specific filtering. See actor resolution precedence in the main description.
        input_metadata (Optional[Dict[str, Any]]): Base dictionary to be augmented with
            session identifiers for the storage metadata template. Defaults to an empty dict.
        input_filters (Optional[Dict[str, Any]]): Base dictionary to be augmented with
            session and actor identifiers for query filters. Defaults to an empty dict.

    Returns:
        tuple[Dict[str, Any], Dict[str, Any]]: A tuple containing:
            - base_metadata_template (Dict[str, Any]): Metadata template for storing memories,
              scoped to the provided session(s).
            - effective_query_filters (Dict[str, Any]): Filters for querying memories,
              scoped to the provided session(s) and potentially a resolved actor.
    """

    base_metadata_template = deepcopy(input_metadata) if input_metadata else {}
    effective_query_filters = deepcopy(input_filters) if input_filters else {}

    # ---------- add all provided session ids ----------
    session_ids_provided = []

    if user_id:
        base_metadata_template["user_id"] = user_id
        effective_query_filters["user_id"] = user_id
        session_ids_provided.append("user_id")

    if agent_id:
        base_metadata_template["agent_id"] = agent_id
        effective_query_filters["agent_id"] = agent_id
        session_ids_provided.append("agent_id")

    if run_id:
        base_metadata_template["run_id"] = run_id
        effective_query_filters["run_id"] = run_id
        session_ids_provided.append("run_id")

    if not session_ids_provided:
        raise ValueError("At least one of 'user_id', 'agent_id', or 'run_id' must be provided.")

    # ---------- optional actor filter ----------
    resolved_actor_id = actor_id or effective_query_filters.get("actor_id")
    if resolved_actor_id:
        effective_query_filters["actor_id"] = resolved_actor_id

    return base_metadata_template, effective_query_filters


setup_config()
logger = logging.getLogger(__name__)


class Memory(MemoryBase):
    def __init__(self, config: MemoryConfig = MemoryConfig()):
        self.config = config

        self.custom_fact_extraction_prompt = self.config.custom_fact_extraction_prompt
        self.custom_update_memory_prompt = self.config.custom_update_memory_prompt
        self.embedding_model = EmbedderFactory.create(
            self.config.embedder.provider,
            self.config.embedder.config,
            self.config.vector_store.config,
        )
        self.vector_store = VectorStoreFactory.create(
            self.config.vector_store.provider, self.config.vector_store.config
        )
        self.llm = LlmFactory.create(self.config.llm.provider, self.config.llm.config)
        self.db = SQLiteManager(self.config.history_db_path)
        self.collection_name = self.config.vector_store.config.collection_name
        self.api_version = self.config.version

        self.enable_graph = False

        if self.config.graph_store.config:
            if self.config.graph_store.provider == "memgraph":
                from mem0.memory.memgraph_memory import MemoryGraph
            else:
                from mem0.memory.graph_memory import MemoryGraph

            self.graph = MemoryGraph(self.config)
            self.enable_graph = True
        else:
            self.graph = None
        self.config.vector_store.config.collection_name = "mem0migrations"
        if self.config.vector_store.provider in ["faiss", "qdrant"]:
            provider_path = f"migrations_{self.config.vector_store.provider}"
            self.config.vector_store.config.path = os.path.join(mem0_dir, provider_path)
            os.makedirs(self.config.vector_store.config.path, exist_ok=True)
        self._telemetry_vector_store = VectorStoreFactory.create(
            self.config.vector_store.provider, self.config.vector_store.config
        )
        capture_event("mem0.init", self, {"sync_type": "sync"})

    @classmethod
    def from_config(cls, config_dict: Dict[str, Any]):
        try:
            config = cls._process_config(config_dict)
            config = MemoryConfig(**config_dict)
        except ValidationError as e:
            logger.error(f"Configuration validation error: {e}")
            raise
        return cls(config)

    @staticmethod
    def _process_config(config_dict: Dict[str, Any]) -> Dict[str, Any]:
        if "graph_store" in config_dict:
            if "vector_store" not in config_dict and "embedder" in config_dict:
                config_dict["vector_store"] = {}
                config_dict["vector_store"]["config"] = {}
                config_dict["vector_store"]["config"]["embedding_model_dims"] = config_dict["embedder"]["config"][
                    "embedding_dims"
                ]
        try:
            return config_dict
        except ValidationError as e:
            logger.error(f"Configuration validation error: {e}")
            raise

    def add(
        self,
        messages,
        *,
        user_id: Optional[str] = None,
        agent_id: Optional[str] = None,
        run_id: Optional[str] = None,
        metadata: Optional[Dict[str, Any]] = None,
        infer: bool = True,
        memory_type: Optional[str] = None,
        prompt: Optional[str] = None,
    ):
        """
        Create a new memory.

        Adds new memories scoped to a single session id (e.g. `user_id`, `agent_id`, or `run_id`). One of those ids is required.

        Args:
            messages (str or List[Dict[str, str]]): The message content or list of messages
                (e.g., `[{"role": "user", "content": "Hello"}, {"role": "assistant", "content": "Hi"}]`)
                to be processed and stored.
            user_id (str, optional): ID of the user creating the memory. Defaults to None.
            agent_id (str, optional): ID of the agent creating the memory. Defaults to None.
            run_id (str, optional): ID of the run creating the memory. Defaults to None.
            metadata (dict, optional): Metadata to store with the memory. Defaults to None.
            infer (bool, optional): If True (default), an LLM is used to extract key facts from
                'messages' and decide whether to add, update, or delete related memories.
                If False, 'messages' are added as raw memories directly.
            memory_type (str, optional): Specifies the type of memory. Currently, only
                `MemoryType.PROCEDURAL.value` ("procedural_memory") is explicitly handled for
                creating procedural memories (typically requires 'agent_id'). Otherwise, memories
                are treated as general conversational/factual memories.memory_type (str, optional): Type of memory to create. Defaults to None. By default, it creates the short term memories and long term (semantic and episodic) memories. Pass "procedural_memory" to create procedural memories.
            prompt (str, optional): Prompt to use for the memory creation. Defaults to None.


        Returns:
            dict: A dictionary containing the result of the memory addition operation, typically
                  including a list of memory items affected (added, updated) under a "results" key,
                  and potentially "relations" if graph store is enabled.
                  Example for v1.1+: `{"results": [{"id": "...", "memory": "...", "event": "ADD"}]}`
        """

        processed_metadata, effective_filters = _build_filters_and_metadata(
            user_id=user_id,
            agent_id=agent_id,
            run_id=run_id,
            input_metadata=metadata,
        )

        if memory_type is not None and memory_type != MemoryType.PROCEDURAL.value:
            raise ValueError(
                f"Invalid 'memory_type'. Please pass {MemoryType.PROCEDURAL.value} to create procedural memories."
            )

        if isinstance(messages, str):
            messages = [{"role": "user", "content": messages}]

        elif isinstance(messages, dict):
            messages = [messages]

        elif not isinstance(messages, list):
            raise ValueError("messages must be str, dict, or list[dict]")

        if agent_id is not None and memory_type == MemoryType.PROCEDURAL.value:
            results = self._create_procedural_memory(messages, metadata=processed_metadata, prompt=prompt)
            return results

        if self.config.llm.config.get("enable_vision"):
            messages = parse_vision_messages(messages, self.llm, self.config.llm.config.get("vision_details"))
        else:
            messages = parse_vision_messages(messages)

        with concurrent.futures.ThreadPoolExecutor() as executor:
            future1 = executor.submit(self._add_to_vector_store, messages, processed_metadata, effective_filters, infer)
            future2 = executor.submit(self._add_to_graph, messages, effective_filters)

            concurrent.futures.wait([future1, future2])

            vector_store_result = future1.result()
            graph_result = future2.result()

        if self.api_version == "v1.0":
            warnings.warn(
                "The current add API output format is deprecated. "
                "To use the latest format, set `api_version='v1.1'`. "
                "The current format will be removed in mem0ai 1.1.0 and later versions.",
                category=DeprecationWarning,
                stacklevel=2,
            )
            return vector_store_result

        if self.enable_graph:
            return {
                "results": vector_store_result,
                "relations": graph_result,
            }

        return {"results": vector_store_result}

    def _add_to_vector_store(self, messages, metadata, filters, infer):
        if not infer:
            returned_memories = []
            for message_dict in messages:
                if (
                    not isinstance(message_dict, dict)
                    or message_dict.get("role") is None
                    or message_dict.get("content") is None
                ):
                    logger.warning(f"Skipping invalid message format: {message_dict}")
                    continue

                if message_dict["role"] == "system":
                    continue

                per_msg_meta = deepcopy(metadata)
                per_msg_meta["role"] = message_dict["role"]

                actor_name = message_dict.get("name")
                if actor_name:
                    per_msg_meta["actor_id"] = actor_name

                msg_content = message_dict["content"]
                msg_embeddings = self.embedding_model.embed(msg_content, "add")
                mem_id = self._create_memory(msg_content, msg_embeddings, per_msg_meta)

                returned_memories.append(
                    {
                        "id": mem_id,
                        "memory": msg_content,
                        "event": "ADD",
                        "actor_id": actor_name if actor_name else None,
                        "role": message_dict["role"],
                    }
                )
            return returned_memories

        parsed_messages = parse_messages(messages)

        if self.config.custom_fact_extraction_prompt:
            system_prompt = self.config.custom_fact_extraction_prompt
            user_prompt = f"Input:\n{parsed_messages}"
        else:
            system_prompt, user_prompt = get_fact_retrieval_messages(parsed_messages)

        response = self.llm.generate_response(
            messages=[
                {"role": "system", "content": system_prompt},
                {"role": "user", "content": user_prompt},
            ],
            response_format={"type": "json_object"},
        )

        try:
            response = remove_code_blocks(response)
            new_retrieved_facts = json.loads(response)["facts"]
        except Exception as e:
            logging.error(f"Error in new_retrieved_facts: {e}")
            new_retrieved_facts = []

        if not new_retrieved_facts:
            logger.debug("No new facts retrieved from input. Skipping memory update LLM call.")
            return []

        retrieved_old_memory = []
        new_message_embeddings = {}
        for new_mem in new_retrieved_facts:
            messages_embeddings = self.embedding_model.embed(new_mem, "add")
            new_message_embeddings[new_mem] = messages_embeddings
            existing_memories = self.vector_store.search(
                query=new_mem,
                vectors=messages_embeddings,
                limit=5,
                filters=filters,
            )
            for mem in existing_memories:
                retrieved_old_memory.append({"id": mem.id, "text": mem.payload["data"]})

        unique_data = {}
        for item in retrieved_old_memory:
            unique_data[item["id"]] = item
        retrieved_old_memory = list(unique_data.values())
        logging.info(f"Total existing memories: {len(retrieved_old_memory)}")

        # mapping UUIDs with integers for handling UUID hallucinations
        temp_uuid_mapping = {}
        for idx, item in enumerate(retrieved_old_memory):
            temp_uuid_mapping[str(idx)] = item["id"]
            retrieved_old_memory[idx]["id"] = str(idx)

        function_calling_prompt = get_update_memory_messages(
            retrieved_old_memory, new_retrieved_facts, self.config.custom_update_memory_prompt
        )

        try:
            response: str = self.llm.generate_response(
                messages=[{"role": "user", "content": function_calling_prompt}],
                response_format={"type": "json_object"},
            )
        except Exception as e:
            logging.error(f"Error in new memory actions response: {e}")
            response = ""

        try:
            response = remove_code_blocks(response)
            new_memories_with_actions = json.loads(response)
        except Exception as e:
            logging.error(f"Invalid JSON response: {e}")
            new_memories_with_actions = {}

        returned_memories = []
        try:
            for resp in new_memories_with_actions.get("memory", []):
                logging.info(resp)
                try:
                    action_text = resp.get("text")
                    if not action_text:
                        logging.info("Skipping memory entry because of empty `text` field.")
                        continue

                    event_type = resp.get("event")
                    if event_type == "ADD":
                        memory_id = self._create_memory(
                            data=action_text,
                            existing_embeddings=new_message_embeddings,
                            metadata=deepcopy(metadata),
                        )
                        returned_memories.append({"id": memory_id, "memory": action_text, "event": event_type})
                    elif event_type == "UPDATE":
                        self._update_memory(
                            memory_id=temp_uuid_mapping[resp.get("id")],
                            data=action_text,
                            existing_embeddings=new_message_embeddings,
                            metadata=deepcopy(metadata),
                        )
                        returned_memories.append(
                            {
                                "id": temp_uuid_mapping[resp.get("id")],
                                "memory": action_text,
                                "event": event_type,
                                "previous_memory": resp.get("old_memory"),
                            }
                        )
                    elif event_type == "DELETE":
                        self._delete_memory(memory_id=temp_uuid_mapping[resp.get("id")])
                        returned_memories.append(
                            {
                                "id": temp_uuid_mapping[resp.get("id")],
                                "memory": action_text,
                                "event": event_type,
                            }
                        )
                    elif event_type == "NONE":
                        logging.info("NOOP for Memory.")
                except Exception as e:
                    logging.error(f"Error processing memory action: {resp}, Error: {e}")
        except Exception as e:
            logging.error(f"Error iterating new_memories_with_actions: {e}")

        keys, encoded_ids = process_telemetry_filters(filters)
        capture_event(
            "mem0.add",
            self,
            {"version": self.api_version, "keys": keys, "encoded_ids": encoded_ids, "sync_type": "sync"},
        )
        return returned_memories

    def _add_to_graph(self, messages, filters):
        added_entities = []
        if self.enable_graph:
            if filters.get("user_id") is None:
                filters["user_id"] = "user"

            data = "\n".join([msg["content"] for msg in messages if "content" in msg and msg["role"] != "system"])
            added_entities = self.graph.add(data, filters)

        return added_entities

    def get(self, memory_id):
        """
        Retrieve a memory by ID.

        Args:
            memory_id (str): ID of the memory to retrieve.

        Returns:
            dict: Retrieved memory.
        """
        capture_event("mem0.get", self, {"memory_id": memory_id, "sync_type": "sync"})
        memory = self.vector_store.get(vector_id=memory_id)
        if not memory:
            return None

        promoted_payload_keys = [
            "user_id",
            "agent_id",
            "run_id",
            "actor_id",
            "role",
        ]

        core_and_promoted_keys = {"data", "hash", "created_at", "updated_at", "id", *promoted_payload_keys}

        result_item = MemoryItem(
            id=memory.id,
            memory=memory.payload["data"],
            hash=memory.payload.get("hash"),
            created_at=memory.payload.get("created_at"),
            updated_at=memory.payload.get("updated_at"),
        ).model_dump()

        for key in promoted_payload_keys:
            if key in memory.payload:
                result_item[key] = memory.payload[key]

        additional_metadata = {k: v for k, v in memory.payload.items() if k not in core_and_promoted_keys}
        if additional_metadata:
            result_item["metadata"] = additional_metadata

        return result_item

    def get_all(
        self,
        *,
        user_id: Optional[str] = None,
        agent_id: Optional[str] = None,
        run_id: Optional[str] = None,
        filters: Optional[Dict[str, Any]] = None,
        limit: int = 100,
    ):
        """
        List all memories.

        Args:
            user_id (str, optional): user id
            agent_id (str, optional): agent id
            run_id (str, optional): run id
            filters (dict, optional): Additional custom key-value filters to apply to the search.
                These are merged with the ID-based scoping filters. For example,
                `filters={"actor_id": "some_user"}`.
            limit (int, optional): The maximum number of memories to return. Defaults to 100.

        Returns:
            dict: A dictionary containing a list of memories under the "results" key,
                  and potentially "relations" if graph store is enabled. For API v1.0,
                  it might return a direct list (see deprecation warning).
                  Example for v1.1+: `{"results": [{"id": "...", "memory": "...", ...}]}`
        """

        _, effective_filters = _build_filters_and_metadata(
            user_id=user_id, agent_id=agent_id, run_id=run_id, input_filters=filters
        )

        if not any(key in effective_filters for key in ("user_id", "agent_id", "run_id")):
            raise ValueError("At least one of 'user_id', 'agent_id', or 'run_id' must be specified.")

        keys, encoded_ids = process_telemetry_filters(effective_filters)
        capture_event(
            "mem0.get_all", self, {"limit": limit, "keys": keys, "encoded_ids": encoded_ids, "sync_type": "sync"}
        )

        with concurrent.futures.ThreadPoolExecutor() as executor:
            future_memories = executor.submit(self._get_all_from_vector_store, effective_filters, limit)
            future_graph_entities = (
                executor.submit(self.graph.get_all, effective_filters, limit) if self.enable_graph else None
            )

            concurrent.futures.wait(
                [future_memories, future_graph_entities] if future_graph_entities else [future_memories]
            )

            all_memories_result = future_memories.result()
            graph_entities_result = future_graph_entities.result() if future_graph_entities else None

        if self.enable_graph:
            return {"results": all_memories_result, "relations": graph_entities_result}

        if self.api_version == "v1.0":
            warnings.warn(
                "The current get_all API output format is deprecated. "
                "To use the latest format, set `api_version='v1.1'` (which returns a dict with a 'results' key). "
                "The current format (direct list for v1.0) will be removed in mem0ai 1.1.0 and later versions.",
                category=DeprecationWarning,
                stacklevel=2,
            )
            return all_memories_result
        else:
            return {"results": all_memories_result}

    def _get_all_from_vector_store(self, filters, limit):
        memories_result = self.vector_store.list(filters=filters, limit=limit)
        actual_memories = (
            memories_result[0]
            if isinstance(memories_result, (tuple, list)) and len(memories_result) > 0
            else memories_result
        )

        promoted_payload_keys = [
            "user_id",
            "agent_id",
            "run_id",
            "actor_id",
            "role",
        ]
        core_and_promoted_keys = {"data", "hash", "created_at", "updated_at", "id", *promoted_payload_keys}

        formatted_memories = []
        for mem in actual_memories:
            memory_item_dict = MemoryItem(
                id=mem.id,
                memory=mem.payload["data"],
                hash=mem.payload.get("hash"),
                created_at=mem.payload.get("created_at"),
                updated_at=mem.payload.get("updated_at"),
            ).model_dump(exclude={"score"})

            for key in promoted_payload_keys:
                if key in mem.payload:
                    memory_item_dict[key] = mem.payload[key]

            additional_metadata = {k: v for k, v in mem.payload.items() if k not in core_and_promoted_keys}
            if additional_metadata:
                memory_item_dict["metadata"] = additional_metadata

            formatted_memories.append(memory_item_dict)

        return formatted_memories

    def search(
        self,
        query: str,
        *,
        user_id: Optional[str] = None,
        agent_id: Optional[str] = None,
        run_id: Optional[str] = None,
        limit: int = 100,
        filters: Optional[Dict[str, Any]] = None,
        threshold: Optional[float] = None,
    ):
        """
        Searches for memories based on a query
        Args:
            query (str): Query to search for.
            user_id (str, optional): ID of the user to search for. Defaults to None.
            agent_id (str, optional): ID of the agent to search for. Defaults to None.
            run_id (str, optional): ID of the run to search for. Defaults to None.
            limit (int, optional): Limit the number of results. Defaults to 100.
            filters (dict, optional): Filters to apply to the search. Defaults to None..
            threshold (float, optional): Minimum score for a memory to be included in the results. Defaults to None.

        Returns:
            dict: A dictionary containing the search results, typically under a "results" key,
                  and potentially "relations" if graph store is enabled.
                  Example for v1.1+: `{"results": [{"id": "...", "memory": "...", "score": 0.8, ...}]}`
        """
        _, effective_filters = _build_filters_and_metadata(
            user_id=user_id, agent_id=agent_id, run_id=run_id, input_filters=filters
        )

        if not any(key in effective_filters for key in ("user_id", "agent_id", "run_id")):
            raise ValueError("At least one of 'user_id', 'agent_id', or 'run_id' must be specified.")

        keys, encoded_ids = process_telemetry_filters(effective_filters)
        capture_event(
            "mem0.search",
            self,
            {
                "limit": limit,
                "version": self.api_version,
                "keys": keys,
                "encoded_ids": encoded_ids,
                "sync_type": "sync",
                "threshold": threshold,
            },
        )

        with concurrent.futures.ThreadPoolExecutor() as executor:
            future_memories = executor.submit(self._search_vector_store, query, effective_filters, limit, threshold)
            future_graph_entities = (
                executor.submit(self.graph.search, query, effective_filters, limit) if self.enable_graph else None
            )

            concurrent.futures.wait(
                [future_memories, future_graph_entities] if future_graph_entities else [future_memories]
            )

            original_memories = future_memories.result()
            graph_entities = future_graph_entities.result() if future_graph_entities else None

        if self.enable_graph:
            return {"results": original_memories, "relations": graph_entities}

        if self.api_version == "v1.0":
            warnings.warn(
                "The current search API output format is deprecated. "
                "To use the latest format, set `api_version='v1.1'`. "
                "The current format will be removed in mem0ai 1.1.0 and later versions.",
                category=DeprecationWarning,
                stacklevel=2,
            )
            return {"results": original_memories}
        else:
            return {"results": original_memories}

    def _search_vector_store(self, query, filters, limit, threshold: Optional[float] = None):
        embeddings = self.embedding_model.embed(query, "search")
        memories = self.vector_store.search(query=query, vectors=embeddings, limit=limit, filters=filters)

        promoted_payload_keys = [
            "user_id",
            "agent_id",
            "run_id",
            "actor_id",
            "role",
        ]

        core_and_promoted_keys = {"data", "hash", "created_at", "updated_at", "id", *promoted_payload_keys}

        original_memories = []
        for mem in memories:
            memory_item_dict = MemoryItem(
                id=mem.id,
                memory=mem.payload["data"],
                hash=mem.payload.get("hash"),
                created_at=mem.payload.get("created_at"),
                updated_at=mem.payload.get("updated_at"),
                score=mem.score,
            ).model_dump()

            for key in promoted_payload_keys:
                if key in mem.payload:
                    memory_item_dict[key] = mem.payload[key]

            additional_metadata = {k: v for k, v in mem.payload.items() if k not in core_and_promoted_keys}
            if additional_metadata:
                memory_item_dict["metadata"] = additional_metadata

            if threshold is None or mem.score >= threshold:
                original_memories.append(memory_item_dict)

        return original_memories

    def update(self, memory_id, data):
        """
        Update a memory by ID.

        Args:
            memory_id (str): ID of the memory to update.
            data (dict): Data to update the memory with.

        Returns:
            dict: Updated memory.
        """
        capture_event("mem0.update", self, {"memory_id": memory_id, "sync_type": "sync"})

        existing_embeddings = {data: self.embedding_model.embed(data, "update")}

        self._update_memory(memory_id, data, existing_embeddings)
        return {"message": "Memory updated successfully!"}

    def delete(self, memory_id):
        """
        Delete a memory by ID.

        Args:
            memory_id (str): ID of the memory to delete.
        """
        capture_event("mem0.delete", self, {"memory_id": memory_id, "sync_type": "sync"})
        self._delete_memory(memory_id)
        return {"message": "Memory deleted successfully!"}

    def delete_all(self, user_id: Optional[str] = None, agent_id: Optional[str] = None, run_id: Optional[str] = None):
        """
        Delete all memories.

        Args:
            user_id (str, optional): ID of the user to delete memories for. Defaults to None.
            agent_id (str, optional): ID of the agent to delete memories for. Defaults to None.
            run_id (str, optional): ID of the run to delete memories for. Defaults to None.
        """
        filters: Dict[str, Any] = {}
        if user_id:
            filters["user_id"] = user_id
        if agent_id:
            filters["agent_id"] = agent_id
        if run_id:
            filters["run_id"] = run_id

        if not filters:
            raise ValueError(
                "At least one filter is required to delete all memories. If you want to delete all memories, use the `reset()` method."
            )

        keys, encoded_ids = process_telemetry_filters(filters)
        capture_event("mem0.delete_all", self, {"keys": keys, "encoded_ids": encoded_ids, "sync_type": "sync"})
        memories = self.vector_store.list(filters=filters)[0]
        for memory in memories:
            self._delete_memory(memory.id)

        logger.info(f"Deleted {len(memories)} memories")

        if self.enable_graph:
            self.graph.delete_all(filters)

        return {"message": "Memories deleted successfully!"}

    def history(self, memory_id):
        """
        Get the history of changes for a memory by ID.

        Args:
            memory_id (str): ID of the memory to get history for.

        Returns:
            list: List of changes for the memory.
        """
        capture_event("mem0.history", self, {"memory_id": memory_id, "sync_type": "sync"})
        return self.db.get_history(memory_id)

    def _create_memory(self, data, existing_embeddings, metadata=None):
        logging.debug(f"Creating memory with {data=}")
        if data in existing_embeddings:
            embeddings = existing_embeddings[data]
        else:
            embeddings = self.embedding_model.embed(data, memory_action="add")
        memory_id = str(uuid.uuid4())
        metadata = metadata or {}
        metadata["data"] = data
        metadata["hash"] = hashlib.md5(data.encode()).hexdigest()
        metadata["created_at"] = datetime.now(pytz.timezone("US/Pacific")).isoformat()

        self.vector_store.insert(
            vectors=[embeddings],
            ids=[memory_id],
            payloads=[metadata],
        )
        self.db.add_history(
            memory_id,
            None,
            data,
            "ADD",
            created_at=metadata.get("created_at"),
            actor_id=metadata.get("actor_id"),
            role=metadata.get("role"),
        )
        capture_event("mem0._create_memory", self, {"memory_id": memory_id, "sync_type": "sync"})
        return memory_id

    def _create_procedural_memory(self, messages, metadata=None, prompt=None):
        """
        Create a procedural memory

        Args:
            messages (list): List of messages to create a procedural memory from.
            metadata (dict): Metadata to create a procedural memory from.
            prompt (str, optional): Prompt to use for the procedural memory creation. Defaults to None.
        """
        logger.info("Creating procedural memory")

        parsed_messages = [
            {"role": "system", "content": prompt or PROCEDURAL_MEMORY_SYSTEM_PROMPT},
            *messages,
            {
                "role": "user",
                "content": "Create procedural memory of the above conversation.",
            },
        ]

        try:
            procedural_memory = self.llm.generate_response(messages=parsed_messages)
        except Exception as e:
            logger.error(f"Error generating procedural memory summary: {e}")
            raise

        if metadata is None:
            raise ValueError("Metadata cannot be done for procedural memory.")

        metadata["memory_type"] = MemoryType.PROCEDURAL.value
        embeddings = self.embedding_model.embed(procedural_memory, memory_action="add")
        memory_id = self._create_memory(procedural_memory, {procedural_memory: embeddings}, metadata=metadata)
        capture_event("mem0._create_procedural_memory", self, {"memory_id": memory_id, "sync_type": "sync"})

        result = {"results": [{"id": memory_id, "memory": procedural_memory, "event": "ADD"}]}

        return result

    def _update_memory(self, memory_id, data, existing_embeddings, metadata=None):
        logger.info(f"Updating memory with {data=}")

        try:
            existing_memory = self.vector_store.get(vector_id=memory_id)
        except Exception:
            logger.error(f"Error getting memory with ID {memory_id} during update.")
            raise ValueError(f"Error getting memory with ID {memory_id}. Please provide a valid 'memory_id'")

        prev_value = existing_memory.payload.get("data")

        new_metadata = deepcopy(metadata) if metadata is not None else {}

        new_metadata["data"] = data
        new_metadata["hash"] = hashlib.md5(data.encode()).hexdigest()
        new_metadata["created_at"] = existing_memory.payload.get("created_at")
        new_metadata["updated_at"] = datetime.now(pytz.timezone("US/Pacific")).isoformat()

        if "user_id" in existing_memory.payload:
            new_metadata["user_id"] = existing_memory.payload["user_id"]
        if "agent_id" in existing_memory.payload:
            new_metadata["agent_id"] = existing_memory.payload["agent_id"]
        if "run_id" in existing_memory.payload:
            new_metadata["run_id"] = existing_memory.payload["run_id"]
        if "actor_id" in existing_memory.payload:
            new_metadata["actor_id"] = existing_memory.payload["actor_id"]
        if "role" in existing_memory.payload:
            new_metadata["role"] = existing_memory.payload["role"]

        if data in existing_embeddings:
            embeddings = existing_embeddings[data]
        else:
            embeddings = self.embedding_model.embed(data, "update")

        self.vector_store.update(
            vector_id=memory_id,
            vector=embeddings,
            payload=new_metadata,
        )
        logger.info(f"Updating memory with ID {memory_id=} with {data=}")

        self.db.add_history(
            memory_id,
            prev_value,
            data,
            "UPDATE",
            created_at=new_metadata["created_at"],
            updated_at=new_metadata["updated_at"],
            actor_id=new_metadata.get("actor_id"),
            role=new_metadata.get("role"),
        )
        capture_event("mem0._update_memory", self, {"memory_id": memory_id, "sync_type": "sync"})
        return memory_id

    def _delete_memory(self, memory_id):
        logging.info(f"Deleting memory with {memory_id=}")
        existing_memory = self.vector_store.get(vector_id=memory_id)
        prev_value = existing_memory.payload["data"]
        self.vector_store.delete(vector_id=memory_id)
        self.db.add_history(
            memory_id,
            prev_value,
            None,
            "DELETE",
            actor_id=existing_memory.payload.get("actor_id"),
            role=existing_memory.payload.get("role"),
            is_deleted=1,
        )
        capture_event("mem0._delete_memory", self, {"memory_id": memory_id, "sync_type": "sync"})
        return memory_id

    def reset(self):
        """
        Reset the memory store by:
            Deletes the vector store collection
            Resets the database
            Recreates the vector store with a new client
        """
        logger.warning("Resetting all memories")

        if hasattr(self.db, "connection") and self.db.connection:
            self.db.connection.execute("DROP TABLE IF EXISTS history")
            self.db.connection.close()

        self.db = SQLiteManager(self.config.history_db_path)

        if hasattr(self.vector_store, "reset"):
            self.vector_store = VectorStoreFactory.reset(self.vector_store)
        else:
            logger.warning("Vector store does not support reset. Skipping.")
            self.vector_store.delete_col()
            self.vector_store = VectorStoreFactory.create(
                self.config.vector_store.provider, self.config.vector_store.config
            )
        capture_event("mem0.reset", self, {"sync_type": "sync"})

    def chat(self, query):
        raise NotImplementedError("Chat function not implemented yet.")


class AsyncMemory(MemoryBase):
    def __init__(self, config: MemoryConfig = MemoryConfig()):
        self.config = config

        self.embedding_model = EmbedderFactory.create(
            self.config.embedder.provider,
            self.config.embedder.config,
            self.config.vector_store.config,
        )
        self.vector_store = VectorStoreFactory.create(
            self.config.vector_store.provider, self.config.vector_store.config
        )
        self.llm = LlmFactory.create(self.config.llm.provider, self.config.llm.config)
        self.db = SQLiteManager(self.config.history_db_path)
        self.collection_name = self.config.vector_store.config.collection_name
        self.api_version = self.config.version

        self.enable_graph = False

        if self.config.graph_store.config:
            from mem0.memory.graph_memory import MemoryGraph

            self.graph = MemoryGraph(self.config)
            self.enable_graph = True
        else:
            self.graph = None

        capture_event("mem0.init", self, {"sync_type": "async"})

    @classmethod
    async def from_config(cls, config_dict: Dict[str, Any]):
        try:
            config = cls._process_config(config_dict)
            config = MemoryConfig(**config_dict)
        except ValidationError as e:
            logger.error(f"Configuration validation error: {e}")
            raise
        return cls(config)

    @staticmethod
    def _process_config(config_dict: Dict[str, Any]) -> Dict[str, Any]:
        if "graph_store" in config_dict:
            if "vector_store" not in config_dict and "embedder" in config_dict:
                config_dict["vector_store"] = {}
                config_dict["vector_store"]["config"] = {}
                config_dict["vector_store"]["config"]["embedding_model_dims"] = config_dict["embedder"]["config"][
                    "embedding_dims"
                ]
        try:
            return config_dict
        except ValidationError as e:
            logger.error(f"Configuration validation error: {e}")
            raise

    async def add(
        self,
        messages,
        *,
        user_id: Optional[str] = None,
        agent_id: Optional[str] = None,
        run_id: Optional[str] = None,
        metadata: Optional[Dict[str, Any]] = None,
        infer: bool = True,
        memory_type: Optional[str] = None,
        prompt: Optional[str] = None,
        llm=None,
    ):
        """
        Create a new memory asynchronously.

        Args:
            messages (str or List[Dict[str, str]]): Messages to store in the memory.
            user_id (str, optional): ID of the user creating the memory.
            agent_id (str, optional): ID of the agent creating the memory. Defaults to None.
            run_id (str, optional): ID of the run creating the memory. Defaults to None.
            metadata (dict, optional): Metadata to store with the memory. Defaults to None.
            infer (bool, optional): Whether to infer the memories. Defaults to True.
            memory_type (str, optional): Type of memory to create. Defaults to None.
                                         Pass "procedural_memory" to create procedural memories.
            prompt (str, optional): Prompt to use for the memory creation. Defaults to None.
            llm (BaseChatModel, optional): LLM class to use for generating procedural memories. Defaults to None. Useful when user is using LangChain ChatModel.
        Returns:
            dict: A dictionary containing the result of the memory addition operation.
        """
        processed_metadata, effective_filters = _build_filters_and_metadata(
            user_id=user_id, agent_id=agent_id, run_id=run_id, input_metadata=metadata
        )

        if memory_type is not None and memory_type != MemoryType.PROCEDURAL.value:
            raise ValueError(
                f"Invalid 'memory_type'. Please pass {MemoryType.PROCEDURAL.value} to create procedural memories."
            )

        if isinstance(messages, str):
            messages = [{"role": "user", "content": messages}]

        elif isinstance(messages, dict):
            messages = [messages]

        elif not isinstance(messages, list):
            raise ValueError("messages must be str, dict, or list[dict]")

        if agent_id is not None and memory_type == MemoryType.PROCEDURAL.value:
            results = await self._create_procedural_memory(
                messages, metadata=processed_metadata, prompt=prompt, llm=llm
            )
            return results

        if self.config.llm.config.get("enable_vision"):
            messages = parse_vision_messages(messages, self.llm, self.config.llm.config.get("vision_details"))
        else:
            messages = parse_vision_messages(messages)

        vector_store_task = asyncio.create_task(
            self._add_to_vector_store(messages, processed_metadata, effective_filters, infer)
        )
        graph_task = asyncio.create_task(self._add_to_graph(messages, effective_filters))

        vector_store_result, graph_result = await asyncio.gather(vector_store_task, graph_task)

        if self.api_version == "v1.0":
            warnings.warn(
                "The current add API output format is deprecated. "
                "To use the latest format, set `api_version='v1.1'`. "
                "The current format will be removed in mem0ai 1.1.0 and later versions.",
                category=DeprecationWarning,
                stacklevel=2,
            )
            return vector_store_result

        if self.enable_graph:
            return {
                "results": vector_store_result,
                "relations": graph_result,
            }

        return {"results": vector_store_result}

    async def _add_to_vector_store(
        self,
        messages: list,
        metadata: dict,
        effective_filters: dict,
        infer: bool,
    ):
        if not infer:
            returned_memories = []
            for message_dict in messages:
                if (
                    not isinstance(message_dict, dict)
                    or message_dict.get("role") is None
                    or message_dict.get("content") is None
                ):
                    logger.warning(f"Skipping invalid message format (async): {message_dict}")
                    continue

                if message_dict["role"] == "system":
                    continue

                per_msg_meta = deepcopy(metadata)
                per_msg_meta["role"] = message_dict["role"]

                actor_name = message_dict.get("name")
                if actor_name:
                    per_msg_meta["actor_id"] = actor_name

                msg_content = message_dict["content"]
                msg_embeddings = await asyncio.to_thread(self.embedding_model.embed, msg_content, "add")
                mem_id = await self._create_memory(msg_content, msg_embeddings, per_msg_meta)

                returned_memories.append(
                    {
                        "id": mem_id,
                        "memory": msg_content,
                        "event": "ADD",
                        "actor_id": actor_name if actor_name else None,
                        "role": message_dict["role"],
                    }
                )
            return returned_memories

        parsed_messages = parse_messages(messages)
        if self.config.custom_fact_extraction_prompt:
            system_prompt = self.config.custom_fact_extraction_prompt
            user_prompt = f"Input:\n{parsed_messages}"
        else:
            system_prompt, user_prompt = get_fact_retrieval_messages(parsed_messages)

        response = await asyncio.to_thread(
            self.llm.generate_response,
            messages=[{"role": "system", "content": system_prompt}, {"role": "user", "content": user_prompt}],
            response_format={"type": "json_object"},
        )
        try:
            response = remove_code_blocks(response)
            new_retrieved_facts = json.loads(response)["facts"]
        except Exception as e:
            new_retrieved_facts = []

        if not new_retrieved_facts:
            logger.info("No new facts retrieved from input. Skipping memory update LLM call.")
            return []
            logging.error(f"Error in new_retrieved_facts: {e}")
            new_retrieved_facts = []

        retrieved_old_memory = []
        new_message_embeddings = {}

        async def process_fact_for_search(new_mem_content):
            embeddings = await asyncio.to_thread(self.embedding_model.embed, new_mem_content, "add")
            new_message_embeddings[new_mem_content] = embeddings
            existing_mems = await asyncio.to_thread(
                self.vector_store.search,
                query=new_mem_content,
                vectors=embeddings,
                limit=5,
                filters=effective_filters,  # 'filters' is query_filters_for_inference
            )
            return [{"id": mem.id, "text": mem.payload["data"]} for mem in existing_mems]

        search_tasks = [process_fact_for_search(fact) for fact in new_retrieved_facts]
        search_results_list = await asyncio.gather(*search_tasks)
        for result_group in search_results_list:
            retrieved_old_memory.extend(result_group)

        unique_data = {}
        for item in retrieved_old_memory:
            unique_data[item["id"]] = item
        retrieved_old_memory = list(unique_data.values())
        logging.info(f"Total existing memories: {len(retrieved_old_memory)}")
        temp_uuid_mapping = {}
        for idx, item in enumerate(retrieved_old_memory):
            temp_uuid_mapping[str(idx)] = item["id"]
            retrieved_old_memory[idx]["id"] = str(idx)

        function_calling_prompt = get_update_memory_messages(
            retrieved_old_memory, new_retrieved_facts, self.config.custom_update_memory_prompt
        )
        try:
            response = await asyncio.to_thread(
                self.llm.generate_response,
                messages=[{"role": "user", "content": function_calling_prompt}],
                response_format={"type": "json_object"},
            )
        except Exception as e:
            response = ""
            logging.error(f"Error in new memory actions response: {e}")
            response = ""
        try:
            response = remove_code_blocks(response)
            new_memories_with_actions = json.loads(response)
        except Exception as e:
            new_memories_with_actions = {}

        if not new_memories_with_actions:
            logger.info("No new facts retrieved from input (async). Skipping memory update LLM call.")
            return []

            logging.error(f"Invalid JSON response: {e}")
            new_memories_with_actions = {}

        returned_memories = []
        try:
            memory_tasks = []
            for resp in new_memories_with_actions.get("memory", []):
                logging.info(resp)
                try:
                    action_text = resp.get("text")
                    if not action_text:
                        continue
                    event_type = resp.get("event")

                    if event_type == "ADD":
                        task = asyncio.create_task(
                            self._create_memory(
                                data=action_text,
                                existing_embeddings=new_message_embeddings,
                                metadata=deepcopy(metadata),
                            )
                        )
                        memory_tasks.append((task, resp, "ADD", None))
                    elif event_type == "UPDATE":
                        task = asyncio.create_task(
                            self._update_memory(
                                memory_id=temp_uuid_mapping[resp["id"]],
                                data=action_text,
                                existing_embeddings=new_message_embeddings,
                                metadata=deepcopy(metadata),
                            )
                        )
                        memory_tasks.append((task, resp, "UPDATE", temp_uuid_mapping[resp["id"]]))
                    elif event_type == "DELETE":
                        task = asyncio.create_task(self._delete_memory(memory_id=temp_uuid_mapping[resp.get("id")]))
                        memory_tasks.append((task, resp, "DELETE", temp_uuid_mapping[resp.get("id")]))
                    elif event_type == "NONE":
                        logging.info("NOOP for Memory (async).")
                except Exception as e:
                    logging.error(f"Error processing memory action (async): {resp}, Error: {e}")

            for task, resp, event_type, mem_id in memory_tasks:
                try:
                    result_id = await task
                    if event_type == "ADD":
                        returned_memories.append({"id": result_id, "memory": resp.get("text"), "event": event_type})
                    elif event_type == "UPDATE":
                        returned_memories.append(
                            {
                                "id": mem_id,
                                "memory": resp.get("text"),
                                "event": event_type,
                                "previous_memory": resp.get("old_memory"),
                            }
                        )
                    elif event_type == "DELETE":
                        returned_memories.append({"id": mem_id, "memory": resp.get("text"), "event": event_type})
                except Exception as e:
                    logging.error(f"Error awaiting memory task (async): {e}")
        except Exception as e:
            logging.error(f"Error in memory processing loop (async): {e}")

        keys, encoded_ids = process_telemetry_filters(effective_filters)
        capture_event(
            "mem0.add",
            self,
            {"version": self.api_version, "keys": keys, "encoded_ids": encoded_ids, "sync_type": "async"},
        )
        return returned_memories

    async def _add_to_graph(self, messages, filters):
        added_entities = []
        if self.enable_graph:
            if filters.get("user_id") is None:
                filters["user_id"] = "user"

            data = "\n".join([msg["content"] for msg in messages if "content" in msg and msg["role"] != "system"])
            added_entities = await asyncio.to_thread(self.graph.add, data, filters)

        return added_entities

    async def get(self, memory_id):
        """
        Retrieve a memory by ID asynchronously.

        Args:
            memory_id (str): ID of the memory to retrieve.

        Returns:
            dict: Retrieved memory.
        """
        capture_event("mem0.get", self, {"memory_id": memory_id, "sync_type": "async"})
        memory = await asyncio.to_thread(self.vector_store.get, vector_id=memory_id)
        if not memory:
            return None

        promoted_payload_keys = [
            "user_id",
            "agent_id",
            "run_id",
            "actor_id",
            "role",
        ]

        core_and_promoted_keys = {"data", "hash", "created_at", "updated_at", "id", *promoted_payload_keys}

        result_item = MemoryItem(
            id=memory.id,
            memory=memory.payload["data"],
            hash=memory.payload.get("hash"),
            created_at=memory.payload.get("created_at"),
            updated_at=memory.payload.get("updated_at"),
        ).model_dump()

        for key in promoted_payload_keys:
            if key in memory.payload:
                result_item[key] = memory.payload[key]

        additional_metadata = {k: v for k, v in memory.payload.items() if k not in core_and_promoted_keys}
        if additional_metadata:
            result_item["metadata"] = additional_metadata

        return result_item

    async def get_all(
        self,
        *,
        user_id: Optional[str] = None,
        agent_id: Optional[str] = None,
        run_id: Optional[str] = None,
        filters: Optional[Dict[str, Any]] = None,
        limit: int = 100,
    ):
        """
        List all memories.

         Args:
             user_id (str, optional): user id
             agent_id (str, optional): agent id
             run_id (str, optional): run id
             filters (dict, optional): Additional custom key-value filters to apply to the search.
                 These are merged with the ID-based scoping filters. For example,
                 `filters={"actor_id": "some_user"}`.
             limit (int, optional): The maximum number of memories to return. Defaults to 100.

         Returns:
             dict: A dictionary containing a list of memories under the "results" key,
                   and potentially "relations" if graph store is enabled. For API v1.0,
                   it might return a direct list (see deprecation warning).
                   Example for v1.1+: `{"results": [{"id": "...", "memory": "...", ...}]}`
        """

        _, effective_filters = _build_filters_and_metadata(
            user_id=user_id, agent_id=agent_id, run_id=run_id, input_filters=filters
        )

        if not any(key in effective_filters for key in ("user_id", "agent_id", "run_id")):
            raise ValueError(
                "When 'conversation_id' is not provided (classic mode), "
                "at least one of 'user_id', 'agent_id', or 'run_id' must be specified for get_all."
            )

        keys, encoded_ids = process_telemetry_filters(effective_filters)
        capture_event(
            "mem0.get_all", self, {"limit": limit, "keys": keys, "encoded_ids": encoded_ids, "sync_type": "async"}
        )

        with concurrent.futures.ThreadPoolExecutor() as executor:
            future_memories = executor.submit(self._get_all_from_vector_store, effective_filters, limit)
            future_graph_entities = (
                executor.submit(self.graph.get_all, effective_filters, limit) if self.enable_graph else None
            )

            concurrent.futures.wait(
                [future_memories, future_graph_entities] if future_graph_entities else [future_memories]
            )

            all_memories_result = future_memories.result()
            graph_entities_result = future_graph_entities.result() if future_graph_entities else None

        if self.enable_graph:
            return {"results": all_memories_result, "relations": graph_entities_result}

        if self.api_version == "v1.0":
            warnings.warn(
                "The current get_all API output format is deprecated. "
                "To use the latest format, set `api_version='v1.1'` (which returns a dict with a 'results' key). "
                "The current format (direct list for v1.0) will be removed in mem0ai 1.1.0 and later versions.",
                category=DeprecationWarning,
                stacklevel=2,
            )
            return all_memories_result
        else:
            return {"results": all_memories_result}

    async def _get_all_from_vector_store(self, filters, limit):
        memories_result = await asyncio.to_thread(self.vector_store.list, filters=filters, limit=limit)
        actual_memories = (
            memories_result[0]
            if isinstance(memories_result, tuple | list) and len(memories_result) > 0
            else memories_result
        )

        promoted_payload_keys = [
            "user_id",
            "agent_id",
            "run_id",
            "actor_id",
            "role",
        ]
        core_and_promoted_keys = {"data", "hash", "created_at", "updated_at", "id", *promoted_payload_keys}

        formatted_memories = []
        for mem in actual_memories:
            memory_item_dict = MemoryItem(
                id=mem.id,
                memory=mem.payload["data"],
                hash=mem.payload.get("hash"),
                created_at=mem.payload.get("created_at"),
                updated_at=mem.payload.get("updated_at"),
            ).model_dump(exclude={"score"})

            for key in promoted_payload_keys:
                if key in mem.payload:
                    memory_item_dict[key] = mem.payload[key]

            additional_metadata = {k: v for k, v in mem.payload.items() if k not in core_and_promoted_keys}
            if additional_metadata:
                memory_item_dict["metadata"] = additional_metadata

            formatted_memories.append(memory_item_dict)

        return formatted_memories

    async def search(
        self,
        query: str,
        *,
        user_id: Optional[str] = None,
        agent_id: Optional[str] = None,
        run_id: Optional[str] = None,
        limit: int = 100,
        filters: Optional[Dict[str, Any]] = None,
        threshold: Optional[float] = None,
    ):
        """
        Searches for memories based on a query
        Args:
            query (str): Query to search for.
            user_id (str, optional): ID of the user to search for. Defaults to None.
            agent_id (str, optional): ID of the agent to search for. Defaults to None.
            run_id (str, optional): ID of the run to search for. Defaults to None.
            limit (int, optional): Limit the number of results. Defaults to 100.
            filters (dict, optional): Filters to apply to the search. Defaults to None.
            threshold (float, optional): Minimum score for a memory to be included in the results. Defaults to None.

        Returns:
            dict: A dictionary containing the search results, typically under a "results" key,
                  and potentially "relations" if graph store is enabled.
                  Example for v1.1+: `{"results": [{"id": "...", "memory": "...", "score": 0.8, ...}]}`
        """

        _, effective_filters = _build_filters_and_metadata(
            user_id=user_id, agent_id=agent_id, run_id=run_id, input_filters=filters
        )

        if not any(key in effective_filters for key in ("user_id", "agent_id", "run_id")):
            raise ValueError("at least one of 'user_id', 'agent_id', or 'run_id' must be specified ")

        keys, encoded_ids = process_telemetry_filters(effective_filters)
        capture_event(
            "mem0.search",
            self,
            {
                "limit": limit,
                "version": self.api_version,
                "keys": keys,
                "encoded_ids": encoded_ids,
                "sync_type": "async",
                "threshold": threshold,
            },
        )

        vector_store_task = asyncio.create_task(self._search_vector_store(query, effective_filters, limit, threshold))

        graph_task = None
        if self.enable_graph:
            if hasattr(self.graph.search, "__await__"):  # Check if graph search is async
                graph_task = asyncio.create_task(self.graph.search(query, effective_filters, limit))
            else:
                graph_task = asyncio.create_task(asyncio.to_thread(self.graph.search, query, effective_filters, limit))

        if graph_task:
            original_memories, graph_entities = await asyncio.gather(vector_store_task, graph_task)
        else:
            original_memories = await vector_store_task
            graph_entities = None

        if self.enable_graph:
            return {"results": original_memories, "relations": graph_entities}

        if self.api_version == "v1.0":
            warnings.warn(
                "The current search API output format is deprecated. "
                "To use the latest format, set `api_version='v1.1'`. "
                "The current format will be removed in mem0ai 1.1.0 and later versions.",
                category=DeprecationWarning,
                stacklevel=2,
            )
            return {"results": original_memories}
        else:
            return {"results": original_memories}

    async def _search_vector_store(self, query, filters, limit, threshold: Optional[float] = None):
        embeddings = await asyncio.to_thread(self.embedding_model.embed, query, "search")
        memories = await asyncio.to_thread(
            self.vector_store.search, query=query, vectors=embeddings, limit=limit, filters=filters
        )

        promoted_payload_keys = [
            "user_id",
            "agent_id",
            "run_id",
            "actor_id",
            "role",
        ]

        core_and_promoted_keys = {"data", "hash", "created_at", "updated_at", "id", *promoted_payload_keys}

        original_memories = []
        for mem in memories:
            memory_item_dict = MemoryItem(
                id=mem.id,
                memory=mem.payload["data"],
                hash=mem.payload.get("hash"),
                created_at=mem.payload.get("created_at"),
                updated_at=mem.payload.get("updated_at"),
                score=mem.score,
            ).model_dump()

            for key in promoted_payload_keys:
                if key in mem.payload:
                    memory_item_dict[key] = mem.payload[key]

            additional_metadata = {k: v for k, v in mem.payload.items() if k not in core_and_promoted_keys}
            if additional_metadata:
                memory_item_dict["metadata"] = additional_metadata

            if threshold is None or mem.score >= threshold:
                original_memories.append(memory_item_dict)

        return original_memories

    async def update(self, memory_id, data):
        """
        Update a memory by ID asynchronously.

        Args:
            memory_id (str): ID of the memory to update.
            data (dict): Data to update the memory with.

        Returns:
            dict: Updated memory.
        """
        capture_event("mem0.update", self, {"memory_id": memory_id, "sync_type": "async"})

        embeddings = await asyncio.to_thread(self.embedding_model.embed, data, "update")
        existing_embeddings = {data: embeddings}

        await self._update_memory(memory_id, data, existing_embeddings)
        return {"message": "Memory updated successfully!"}

    async def delete(self, memory_id):
        """
        Delete a memory by ID asynchronously.

        Args:
            memory_id (str): ID of the memory to delete.
        """
        capture_event("mem0.delete", self, {"memory_id": memory_id, "sync_type": "async"})
        await self._delete_memory(memory_id)
        return {"message": "Memory deleted successfully!"}

    async def delete_all(self, user_id=None, agent_id=None, run_id=None):
        """
        Delete all memories asynchronously.

        Args:
            user_id (str, optional): ID of the user to delete memories for. Defaults to None.
            agent_id (str, optional): ID of the agent to delete memories for. Defaults to None.
            run_id (str, optional): ID of the run to delete memories for. Defaults to None.
        """
        filters = {}
        if user_id:
            filters["user_id"] = user_id
        if agent_id:
            filters["agent_id"] = agent_id
        if run_id:
            filters["run_id"] = run_id

        if not filters:
            raise ValueError(
                "At least one filter is required to delete all memories. If you want to delete all memories, use the `reset()` method."
            )

        keys, encoded_ids = process_telemetry_filters(filters)
        capture_event("mem0.delete_all", self, {"keys": keys, "encoded_ids": encoded_ids, "sync_type": "async"})
        memories = await asyncio.to_thread(self.vector_store.list, filters=filters)

        delete_tasks = []
        for memory in memories[0]:
            delete_tasks.append(self._delete_memory(memory.id))

        await asyncio.gather(*delete_tasks)

        logger.info(f"Deleted {len(memories[0])} memories")

        if self.enable_graph:
            await asyncio.to_thread(self.graph.delete_all, filters)

        return {"message": "Memories deleted successfully!"}

    async def history(self, memory_id):
        """
        Get the history of changes for a memory by ID asynchronously.

        Args:
            memory_id (str): ID of the memory to get history for.

        Returns:
            list: List of changes for the memory.
        """
        capture_event("mem0.history", self, {"memory_id": memory_id, "sync_type": "async"})
        return await asyncio.to_thread(self.db.get_history, memory_id)

    async def _create_memory(self, data, existing_embeddings, metadata=None):
        logging.debug(f"Creating memory with {data=}")
        if data in existing_embeddings:
            embeddings = existing_embeddings[data]
        else:
            embeddings = await asyncio.to_thread(self.embedding_model.embed, data, memory_action="add")

        memory_id = str(uuid.uuid4())
        metadata = metadata or {}
        metadata["data"] = data
        metadata["hash"] = hashlib.md5(data.encode()).hexdigest()
        metadata["created_at"] = datetime.now(pytz.timezone("US/Pacific")).isoformat()

        await asyncio.to_thread(
            self.vector_store.insert,
            vectors=[embeddings],
            ids=[memory_id],
            payloads=[metadata],
        )

        await asyncio.to_thread(
            self.db.add_history,
            memory_id,
            None,
            data,
            "ADD",
            created_at=metadata.get("created_at"),
            actor_id=metadata.get("actor_id"),
            role=metadata.get("role"),
        )

        capture_event("mem0._create_memory", self, {"memory_id": memory_id, "sync_type": "async"})
        return memory_id

    async def _create_procedural_memory(self, messages, metadata=None, llm=None, prompt=None):
        """
        Create a procedural memory asynchronously

        Args:
            messages (list): List of messages to create a procedural memory from.
            metadata (dict): Metadata to create a procedural memory from.
            llm (llm, optional): LLM to use for the procedural memory creation. Defaults to None.
            prompt (str, optional): Prompt to use for the procedural memory creation. Defaults to None.
        """
        try:
            from langchain_core.messages.utils import \
                convert_to_messages  # type: ignore
        except Exception:
            logger.error(
                "Import error while loading langchain-core. Please install 'langchain-core' to use procedural memory."
            )
            raise

        logger.info("Creating procedural memory")

        parsed_messages = [
            {"role": "system", "content": prompt or PROCEDURAL_MEMORY_SYSTEM_PROMPT},
            *messages,
            {"role": "user", "content": "Create procedural memory of the above conversation."},
        ]

        try:
            if llm is not None:
                parsed_messages = convert_to_messages(parsed_messages)
                response = await asyncio.to_thread(llm.invoke, input=parsed_messages)
                procedural_memory = response.content
            else:
                procedural_memory = await asyncio.to_thread(self.llm.generate_response, messages=parsed_messages)
        except Exception as e:
            logger.error(f"Error generating procedural memory summary: {e}")
            raise

        if metadata is None:
            raise ValueError("Metadata cannot be done for procedural memory.")

        metadata["memory_type"] = MemoryType.PROCEDURAL.value
        embeddings = await asyncio.to_thread(self.embedding_model.embed, procedural_memory, memory_action="add")
        memory_id = await self._create_memory(procedural_memory, {procedural_memory: embeddings}, metadata=metadata)
        capture_event("mem0._create_procedural_memory", self, {"memory_id": memory_id, "sync_type": "async"})

        result = {"results": [{"id": memory_id, "memory": procedural_memory, "event": "ADD"}]}

        return result

    async def _update_memory(self, memory_id, data, existing_embeddings, metadata=None):
        logger.info(f"Updating memory with {data=}")

        try:
            existing_memory = await asyncio.to_thread(self.vector_store.get, vector_id=memory_id)
        except Exception:
            logger.error(f"Error getting memory with ID {memory_id} during update.")
            raise ValueError(f"Error getting memory with ID {memory_id}. Please provide a valid 'memory_id'")

        prev_value = existing_memory.payload.get("data")

        new_metadata = deepcopy(metadata) if metadata is not None else {}

        new_metadata["data"] = data
        new_metadata["hash"] = hashlib.md5(data.encode()).hexdigest()
        new_metadata["created_at"] = existing_memory.payload.get("created_at")
        new_metadata["updated_at"] = datetime.now(pytz.timezone("US/Pacific")).isoformat()

        if "user_id" in existing_memory.payload:
            new_metadata["user_id"] = existing_memory.payload["user_id"]
        if "agent_id" in existing_memory.payload:
            new_metadata["agent_id"] = existing_memory.payload["agent_id"]
        if "run_id" in existing_memory.payload:
            new_metadata["run_id"] = existing_memory.payload["run_id"]

        if "actor_id" in existing_memory.payload:
            new_metadata["actor_id"] = existing_memory.payload["actor_id"]
        if "role" in existing_memory.payload:
            new_metadata["role"] = existing_memory.payload["role"]

        if data in existing_embeddings:
            embeddings = existing_embeddings[data]
        else:
            embeddings = await asyncio.to_thread(self.embedding_model.embed, data, "update")

        await asyncio.to_thread(
            self.vector_store.update,
            vector_id=memory_id,
            vector=embeddings,
            payload=new_metadata,
        )
        logger.info(f"Updating memory with ID {memory_id=} with {data=}")

        await asyncio.to_thread(
            self.db.add_history,
            memory_id,
            prev_value,
            data,
            "UPDATE",
            created_at=new_metadata["created_at"],
            updated_at=new_metadata["updated_at"],
            actor_id=new_metadata.get("actor_id"),
            role=new_metadata.get("role"),
        )
        capture_event("mem0._update_memory", self, {"memory_id": memory_id, "sync_type": "async"})
        return memory_id

    async def _delete_memory(self, memory_id):
        logging.info(f"Deleting memory with {memory_id=}")
        existing_memory = await asyncio.to_thread(self.vector_store.get, vector_id=memory_id)
        prev_value = existing_memory.payload["data"]

        await asyncio.to_thread(self.vector_store.delete, vector_id=memory_id)
        await asyncio.to_thread(
            self.db.add_history,
            memory_id,
            prev_value,
            None,
            "DELETE",
            actor_id=existing_memory.payload.get("actor_id"),
            role=existing_memory.payload.get("role"),
            is_deleted=1,
        )

        capture_event("mem0._delete_memory", self, {"memory_id": memory_id, "sync_type": "async"})
        return memory_id

    async def reset(self):
        """
        Reset the memory store asynchronously by:
            Deletes the vector store collection
            Resets the database
            Recreates the vector store with a new client
        """
        logger.warning("Resetting all memories")
        await asyncio.to_thread(self.vector_store.delete_col)

        gc.collect()

        if hasattr(self.vector_store, "client") and hasattr(self.vector_store.client, "close"):
            await asyncio.to_thread(self.vector_store.client.close)

        if hasattr(self.db, "connection") and self.db.connection:
            await asyncio.to_thread(lambda: self.db.connection.execute("DROP TABLE IF EXISTS history"))
            await asyncio.to_thread(self.db.connection.close)

        self.db = SQLiteManager(self.config.history_db_path)

        self.vector_store = VectorStoreFactory.create(
            self.config.vector_store.provider, self.config.vector_store.config
        )
        capture_event("mem0.reset", self, {"sync_type": "async"})

    async def chat(self, query):
        raise NotImplementedError("Chat function not implemented yet.")<|MERGE_RESOLUTION|>--- conflicted
+++ resolved
@@ -22,10 +22,6 @@
 from mem0.memory.setup import mem0_dir, setup_config
 from mem0.memory.storage import SQLiteManager
 from mem0.memory.telemetry import capture_event
-<<<<<<< HEAD
-from mem0.memory.utils import (get_fact_retrieval_messages, parse_messages,
-                               parse_vision_messages, remove_code_blocks)
-=======
 from mem0.memory.utils import (
     get_fact_retrieval_messages,
     parse_messages,
@@ -33,7 +29,6 @@
     remove_code_blocks,
     process_telemetry_filters,
 )
->>>>>>> df43f904
 from mem0.utils.factory import EmbedderFactory, LlmFactory, VectorStoreFactory
 
 
