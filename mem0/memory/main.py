import os
import asyncio
import concurrent
import hashlib
import json
import logging
import uuid
import warnings
from datetime import datetime
from typing import Any, Dict

import pytz
from pydantic import ValidationError

from mem0.configs.base import MemoryConfig, MemoryItem
from mem0.configs.enums import MemoryType
from mem0.configs.prompts import (
    PROCEDURAL_MEMORY_SYSTEM_PROMPT,
    get_update_memory_messages,
)
from mem0.memory.base import MemoryBase
from mem0.memory.setup import setup_config, mem0_dir
from mem0.memory.storage import SQLiteManager
from mem0.memory.telemetry import capture_event
from mem0.memory.utils import (
    get_fact_retrieval_messages,
    parse_messages,
    parse_vision_messages,
    remove_code_blocks,
)
from mem0.utils.factory import EmbedderFactory, LlmFactory, VectorStoreFactory

# Setup user config
setup_config()

logger = logging.getLogger(__name__)


class Memory(MemoryBase):
    def __init__(self, config: MemoryConfig = MemoryConfig()):
        self.config = config

        self.custom_fact_extraction_prompt = self.config.custom_fact_extraction_prompt
        self.custom_update_memory_prompt = self.config.custom_update_memory_prompt
        self.embedding_model = EmbedderFactory.create(
            self.config.embedder.provider,
            self.config.embedder.config,
            self.config.vector_store.config,
        )
        self.vector_store = VectorStoreFactory.create(
            self.config.vector_store.provider, self.config.vector_store.config
        )
        self.llm = LlmFactory.create(self.config.llm.provider, self.config.llm.config)
        self.db = SQLiteManager(self.config.history_db_path)
        self.collection_name = self.config.vector_store.config.collection_name
        self.api_version = self.config.version

        self.enable_graph = False

        if self.config.graph_store.config:
            from mem0.memory.graph_memory import MemoryGraph

            self.graph = MemoryGraph(self.config)
            self.enable_graph = True

<<<<<<< HEAD
        self.config.vector_store.config.collection_name = "mem0_migrations"
        if self.config.vector_store.provider in ["faiss", "qdrant"]:
            provider_path = f"migrations_{self.config.vector_store.provider}"
            self.config.vector_store.config.path = os.path.join(mem0_dir, provider_path)
            os.makedirs(self.config.vector_store.config.path, exist_ok=True)

        self._telemetry_vector_store = VectorStoreFactory.create(
            self.config.vector_store.provider, self.config.vector_store.config
        )

        capture_event("mem0.init", self)
=======
        capture_event("mem0.init", self, {"sync_type": "sync"})
>>>>>>> 541030d6

    @classmethod
    def from_config(cls, config_dict: Dict[str, Any]):
        try:
            config = cls._process_config(config_dict)
            config = MemoryConfig(**config_dict)
        except ValidationError as e:
            logger.error(f"Configuration validation error: {e}")
            raise
        return cls(config)

    @staticmethod
    def _process_config(config_dict: Dict[str, Any]) -> Dict[str, Any]:
        if "graph_store" in config_dict:
            if "vector_store" not in config_dict and "embedder" in config_dict:
                config_dict["vector_store"] = {}
                config_dict["vector_store"]["config"] = {}
                config_dict["vector_store"]["config"]["embedding_model_dims"] = config_dict["embedder"]["config"][
                    "embedding_dims"
                ]
        try:
            return config_dict
        except ValidationError as e:
            logger.error(f"Configuration validation error: {e}")
            raise

    def add(
        self,
        messages,
        user_id=None,
        agent_id=None,
        run_id=None,
        metadata=None,
        filters=None,
        infer=True,
        memory_type=None,
        prompt=None,
    ):
        """
        Create a new memory.

        Args:
            messages (str or List[Dict[str, str]]): Messages to store in the memory.
            user_id (str, optional): ID of the user creating the memory. Defaults to None.
            agent_id (str, optional): ID of the agent creating the memory. Defaults to None.
            run_id (str, optional): ID of the run creating the memory. Defaults to None.
            metadata (dict, optional): Metadata to store with the memory. Defaults to None.
            filters (dict, optional): Filters to apply to the search. Defaults to None.
            infer (bool, optional): Whether to infer the memories. Defaults to True.
            memory_type (str, optional): Type of memory to create. Defaults to None. By default, it creates the short term memories and long term (semantic and episodic) memories. Pass "procedural_memory" to create procedural memories.
            prompt (str, optional): Prompt to use for the memory creation. Defaults to None.
        Returns:
            dict: A dictionary containing the result of the memory addition operation.
            result: dict of affected events with each dict has the following key:
              'memories': affected memories
              'graph': affected graph memories

              'memories' and 'graph' is a dict, each with following subkeys:
                'add': added memory
                'update': updated memory
                'delete': deleted memory


        """
        if metadata is None:
            metadata = {}

        filters = filters or {}
        if user_id:
            filters["user_id"] = metadata["user_id"] = user_id
        if agent_id:
            filters["agent_id"] = metadata["agent_id"] = agent_id
        if run_id:
            filters["run_id"] = metadata["run_id"] = run_id

        if not any(key in filters for key in ("user_id", "agent_id", "run_id")):
            raise ValueError("One of the filters: user_id, agent_id or run_id is required!")

        if memory_type is not None and memory_type != MemoryType.PROCEDURAL.value:
            raise ValueError(
                f"Invalid 'memory_type'. Please pass {MemoryType.PROCEDURAL.value} to create procedural memories."
            )

        if isinstance(messages, str):
            messages = [{"role": "user", "content": messages}]

        if agent_id is not None and memory_type == MemoryType.PROCEDURAL.value:
            results = self._create_procedural_memory(messages, metadata=metadata, prompt=prompt)
            return results

        if self.config.llm.config.get("enable_vision"):
            messages = parse_vision_messages(messages, self.llm, self.config.llm.config.get("vision_details"))
        else:
            messages = parse_vision_messages(messages)

        with concurrent.futures.ThreadPoolExecutor() as executor:
            future1 = executor.submit(self._add_to_vector_store, messages, metadata, filters, infer)
            future2 = executor.submit(self._add_to_graph, messages, filters)

            concurrent.futures.wait([future1, future2])

            vector_store_result = future1.result()
            graph_result = future2.result()

        if self.api_version == "v1.0":
            warnings.warn(
                "The current add API output format is deprecated. "
                "To use the latest format, set `api_version='v1.1'`. "
                "The current format will be removed in mem0ai 1.1.0 and later versions.",
                category=DeprecationWarning,
                stacklevel=2,
            )
            return vector_store_result

        if self.enable_graph:
            return {
                "results": vector_store_result,
                "relations": graph_result,
            }

        return {"results": vector_store_result}

    def _add_to_vector_store(self, messages, metadata, filters, infer):
        if not infer:
            returned_memories = []
            for message in messages:
                if message["role"] != "system":
                    message_embeddings = self.embedding_model.embed(message["content"], "add")
                    memory_id = self._create_memory(message["content"], message_embeddings, metadata)
                    returned_memories.append({"id": memory_id, "memory": message["content"], "event": "ADD"})
            return returned_memories

        parsed_messages = parse_messages(messages)

        if self.config.custom_fact_extraction_prompt:
            system_prompt = self.config.custom_fact_extraction_prompt
            user_prompt = f"Input:\n{parsed_messages}"
        else:
            system_prompt, user_prompt = get_fact_retrieval_messages(parsed_messages)

        response = self.llm.generate_response(
            messages=[
                {"role": "system", "content": system_prompt},
                {"role": "user", "content": user_prompt},
            ],
            response_format={"type": "json_object"},
        )

        try:
            response = remove_code_blocks(response)
            new_retrieved_facts = json.loads(response)["facts"]
        except Exception as e:
            logging.error(f"Error in new_retrieved_facts: {e}")
            new_retrieved_facts = []

        retrieved_old_memory = []
        new_message_embeddings = {}
        for new_mem in new_retrieved_facts:
            messages_embeddings = self.embedding_model.embed(new_mem, "add")
            new_message_embeddings[new_mem] = messages_embeddings
            existing_memories = self.vector_store.search(
                query=new_mem,
                vectors=messages_embeddings,
                limit=5,
                filters=filters,
            )
            for mem in existing_memories:
                retrieved_old_memory.append({"id": mem.id, "text": mem.payload["data"]})
        unique_data = {}
        for item in retrieved_old_memory:
            unique_data[item["id"]] = item
        retrieved_old_memory = list(unique_data.values())
        logging.info(f"Total existing memories: {len(retrieved_old_memory)}")

        # mapping UUIDs with integers for handling UUID hallucinations
        temp_uuid_mapping = {}
        for idx, item in enumerate(retrieved_old_memory):
            temp_uuid_mapping[str(idx)] = item["id"]
            retrieved_old_memory[idx]["id"] = str(idx)

        function_calling_prompt = get_update_memory_messages(
            retrieved_old_memory, new_retrieved_facts, self.config.custom_update_memory_prompt
        )

        try:
            new_memories_with_actions = self.llm.generate_response(
                messages=[{"role": "user", "content": function_calling_prompt}],
                response_format={"type": "json_object"},
            )
        except Exception as e:
            logging.error(f"Error in new_memories_with_actions: {e}")
            new_memories_with_actions = []

        try:
            new_memories_with_actions = remove_code_blocks(new_memories_with_actions)
            new_memories_with_actions = json.loads(new_memories_with_actions)
        except Exception as e:
            logging.error(f"Invalid JSON response: {e}")
            new_memories_with_actions = []

        returned_memories = []
        try:
            for resp in new_memories_with_actions.get("memory", []):
                logging.info(resp)
                try:
                    if not resp.get("text"):
                        logging.info("Skipping memory entry because of empty `text` field.")
                        continue
                    elif resp.get("event") == "ADD":
                        memory_id = self._create_memory(
                            data=resp.get("text"),
                            existing_embeddings=new_message_embeddings,
                            metadata=metadata,
                        )
                        returned_memories.append(
                            {
                                "id": memory_id,
                                "memory": resp.get("text"),
                                "event": resp.get("event"),
                            }
                        )
                    elif resp.get("event") == "UPDATE":
                        self._update_memory(
                            memory_id=temp_uuid_mapping[resp["id"]],
                            data=resp.get("text"),
                            existing_embeddings=new_message_embeddings,
                            metadata=metadata,
                        )
                        returned_memories.append(
                            {
                                "id": temp_uuid_mapping[resp.get("id")],
                                "memory": resp.get("text"),
                                "event": resp.get("event"),
                                "previous_memory": resp.get("old_memory"),
                            }
                        )
                    elif resp.get("event") == "DELETE":
                        self._delete_memory(memory_id=temp_uuid_mapping[resp.get("id")])
                        returned_memories.append(
                            {
                                "id": temp_uuid_mapping[resp.get("id")],
                                "memory": resp.get("text"),
                                "event": resp.get("event"),
                            }
                        )
                    elif resp.get("event") == "NONE":
                        logging.info("NOOP for Memory.")
                except Exception as e:
                    logging.error(f"Error in new_memories_with_actions: {e}")
        except Exception as e:
            logging.error(f"Error in new_memories_with_actions: {e}")

        capture_event(
            "mem0.add",
            self,
            {"version": self.api_version, "keys": list(filters.keys()), "sync_type": "sync"},
        )

        return returned_memories

    def _add_to_graph(self, messages, filters):
        added_entities = []
        if self.enable_graph:
            if filters.get("user_id") is None:
                filters["user_id"] = "user"

            data = "\n".join([msg["content"] for msg in messages if "content" in msg and msg["role"] != "system"])
            added_entities = self.graph.add(data, filters)

        return added_entities

    def get(self, memory_id):
        """
        Retrieve a memory by ID.

        Args:
            memory_id (str): ID of the memory to retrieve.

        Returns:
            dict: Retrieved memory.
        """
        capture_event("mem0.get", self, {"memory_id": memory_id, "sync_type": "sync"})
        memory = self.vector_store.get(vector_id=memory_id)
        if not memory:
            return None

        filters = {key: memory.payload[key] for key in ["user_id", "agent_id", "run_id"] if memory.payload.get(key)}

        # Prepare base memory item
        memory_item = MemoryItem(
            id=memory.id,
            memory=memory.payload["data"],
            hash=memory.payload.get("hash"),
            created_at=memory.payload.get("created_at"),
            updated_at=memory.payload.get("updated_at"),
        ).model_dump(exclude={"score"})

        # Add metadata if there are additional keys
        excluded_keys = {
            "user_id",
            "agent_id",
            "run_id",
            "hash",
            "data",
            "created_at",
            "updated_at",
            "id",
        }
        additional_metadata = {k: v for k, v in memory.payload.items() if k not in excluded_keys}
        if additional_metadata:
            memory_item["metadata"] = additional_metadata

        result = {**memory_item, **filters}

        return result

    def get_all(self, user_id=None, agent_id=None, run_id=None, limit=100):
        """
        List all memories.

        Returns:
            list: List of all memories.
        """
        filters = {}
        if user_id:
            filters["user_id"] = user_id
        if agent_id:
            filters["agent_id"] = agent_id
        if run_id:
            filters["run_id"] = run_id

        capture_event("mem0.get_all", self, {"limit": limit, "keys": list(filters.keys()), "sync_type": "sync"})

        with concurrent.futures.ThreadPoolExecutor() as executor:
            future_memories = executor.submit(self._get_all_from_vector_store, filters, limit)
            future_graph_entities = executor.submit(self.graph.get_all, filters, limit) if self.enable_graph else None

            concurrent.futures.wait(
                [future_memories, future_graph_entities] if future_graph_entities else [future_memories]
            )

            all_memories = future_memories.result()
            graph_entities = future_graph_entities.result() if future_graph_entities else None

        if self.enable_graph:
            return {"results": all_memories, "relations": graph_entities}

        if self.api_version == "v1.0":
            warnings.warn(
                "The current get_all API output format is deprecated. "
                "To use the latest format, set `api_version='v1.1'`. "
                "The current format will be removed in mem0ai 1.1.0 and later versions.",
                category=DeprecationWarning,
                stacklevel=2,
            )
            return all_memories
        else:
            return {"results": all_memories}

    def _get_all_from_vector_store(self, filters, limit):
        memories = self.vector_store.list(filters=filters, limit=limit)

        excluded_keys = {
            "user_id",
            "agent_id",
            "run_id",
            "hash",
            "data",
            "created_at",
            "updated_at",
            "id",
        }
        all_memories = [
            {
                **MemoryItem(
                    id=mem.id,
                    memory=mem.payload["data"],
                    hash=mem.payload.get("hash"),
                    created_at=mem.payload.get("created_at"),
                    updated_at=mem.payload.get("updated_at"),
                ).model_dump(exclude={"score"}),
                **{key: mem.payload[key] for key in ["user_id", "agent_id", "run_id"] if key in mem.payload},
                **(
                    {"metadata": {k: v for k, v in mem.payload.items() if k not in excluded_keys}}
                    if any(k for k in mem.payload if k not in excluded_keys)
                    else {}
                ),
            }
            for mem in memories[0]
        ]
        return all_memories

    def search(self, query, user_id=None, agent_id=None, run_id=None, limit=100, filters=None):
        """
        Search for memories.

        Args:
            query (str): Query to search for.
            user_id (str, optional): ID of the user to search for. Defaults to None.
            agent_id (str, optional): ID of the agent to search for. Defaults to None.
            run_id (str, optional): ID of the run to search for. Defaults to None.
            limit (int, optional): Limit the number of results. Defaults to 100.
            filters (dict, optional): Filters to apply to the search. Defaults to None.

        Returns:
            list: List of search results.
        """
        filters = filters or {}
        if user_id:
            filters["user_id"] = user_id
        if agent_id:
            filters["agent_id"] = agent_id
        if run_id:
            filters["run_id"] = run_id

        if not any(key in filters for key in ("user_id", "agent_id", "run_id")):
            raise ValueError("One of the filters: user_id, agent_id or run_id is required!")

        capture_event(
            "mem0.search",
            self,
            {"limit": limit, "version": self.api_version, "keys": list(filters.keys()), "sync_type": "sync"},
        )

        with concurrent.futures.ThreadPoolExecutor() as executor:
            future_memories = executor.submit(self._search_vector_store, query, filters, limit)
            future_graph_entities = (
                executor.submit(self.graph.search, query, filters, limit) if self.enable_graph else None
            )

            concurrent.futures.wait(
                [future_memories, future_graph_entities] if future_graph_entities else [future_memories]
            )

            original_memories = future_memories.result()
            graph_entities = future_graph_entities.result() if future_graph_entities else None

        if self.enable_graph:
            return {"results": original_memories, "relations": graph_entities}

        if self.api_version == "v1.0":
            warnings.warn(
                "The current get_all API output format is deprecated. "
                "To use the latest format, set `api_version='v1.1'`. "
                "The current format will be removed in mem0ai 1.1.0 and later versions.",
                category=DeprecationWarning,
                stacklevel=2,
            )
            return original_memories
        else:
            return {"results": original_memories}

    def _search_vector_store(self, query, filters, limit):
        embeddings = self.embedding_model.embed(query, "search")
        memories = self.vector_store.search(query=query, vectors=embeddings, limit=limit, filters=filters)

        excluded_keys = {
            "user_id",
            "agent_id",
            "run_id",
            "hash",
            "data",
            "created_at",
            "updated_at",
            "id",
        }

        original_memories = [
            {
                **MemoryItem(
                    id=mem.id,
                    memory=mem.payload["data"],
                    hash=mem.payload.get("hash"),
                    created_at=mem.payload.get("created_at"),
                    updated_at=mem.payload.get("updated_at"),
                    score=mem.score,
                ).model_dump(),
                **{key: mem.payload[key] for key in ["user_id", "agent_id", "run_id"] if key in mem.payload},
                **(
                    {"metadata": {k: v for k, v in mem.payload.items() if k not in excluded_keys}}
                    if any(k for k in mem.payload if k not in excluded_keys)
                    else {}
                ),
            }
            for mem in memories
        ]

        return original_memories

    def update(self, memory_id, data):
        """
        Update a memory by ID.

        Args:
            memory_id (str): ID of the memory to update.
            data (dict): Data to update the memory with.

        Returns:
            dict: Updated memory.
        """
        capture_event("mem0.update", self, {"memory_id": memory_id, "sync_type": "sync"})

        existing_embeddings = {data: self.embedding_model.embed(data, "update")}

        self._update_memory(memory_id, data, existing_embeddings)
        return {"message": "Memory updated successfully!"}

    def delete(self, memory_id):
        """
        Delete a memory by ID.

        Args:
            memory_id (str): ID of the memory to delete.
        """
        capture_event("mem0.delete", self, {"memory_id": memory_id, "sync_type": "sync"})
        self._delete_memory(memory_id)
        return {"message": "Memory deleted successfully!"}

    def delete_all(self, user_id=None, agent_id=None, run_id=None):
        """
        Delete all memories.

        Args:
            user_id (str, optional): ID of the user to delete memories for. Defaults to None.
            agent_id (str, optional): ID of the agent to delete memories for. Defaults to None.
            run_id (str, optional): ID of the run to delete memories for. Defaults to None.
        """
        filters = {}
        if user_id:
            filters["user_id"] = user_id
        if agent_id:
            filters["agent_id"] = agent_id
        if run_id:
            filters["run_id"] = run_id

        if not filters:
            raise ValueError(
                "At least one filter is required to delete all memories. If you want to delete all memories, use the `reset()` method."
            )

        capture_event("mem0.delete_all", self, {"keys": list(filters.keys()), "sync_type": "sync"})
        memories = self.vector_store.list(filters=filters)[0]
        for memory in memories:
            self._delete_memory(memory.id)

        logger.info(f"Deleted {len(memories)} memories")

        if self.enable_graph:
            self.graph.delete_all(filters)

        return {"message": "Memories deleted successfully!"}

    def history(self, memory_id):
        """
        Get the history of changes for a memory by ID.

        Args:
            memory_id (str): ID of the memory to get history for.

        Returns:
            list: List of changes for the memory.
        """
        capture_event("mem0.history", self, {"memory_id": memory_id, "sync_type": "sync"})
        return self.db.get_history(memory_id)

    def _create_memory(self, data, existing_embeddings, metadata=None):
        logging.debug(f"Creating memory with {data=}")
        if data in existing_embeddings:
            embeddings = existing_embeddings[data]
        else:
            embeddings = self.embedding_model.embed(data, memory_action="add")
        memory_id = str(uuid.uuid4())
        metadata = metadata or {}
        metadata["data"] = data
        metadata["hash"] = hashlib.md5(data.encode()).hexdigest()
        metadata["created_at"] = datetime.now(pytz.timezone("US/Pacific")).isoformat()

        self.vector_store.insert(
            vectors=[embeddings],
            ids=[memory_id],
            payloads=[metadata],
        )
        self.db.add_history(memory_id, None, data, "ADD", created_at=metadata["created_at"])
        capture_event("mem0._create_memory", self, {"memory_id": memory_id, "sync_type": "sync"})
        return memory_id

    def _create_procedural_memory(self, messages, metadata=None, prompt=None):
        """
        Create a procedural memory

        Args:
            messages (list): List of messages to create a procedural memory from.
            metadata (dict): Metadata to create a procedural memory from.
            prompt (str, optional): Prompt to use for the procedural memory creation. Defaults to None.
        """
        logger.info("Creating procedural memory")

        parsed_messages = [
            {"role": "system", "content": prompt or PROCEDURAL_MEMORY_SYSTEM_PROMPT},
            *messages,
            {
                "role": "user",
                "content": "Create procedural memory of the above conversation.",
            },
        ]

        try:
            procedural_memory = self.llm.generate_response(messages=parsed_messages)
        except Exception as e:
            logger.error(f"Error generating procedural memory summary: {e}")
            raise

        if metadata is None:
            raise ValueError("Metadata cannot be done for procedural memory.")

        metadata["memory_type"] = MemoryType.PROCEDURAL.value
        # Generate embeddings for the summary
        embeddings = self.embedding_model.embed(procedural_memory, memory_action="add")
        # Create the memory
        memory_id = self._create_memory(procedural_memory, {procedural_memory: embeddings}, metadata=metadata)
        capture_event("mem0._create_procedural_memory", self, {"memory_id": memory_id, "sync_type": "sync"})

        # Return results in the same format as add()
        result = {"results": [{"id": memory_id, "memory": procedural_memory, "event": "ADD"}]}

        return result

    def _update_memory(self, memory_id, data, existing_embeddings, metadata=None):
        logger.info(f"Updating memory with {data=}")

        try:
            existing_memory = self.vector_store.get(vector_id=memory_id)
        except Exception:
            raise ValueError(f"Error getting memory with ID {memory_id}. Please provide a valid 'memory_id'")
        prev_value = existing_memory.payload.get("data")

        new_metadata = metadata or {}
        new_metadata["data"] = data
        new_metadata["hash"] = hashlib.md5(data.encode()).hexdigest()
        new_metadata["created_at"] = existing_memory.payload.get("created_at")
        new_metadata["updated_at"] = datetime.now(pytz.timezone("US/Pacific")).isoformat()

        if "user_id" in existing_memory.payload:
            new_metadata["user_id"] = existing_memory.payload["user_id"]
        if "agent_id" in existing_memory.payload:
            new_metadata["agent_id"] = existing_memory.payload["agent_id"]
        if "run_id" in existing_memory.payload:
            new_metadata["run_id"] = existing_memory.payload["run_id"]

        if data in existing_embeddings:
            embeddings = existing_embeddings[data]
        else:
            embeddings = self.embedding_model.embed(data, "update")
        self.vector_store.update(
            vector_id=memory_id,
            vector=embeddings,
            payload=new_metadata,
        )
        logger.info(f"Updating memory with ID {memory_id=} with {data=}")
        self.db.add_history(
            memory_id,
            prev_value,
            data,
            "UPDATE",
            created_at=new_metadata["created_at"],
            updated_at=new_metadata["updated_at"],
        )
        capture_event("mem0._update_memory", self, {"memory_id": memory_id, "sync_type": "sync"})
        return memory_id

    def _delete_memory(self, memory_id):
        logging.info(f"Deleting memory with {memory_id=}")
        existing_memory = self.vector_store.get(vector_id=memory_id)
        prev_value = existing_memory.payload["data"]
        self.vector_store.delete(vector_id=memory_id)
        self.db.add_history(memory_id, prev_value, None, "DELETE", is_deleted=1)
        capture_event("mem0._delete_memory", self, {"memory_id": memory_id, "sync_type": "sync"})
        return memory_id

    def reset(self):
        """
        Reset the memory store.
        """
        logger.warning("Resetting all memories")
        self.vector_store.delete_col()
        self.vector_store = VectorStoreFactory.create(
            self.config.vector_store.provider, self.config.vector_store.config
        )
        self.db.reset()
        capture_event("mem0.reset", self, {"sync_type": "sync"})

    def chat(self, query):
        raise NotImplementedError("Chat function not implemented yet.")


class AsyncMemory(MemoryBase):
    def __init__(self, config: MemoryConfig = MemoryConfig()):
        self.config = config

        self.embedding_model = EmbedderFactory.create(
            self.config.embedder.provider,
            self.config.embedder.config,
            self.config.vector_store.config,
        )
        self.vector_store = VectorStoreFactory.create(
            self.config.vector_store.provider, self.config.vector_store.config
        )
        self.llm = LlmFactory.create(self.config.llm.provider, self.config.llm.config)
        self.db = SQLiteManager(self.config.history_db_path)
        self.collection_name = self.config.vector_store.config.collection_name
        self.api_version = self.config.version

        self.enable_graph = False

        if self.config.graph_store.config:
            from mem0.memory.graph_memory import MemoryGraph

            self.graph = MemoryGraph(self.config)
            self.enable_graph = True

        capture_event("mem0.init", self, {"sync_type": "async"})

    @classmethod
    async def from_config(cls, config_dict: Dict[str, Any]):
        try:
            config = cls._process_config(config_dict)
            config = MemoryConfig(**config_dict)
        except ValidationError as e:
            logger.error(f"Configuration validation error: {e}")
            raise
        return cls(config)

    @staticmethod
    def _process_config(config_dict: Dict[str, Any]) -> Dict[str, Any]:
        if "graph_store" in config_dict:
            if "vector_store" not in config_dict and "embedder" in config_dict:
                config_dict["vector_store"] = {}
                config_dict["vector_store"]["config"] = {}
                config_dict["vector_store"]["config"]["embedding_model_dims"] = config_dict["embedder"]["config"][
                    "embedding_dims"
                ]
        try:
            return config_dict
        except ValidationError as e:
            logger.error(f"Configuration validation error: {e}")
            raise

    async def add(
        self,
        messages,
        user_id=None,
        agent_id=None,
        run_id=None,
        metadata=None,
        filters=None,
        infer=True,
        memory_type=None,
        prompt=None,
        llm=None,
    ):
        """
        Create a new memory asynchronously.

        Args:
            messages (str or List[Dict[str, str]]): Messages to store in the memory.
            user_id (str, optional): ID of the user creating the memory. Defaults to None.
            agent_id (str, optional): ID of the agent creating the memory. Defaults to None.
            run_id (str, optional): ID of the run creating the memory. Defaults to None.
            metadata (dict, optional): Metadata to store with the memory. Defaults to None.
            filters (dict, optional): Filters to apply to the search. Defaults to None.
            infer (bool, optional): Whether to infer the memories. Defaults to True.
            memory_type (str, optional): Type of memory to create. Defaults to None. By default, it creates the short term memories and long term (semantic and episodic) memories. Pass "procedural_memory" to create procedural memories.
            prompt (str, optional): Prompt to use for the memory creation. Defaults to None.
            llm (BaseChatModel, optional): LLM class to use for generating procedural memories. Defaults to None. Useful when user is using LangChain ChatModel.
        Returns:
            dict: A dictionary containing the result of the memory addition operation.
            result: dict of affected events with each dict has the following key:
              'memories': affected memories
              'graph': affected graph memories

              'memories' and 'graph' is a dict, each with following subkeys:
                'add': added memory
                'update': updated memory
                'delete': deleted memory
        """
        if metadata is None:
            metadata = {}

        filters = filters or {}
        if user_id:
            filters["user_id"] = metadata["user_id"] = user_id
        if agent_id:
            filters["agent_id"] = metadata["agent_id"] = agent_id
        if run_id:
            filters["run_id"] = metadata["run_id"] = run_id

        if not any(key in filters for key in ("user_id", "agent_id", "run_id")):
            raise ValueError("One of the filters: user_id, agent_id or run_id is required!")

        if memory_type is not None and memory_type != MemoryType.PROCEDURAL.value:
            raise ValueError(
                f"Invalid 'memory_type'. Please pass {MemoryType.PROCEDURAL.value} to create procedural memories."
            )

        if isinstance(messages, str):
            messages = [{"role": "user", "content": messages}]

        if agent_id is not None and memory_type == MemoryType.PROCEDURAL.value:
            results = await self._create_procedural_memory(messages, metadata=metadata, llm=llm, prompt=prompt)
            return results

        if self.config.llm.config.get("enable_vision"):
            messages = parse_vision_messages(messages, self.llm, self.config.llm.config.get("vision_details"))
        else:
            messages = parse_vision_messages(messages)

        # Run vector store and graph operations concurrently
        vector_store_task = asyncio.create_task(self._add_to_vector_store(messages, metadata, filters, infer))
        graph_task = asyncio.create_task(self._add_to_graph(messages, filters))

        vector_store_result, graph_result = await asyncio.gather(vector_store_task, graph_task)

        if self.api_version == "v1.0":
            warnings.warn(
                "The current add API output format is deprecated. "
                "To use the latest format, set `api_version='v1.1'`. "
                "The current format will be removed in mem0ai 1.1.0 and later versions.",
                category=DeprecationWarning,
                stacklevel=2,
            )
            return vector_store_result

        if self.enable_graph:
            return {
                "results": vector_store_result,
                "relations": graph_result,
            }

        return {"results": vector_store_result}

    async def _add_to_vector_store(self, messages, metadata, filters, infer):
        if not infer:
            returned_memories = []
            for message in messages:
                if message["role"] != "system":
                    message_embeddings = await asyncio.to_thread(self.embedding_model.embed, message["content"], "add")
                    memory_id = await self._create_memory(message["content"], message_embeddings, metadata)
                    returned_memories.append({"id": memory_id, "memory": message["content"], "event": "ADD"})
            return returned_memories

        parsed_messages = parse_messages(messages)

        if self.config.custom_fact_extraction_prompt:
            system_prompt = self.config.custom_fact_extraction_prompt
            user_prompt = f"Input:\n{parsed_messages}"
        else:
            system_prompt, user_prompt = get_fact_retrieval_messages(parsed_messages)

        response = await asyncio.to_thread(
            self.llm.generate_response,
            messages=[
                {"role": "system", "content": system_prompt},
                {"role": "user", "content": user_prompt},
            ],
            response_format={"type": "json_object"},
        )

        try:
            response = remove_code_blocks(response)
            new_retrieved_facts = json.loads(response)["facts"]
        except Exception as e:
            logging.error(f"Error in new_retrieved_facts: {e}")
            new_retrieved_facts = []

        retrieved_old_memory = []
        new_message_embeddings = {}

        # Process all facts concurrently
        async def process_fact(new_mem):
            messages_embeddings = await asyncio.to_thread(self.embedding_model.embed, new_mem, "add")
            new_message_embeddings[new_mem] = messages_embeddings
            existing_memories = await asyncio.to_thread(
                self.vector_store.search,
                query=new_mem,
                vectors=messages_embeddings,
                limit=5,
                filters=filters,
            )
            return [(mem.id, mem.payload["data"]) for mem in existing_memories]

        fact_tasks = [process_fact(fact) for fact in new_retrieved_facts]
        fact_results = await asyncio.gather(*fact_tasks)

        # Flatten results and build retrieved_old_memory
        for result in fact_results:
            for mem_id, mem_data in result:
                retrieved_old_memory.append({"id": mem_id, "text": mem_data})

        unique_data = {}
        for item in retrieved_old_memory:
            unique_data[item["id"]] = item
        retrieved_old_memory = list(unique_data.values())
        logging.info(f"Total existing memories: {len(retrieved_old_memory)}")

        # mapping UUIDs with integers for handling UUID hallucinations
        temp_uuid_mapping = {}
        for idx, item in enumerate(retrieved_old_memory):
            temp_uuid_mapping[str(idx)] = item["id"]
            retrieved_old_memory[idx]["id"] = str(idx)

        function_calling_prompt = get_update_memory_messages(
            retrieved_old_memory, new_retrieved_facts, self.config.custom_update_memory_prompt
        )

        try:
            new_memories_with_actions = await asyncio.to_thread(
                self.llm.generate_response,
                messages=[{"role": "user", "content": function_calling_prompt}],
                response_format={"type": "json_object"},
            )
        except Exception as e:
            logging.error(f"Error in new_memories_with_actions: {e}")
            new_memories_with_actions = []

        try:
            new_memories_with_actions = remove_code_blocks(new_memories_with_actions)
            new_memories_with_actions = json.loads(new_memories_with_actions)
        except Exception as e:
            logging.error(f"Invalid JSON response: {e}")
            new_memories_with_actions = []

        returned_memories = []
        try:
            memory_tasks = []
            for resp in new_memories_with_actions.get("memory", []):
                logging.info(resp)
                try:
                    if not resp.get("text"):
                        logging.info("Skipping memory entry because of empty `text` field.")
                        continue
                    elif resp.get("event") == "ADD":
                        task = asyncio.create_task(
                            self._create_memory(
                                data=resp.get("text"), existing_embeddings=new_message_embeddings, metadata=metadata
                            )
                        )
                        memory_tasks.append((task, resp, "ADD", None))
                    elif resp.get("event") == "UPDATE":
                        task = asyncio.create_task(
                            self._update_memory(
                                memory_id=temp_uuid_mapping[resp["id"]],
                                data=resp.get("text"),
                                existing_embeddings=new_message_embeddings,
                                metadata=metadata,
                            )
                        )
                        memory_tasks.append((task, resp, "UPDATE", temp_uuid_mapping[resp["id"]]))
                    elif resp.get("event") == "DELETE":
                        task = asyncio.create_task(self._delete_memory(memory_id=temp_uuid_mapping[resp.get("id")]))
                        memory_tasks.append((task, resp, "DELETE", temp_uuid_mapping[resp["id"]]))
                    elif resp.get("event") == "NONE":
                        logging.info("NOOP for Memory.")
                except Exception as e:
                    logging.error(f"Error in new_memories_with_actions: {e}")

            # Wait for all memory operations to complete
            for task, resp, event_type, mem_id in memory_tasks:
                try:
                    result_id = await task
                    if event_type == "ADD":
                        returned_memories.append(
                            {
                                "id": result_id,
                                "memory": resp.get("text"),
                                "event": resp.get("event"),
                            }
                        )
                    elif event_type == "UPDATE":
                        returned_memories.append(
                            {
                                "id": mem_id,
                                "memory": resp.get("text"),
                                "event": resp.get("event"),
                                "previous_memory": resp.get("old_memory"),
                            }
                        )
                    elif event_type == "DELETE":
                        returned_memories.append(
                            {
                                "id": mem_id,
                                "memory": resp.get("text"),
                                "event": resp.get("event"),
                            }
                        )
                except Exception as e:
                    logging.error(f"Error processing memory task: {e}")

        except Exception as e:
            logging.error(f"Error in new_memories_with_actions: {e}")

        capture_event("mem0.add", self, {"version": self.api_version, "keys": list(filters.keys()), "sync_type": "async"})

        return returned_memories

    async def _add_to_graph(self, messages, filters):
        added_entities = []
        if self.enable_graph:
            if filters.get("user_id") is None:
                filters["user_id"] = "user"

            data = "\n".join([msg["content"] for msg in messages if "content" in msg and msg["role"] != "system"])
            added_entities = await asyncio.to_thread(self.graph.add, data, filters)

        return added_entities

    async def get(self, memory_id):
        """
        Retrieve a memory by ID asynchronously.

        Args:
            memory_id (str): ID of the memory to retrieve.

        Returns:
            dict: Retrieved memory.
        """
        capture_event("mem0.get", self, {"memory_id": memory_id, "sync_type": "async"})
        memory = await asyncio.to_thread(self.vector_store.get, vector_id=memory_id)
        if not memory:
            return None

        filters = {key: memory.payload[key] for key in ["user_id", "agent_id", "run_id"] if memory.payload.get(key)}

        # Prepare base memory item
        memory_item = MemoryItem(
            id=memory.id,
            memory=memory.payload["data"],
            hash=memory.payload.get("hash"),
            created_at=memory.payload.get("created_at"),
            updated_at=memory.payload.get("updated_at"),
        ).model_dump(exclude={"score"})

        # Add metadata if there are additional keys
        excluded_keys = {"user_id", "agent_id", "run_id", "hash", "data", "created_at", "updated_at", "id"}
        additional_metadata = {k: v for k, v in memory.payload.items() if k not in excluded_keys}
        if additional_metadata:
            memory_item["metadata"] = additional_metadata

        result = {**memory_item, **filters}

        return result

    async def get_all(self, user_id=None, agent_id=None, run_id=None, limit=100):
        """
        List all memories asynchronously.

        Returns:
            list: List of all memories.
        """
        filters = {}
        if user_id:
            filters["user_id"] = user_id
        if agent_id:
            filters["agent_id"] = agent_id
        if run_id:
            filters["run_id"] = run_id

        capture_event("mem0.get_all", self, {"limit": limit, "keys": list(filters.keys()), "sync_type": "async"})

        # Run vector store and graph operations concurrently
        vector_store_task = asyncio.create_task(self._get_all_from_vector_store(filters, limit))

        if self.enable_graph:
            graph_task = asyncio.create_task(asyncio.to_thread(self.graph.get_all, filters, limit))
            all_memories, graph_entities = await asyncio.gather(vector_store_task, graph_task)
        else:
            all_memories = await vector_store_task
            graph_entities = None

        if self.enable_graph:
            return {"results": all_memories, "relations": graph_entities}

        if self.api_version == "v1.0":
            warnings.warn(
                "The current get_all API output format is deprecated. "
                "To use the latest format, set `api_version='v1.1'`. "
                "The current format will be removed in mem0ai 1.1.0 and later versions.",
                category=DeprecationWarning,
                stacklevel=2,
            )
            return all_memories
        else:
            return {"results": all_memories}

    async def _get_all_from_vector_store(self, filters, limit):
        memories = await asyncio.to_thread(self.vector_store.list, filters=filters, limit=limit)

        excluded_keys = {
            "user_id",
            "agent_id",
            "run_id",
            "hash",
            "data",
            "created_at",
            "updated_at",
            "id",
        }
        all_memories = [
            {
                **MemoryItem(
                    id=mem.id,
                    memory=mem.payload["data"],
                    hash=mem.payload.get("hash"),
                    created_at=mem.payload.get("created_at"),
                    updated_at=mem.payload.get("updated_at"),
                ).model_dump(exclude={"score"}),
                **{key: mem.payload[key] for key in ["user_id", "agent_id", "run_id"] if key in mem.payload},
                **(
                    {"metadata": {k: v for k, v in mem.payload.items() if k not in excluded_keys}}
                    if any(k for k in mem.payload if k not in excluded_keys)
                    else {}
                ),
            }
            for mem in memories[0]
        ]
        return all_memories

    async def search(self, query, user_id=None, agent_id=None, run_id=None, limit=100, filters=None):
        """
        Search for memories asynchronously.

        Args:
            query (str): Query to search for.
            user_id (str, optional): ID of the user to search for. Defaults to None.
            agent_id (str, optional): ID of the agent to search for. Defaults to None.
            run_id (str, optional): ID of the run to search for. Defaults to None.
            limit (int, optional): Limit the number of results. Defaults to 100.
            filters (dict, optional): Filters to apply to the search. Defaults to None.

        Returns:
            list: List of search results.
        """
        filters = filters or {}
        if user_id:
            filters["user_id"] = user_id
        if agent_id:
            filters["agent_id"] = agent_id
        if run_id:
            filters["run_id"] = run_id

        if not any(key in filters for key in ("user_id", "agent_id", "run_id")):
            raise ValueError("One of the filters: user_id, agent_id or run_id is required!")

        capture_event(
            "mem0.search",
            self,
            {"limit": limit, "version": self.api_version, "keys": list(filters.keys()), "sync_type": "async"},
        )

        # Run vector store and graph operations concurrently
        vector_store_task = asyncio.create_task(self._search_vector_store(query, filters, limit))

        if self.enable_graph:
            graph_task = asyncio.create_task(asyncio.to_thread(self.graph.search, query, filters, limit))
            original_memories, graph_entities = await asyncio.gather(vector_store_task, graph_task)
        else:
            original_memories = await vector_store_task
            graph_entities = None

        if self.enable_graph:
            return {"results": original_memories, "relations": graph_entities}

        if self.api_version == "v1.0":
            warnings.warn(
                "The current get_all API output format is deprecated. "
                "To use the latest format, set `api_version='v1.1'`. "
                "The current format will be removed in mem0ai 1.1.0 and later versions.",
                category=DeprecationWarning,
                stacklevel=2,
            )
            return original_memories
        else:
            return {"results": original_memories}

    async def _search_vector_store(self, query, filters, limit):
        embeddings = await asyncio.to_thread(self.embedding_model.embed, query, "search")
        memories = await asyncio.to_thread(
            self.vector_store.search, query=query, vectors=embeddings, limit=limit, filters=filters
        )

        excluded_keys = {
            "user_id",
            "agent_id",
            "run_id",
            "hash",
            "data",
            "created_at",
            "updated_at",
            "id",
        }

        original_memories = [
            {
                **MemoryItem(
                    id=mem.id,
                    memory=mem.payload["data"],
                    hash=mem.payload.get("hash"),
                    created_at=mem.payload.get("created_at"),
                    updated_at=mem.payload.get("updated_at"),
                    score=mem.score,
                ).model_dump(),
                **{key: mem.payload[key] for key in ["user_id", "agent_id", "run_id"] if key in mem.payload},
                **(
                    {"metadata": {k: v for k, v in mem.payload.items() if k not in excluded_keys}}
                    if any(k for k in mem.payload if k not in excluded_keys)
                    else {}
                ),
            }
            for mem in memories
        ]

        return original_memories

    async def update(self, memory_id, data):
        """
        Update a memory by ID asynchronously.

        Args:
            memory_id (str): ID of the memory to update.
            data (dict): Data to update the memory with.

        Returns:
            dict: Updated memory.
        """
        capture_event("mem0.update", self, {"memory_id": memory_id, "sync_type": "async"})

        embeddings = await asyncio.to_thread(self.embedding_model.embed, data, "update")
        existing_embeddings = {data: embeddings}

        await self._update_memory(memory_id, data, existing_embeddings)
        return {"message": "Memory updated successfully!"}

    async def delete(self, memory_id):
        """
        Delete a memory by ID asynchronously.

        Args:
            memory_id (str): ID of the memory to delete.
        """
        capture_event("mem0.delete", self, {"memory_id": memory_id, "sync_type": "async"})
        await self._delete_memory(memory_id)
        return {"message": "Memory deleted successfully!"}

    async def delete_all(self, user_id=None, agent_id=None, run_id=None):
        """
        Delete all memories asynchronously.

        Args:
            user_id (str, optional): ID of the user to delete memories for. Defaults to None.
            agent_id (str, optional): ID of the agent to delete memories for. Defaults to None.
            run_id (str, optional): ID of the run to delete memories for. Defaults to None.
        """
        filters = {}
        if user_id:
            filters["user_id"] = user_id
        if agent_id:
            filters["agent_id"] = agent_id
        if run_id:
            filters["run_id"] = run_id

        if not filters:
            raise ValueError(
                "At least one filter is required to delete all memories. If you want to delete all memories, use the `reset()` method."
            )

        capture_event("mem0.delete_all", self, {"keys": list(filters.keys()), "sync_type": "async"})
        memories = await asyncio.to_thread(self.vector_store.list, filters=filters)

        delete_tasks = []
        for memory in memories[0]:
            delete_tasks.append(self._delete_memory(memory.id))

        await asyncio.gather(*delete_tasks)

        logger.info(f"Deleted {len(memories[0])} memories")

        if self.enable_graph:
            await asyncio.to_thread(self.graph.delete_all, filters)

        return {"message": "Memories deleted successfully!"}

    async def history(self, memory_id):
        """
        Get the history of changes for a memory by ID asynchronously.

        Args:
            memory_id (str): ID of the memory to get history for.

        Returns:
            list: List of changes for the memory.
        """
        capture_event("mem0.history", self, {"memory_id": memory_id, "sync_type": "async"})
        return await asyncio.to_thread(self.db.get_history, memory_id)

    async def _create_memory(self, data, existing_embeddings, metadata=None):
        logging.debug(f"Creating memory with {data=}")
        if data in existing_embeddings:
            embeddings = existing_embeddings[data]
        else:
            embeddings = await asyncio.to_thread(self.embedding_model.embed, data, memory_action="add")

        memory_id = str(uuid.uuid4())
        metadata = metadata or {}
        metadata["data"] = data
        metadata["hash"] = hashlib.md5(data.encode()).hexdigest()
        metadata["created_at"] = datetime.now(pytz.timezone("US/Pacific")).isoformat()

        await asyncio.to_thread(
            self.vector_store.insert,
            vectors=[embeddings],
            ids=[memory_id],
            payloads=[metadata],
        )

        await asyncio.to_thread(self.db.add_history, memory_id, None, data, "ADD", created_at=metadata["created_at"])

        capture_event("mem0._create_memory", self, {"memory_id": memory_id, "sync_type": "async"})
        return memory_id

    async def _create_procedural_memory(self, messages, metadata=None, llm=None, prompt=None):
        """
        Create a procedural memory asynchronously

        Args:
            messages (list): List of messages to create a procedural memory from.
            metadata (dict): Metadata to create a procedural memory from.
            llm (BaseChatModel, optional): LLM class to use for generating procedural memories. Defaults to None. Useful when user is using LangChain ChatModel.
            prompt (str, optional): Prompt to use for the procedural memory creation. Defaults to None.
        """
        try:
            from langchain_core.messages.utils import (
                convert_to_messages,  # type: ignore
            )
        except Exception:
            logger.error(
                "Import error while loading langchain-core. Please install 'langchain-core' to use procedural memory."
            )
            raise

        logger.info("Creating procedural memory")

        parsed_messages = [
            {"role": "system", "content": prompt or PROCEDURAL_MEMORY_SYSTEM_PROMPT},
            *messages,
            {"role": "user", "content": "Create procedural memory of the above conversation."},
        ]

        try:
            if llm is not None:
                parsed_messages = convert_to_messages(parsed_messages)
                response = await asyncio.to_thread(llm.invoke, input=parsed_messages)
                procedural_memory = response.content
            else:
                procedural_memory = await asyncio.to_thread(self.llm.generate_response, messages=parsed_messages)
        except Exception as e:
            logger.error(f"Error generating procedural memory summary: {e}")
            raise

        if metadata is None:
            raise ValueError("Metadata cannot be done for procedural memory.")

        metadata["memory_type"] = MemoryType.PROCEDURAL.value
        # Generate embeddings for the summary
        embeddings = await asyncio.to_thread(self.embedding_model.embed, procedural_memory, memory_action="add")
        # Create the memory
        memory_id = await self._create_memory(procedural_memory, {procedural_memory: embeddings}, metadata=metadata)
        capture_event("mem0._create_procedural_memory", self, {"memory_id": memory_id, "sync_type": "async"})

        # Return results in the same format as add()
        result = {"results": [{"id": memory_id, "memory": procedural_memory, "event": "ADD"}]}

        return result

    async def _update_memory(self, memory_id, data, existing_embeddings, metadata=None):
        logger.info(f"Updating memory with {data=}")

        try:
            existing_memory = await asyncio.to_thread(self.vector_store.get, vector_id=memory_id)
        except Exception:
            raise ValueError(f"Error getting memory with ID {memory_id}. Please provide a valid 'memory_id'")

        prev_value = existing_memory.payload.get("data")

        new_metadata = metadata or {}
        new_metadata["data"] = data
        new_metadata["hash"] = hashlib.md5(data.encode()).hexdigest()
        new_metadata["created_at"] = existing_memory.payload.get("created_at")
        new_metadata["updated_at"] = datetime.now(pytz.timezone("US/Pacific")).isoformat()

        if "user_id" in existing_memory.payload:
            new_metadata["user_id"] = existing_memory.payload["user_id"]
        if "agent_id" in existing_memory.payload:
            new_metadata["agent_id"] = existing_memory.payload["agent_id"]
        if "run_id" in existing_memory.payload:
            new_metadata["run_id"] = existing_memory.payload["run_id"]

        if data in existing_embeddings:
            embeddings = existing_embeddings[data]
        else:
            embeddings = await asyncio.to_thread(self.embedding_model.embed, data, "update")

        await asyncio.to_thread(
            self.vector_store.update,
            vector_id=memory_id,
            vector=embeddings,
            payload=new_metadata,
        )

        logger.info(f"Updating memory with ID {memory_id=} with {data=}")

        await asyncio.to_thread(
            self.db.add_history,
            memory_id,
            prev_value,
            data,
            "UPDATE",
            created_at=new_metadata["created_at"],
            updated_at=new_metadata["updated_at"],
        )

        capture_event("mem0._update_memory", self, {"memory_id": memory_id, "sync_type": "async"})
        return memory_id

    async def _delete_memory(self, memory_id):
        logging.info(f"Deleting memory with {memory_id=}")
        existing_memory = await asyncio.to_thread(self.vector_store.get, vector_id=memory_id)
        prev_value = existing_memory.payload["data"]

        await asyncio.to_thread(self.vector_store.delete, vector_id=memory_id)
        await asyncio.to_thread(self.db.add_history, memory_id, prev_value, None, "DELETE", is_deleted=1)

        capture_event("mem0._delete_memory", self, {"memory_id": memory_id, "sync_type": "async"})
        return memory_id

    async def reset(self):
        """
        Reset the memory store asynchronously.
        """
        logger.warning("Resetting all memories")
        await asyncio.to_thread(self.vector_store.delete_col)
        self.vector_store = VectorStoreFactory.create(
            self.config.vector_store.provider, self.config.vector_store.config
        )
        await asyncio.to_thread(self.db.reset)
        capture_event("mem0.reset", self, {"sync_type": "async"})

    async def chat(self, query):
        raise NotImplementedError("Chat function not implemented yet.")<|MERGE_RESOLUTION|>--- conflicted
+++ resolved
@@ -63,7 +63,6 @@
             self.graph = MemoryGraph(self.config)
             self.enable_graph = True
 
-<<<<<<< HEAD
         self.config.vector_store.config.collection_name = "mem0_migrations"
         if self.config.vector_store.provider in ["faiss", "qdrant"]:
             provider_path = f"migrations_{self.config.vector_store.provider}"
@@ -74,10 +73,7 @@
             self.config.vector_store.provider, self.config.vector_store.config
         )
 
-        capture_event("mem0.init", self)
-=======
         capture_event("mem0.init", self, {"sync_type": "sync"})
->>>>>>> 541030d6
 
     @classmethod
     def from_config(cls, config_dict: Dict[str, Any]):
