--- conflicted
+++ resolved
@@ -4,15 +4,11 @@
 import logging
 import uuid
 import warnings
+from collections import defaultdict
 from datetime import datetime
 from typing import Any, Dict
-<<<<<<< HEAD
-import warnings
-from collections import defaultdict
-=======
 
 import pytz
->>>>>>> c689f94c
 from pydantic import ValidationError
 
 from mem0.configs.base import MemoryConfig, MemoryItem
@@ -86,7 +82,7 @@
             prompt (str, optional): Prompt to use for memory deduction. Defaults to None.
 
         Returns:
-<<<<<<< HEAD
+            dict: A dictionary containing the result of the memory addition operation.
             result: dict of affected events with each dict has the following key:
               'memories': affected memories
               'graph': affected graph memories
@@ -97,9 +93,6 @@
                 'delete': deleted memory
 
 
-=======
-            dict: A dictionary containing the result of the memory addition operation.
->>>>>>> c689f94c
         """
         if metadata is None:
             metadata = {}
@@ -185,49 +178,6 @@
             messages=[{"role": "user", "content": function_calling_prompt}],
             response_format={"type": "json_object"},
         )
-<<<<<<< HEAD
-        # Add tools for noop, add, update, delete memory.
-        tools = [ADD_MEMORY_TOOL, UPDATE_MEMORY_TOOL, DELETE_MEMORY_TOOL]
-        response = self.llm.generate_response(messages=messages, tools=tools)
-        tool_calls = response["tool_calls"]
-
-        response = []
-        result_memory = defaultdict(list)
-        if tool_calls:
-            # Create a new memory
-            available_functions = {
-                "add_memory": self._create_memory_tool,
-                "update_memory": self._update_memory_tool,
-                "delete_memory": self._delete_memory_tool,
-            }
-            for tool_call in tool_calls:
-                function_name = tool_call["name"]
-                function_to_call = available_functions[function_name]
-                function_args = tool_call["arguments"]
-                logging.info(
-                    f"[openai_func] func: {function_name}, args: {function_args}"
-                )
-
-                # Pass metadata to the function if it requires it
-                if function_name in ["add_memory", "update_memory"]:
-                    function_args["metadata"] = metadata
-
-                function_result = function_to_call(**function_args)
-                # Fetch the memory_id from the response
-                response.append(
-                    {
-                        "id": function_result,
-                        "event": function_name.replace("_memory", ""),
-                        "data": function_args.get("data"),
-                    }
-                )
-                result_memory[function_name.replace("_memory", "")].append({"id":function_result,"data":function_args.get("data")})
-                capture_event(
-                    "mem0.add.function_call",
-                    self,
-                    {"memory_id": function_result, "function_name": function_name},
-                )
-=======
         new_memories_with_actions = json.loads(new_memories_with_actions)
 
         returned_memories = []
@@ -236,9 +186,10 @@
                 logging.info(resp)
                 try:
                     if resp["event"] == "ADD":
-                        _ = self._create_memory(data=resp["text"], existing_embeddings=new_message_embeddings, metadata=metadata)
+                        memory_id = self._create_memory(data=resp["text"], existing_embeddings=new_message_embeddings, metadata=metadata)
                         returned_memories.append(
                             {
+                                "id": memory_id,
                                 "memory": resp["text"],
                                 "event": resp["event"],
                             }
@@ -247,6 +198,7 @@
                         self._update_memory(memory_id=resp["id"], data=resp["text"], existing_embeddings=new_message_embeddings, metadata=metadata)
                         returned_memories.append(
                             {
+                                "id": resp["id"],
                                 "memory": resp["text"],
                                 "event": resp["event"],
                                 "previous_memory": resp["old_memory"],
@@ -256,6 +208,7 @@
                         self._delete_memory(memory_id=resp["id"])
                         returned_memories.append(
                             {
+                                "id": resp["id"],
                                 "memory": resp["text"],
                                 "event": resp["event"],
                             }
@@ -267,7 +220,6 @@
         except Exception as e:
             logging.error(f"Error in new_memories_with_actions: {e}")
 
->>>>>>> c689f94c
         capture_event("mem0.add", self)
 
         return returned_memories
@@ -283,16 +235,10 @@
                 self.graph.run_id = filters["run_id"]
             else:
                 self.graph.user_id = "USER"
-<<<<<<< HEAD
-            result_graph = self.graph.add(data)
-
-        return {"memories": result_memory, "graph": result_graph}
-=======
             data = "\n".join([msg["content"] for msg in messages if "content" in msg and msg["role"] != "system"])
             added_entities = self.graph.add(data, filters)
 
         return added_entities
->>>>>>> c689f94c
 
     def get(self, memory_id):
         """
@@ -521,7 +467,7 @@
             dict: Updated memory.
         """
         capture_event("mem0.update", self, {"memory_id": memory_id})
-        
+
         existing_embeddings = {data: self.embedding_model.embed(data)}
 
         self._update_memory(memory_id, data, existing_embeddings)
@@ -587,9 +533,9 @@
 
     def _create_memory(self, data, existing_embeddings, metadata=None):
         logging.info(f"Creating memory with {data=}")
-        if data in existing_embeddings: 
+        if data in existing_embeddings:
             embeddings = existing_embeddings[data]
-        else: 
+        else:
             embeddings = self.embedding_model.embed(data)
         memory_id = str(uuid.uuid4())
         metadata = metadata or {}
@@ -627,9 +573,9 @@
         if "run_id" in existing_memory.payload:
             new_metadata["run_id"] = existing_memory.payload["run_id"]
 
-        if data in existing_embeddings: 
+        if data in existing_embeddings:
             embeddings = existing_embeddings[data]
-        else: 
+        else:
             embeddings = self.embedding_model.embed(data)
         self.vector_store.update(
             vector_id=memory_id,
