import asyncio
import concurrent
import gc
import hashlib
import json
import logging
import os
import uuid
import warnings
from copy import deepcopy
from datetime import datetime
from typing import Any, Dict

import pytz
from pydantic import ValidationError

from mem0.configs.base import MemoryConfig, MemoryItem
from mem0.configs.enums import MemoryType
from mem0.configs.prompts import (
    PROCEDURAL_MEMORY_SYSTEM_PROMPT,
    get_update_memory_messages,
)
from mem0.memory.base import MemoryBase
from mem0.memory.setup import mem0_dir, setup_config
from mem0.memory.storage import SQLiteManager
from mem0.memory.telemetry import capture_event
from mem0.memory.utils import (
    extract_json_string,
    get_fact_retrieval_messages,
    parse_messages,
    parse_vision_messages,
)
from mem0.utils.factory import EmbedderFactory, LlmFactory, VectorStoreFactory

# Setup user config
setup_config()

logger = logging.getLogger(__name__)


class Memory(MemoryBase):
    def __init__(self, config: MemoryConfig = MemoryConfig()):
        self.config = config

        self.custom_fact_extraction_prompt = self.config.custom_fact_extraction_prompt
        self.custom_update_memory_prompt = self.config.custom_update_memory_prompt
        self.embedding_model = EmbedderFactory.create(
            self.config.embedder.provider,
            self.config.embedder.config,
            self.config.vector_store.config,
        )
        self.vector_store = VectorStoreFactory.create(
            self.config.vector_store.provider, self.config.vector_store.config
        )
        self.llm = LlmFactory.create(self.config.llm.provider, self.config.llm.config)
        self.db = SQLiteManager(self.config.history_db_path)
        self.collection_name = self.config.vector_store.config.collection_name
        self.api_version = self.config.version

        self.enable_graph = False

        if self.config.graph_store.config:
            if self.config.graph_store.provider == "memgraph":
                from mem0.memory.memgraph_memory import MemoryGraph
            else:
                from mem0.memory.graph_memory import MemoryGraph

            self.graph = MemoryGraph(self.config)
            self.enable_graph = True
        else:
            self.graph = None

        self.config.vector_store.config.collection_name = "mem0migrations"
        if self.config.vector_store.provider in ["faiss", "qdrant"]:
            provider_path = f"migrations_{self.config.vector_store.provider}"
            self.config.vector_store.config.path = os.path.join(mem0_dir, provider_path)
            os.makedirs(self.config.vector_store.config.path, exist_ok=True)

        self._telemetry_vector_store = VectorStoreFactory.create(
            self.config.vector_store.provider, self.config.vector_store.config
        )

        capture_event("mem0.init", self, {"sync_type": "sync"})

    @classmethod
    def from_config(cls, config_dict: Dict[str, Any]):
        try:
            config = cls._process_config(config_dict)
            config = MemoryConfig(**config_dict)
        except ValidationError as e:
            logger.error(f"Configuration validation error: {e}")
            raise
        return cls(config)

    @staticmethod
    def _process_config(config_dict: Dict[str, Any]) -> Dict[str, Any]:
        if "graph_store" in config_dict:
            if "vector_store" not in config_dict and "embedder" in config_dict:
                config_dict["vector_store"] = {}
                config_dict["vector_store"]["config"] = {}
                config_dict["vector_store"]["config"]["embedding_model_dims"] = config_dict["embedder"]["config"][
                    "embedding_dims"
                ]
        try:
            return config_dict
        except ValidationError as e:
            logger.error(f"Configuration validation error: {e}")
            raise

    def add(
        self,
        messages,
        user_id=None,
        agent_id=None,
        run_id=None,
        metadata=None,
        filters=None,
        infer=True,
        memory_type=None,
        prompt=None,
    ):
        """
        Create a new memory.

        Args:
            messages (str or List[Dict[str, str]]): Messages to store in the memory.
            user_id (str, optional): ID of the user creating the memory. Defaults to None.
            agent_id (str, optional): ID of the agent creating the memory. Defaults to None.
            run_id (str, optional): ID of the run creating the memory. Defaults to None.
            metadata (dict, optional): Metadata to store with the memory. Defaults to None.
            filters (dict, optional): Filters to apply to the search. Defaults to None.
            infer (bool, optional): Whether to infer the memories. Defaults to True.
            memory_type (str, optional): Type of memory to create. Defaults to None. By default, it creates the short term memories and long term (semantic and episodic) memories. Pass "procedural_memory" to create procedural memories.
            prompt (str, optional): Prompt to use for the memory creation. Defaults to None.
        Returns:
            dict: A dictionary containing the result of the memory addition operation.
            result: dict of affected events with each dict has the following key:
              'memories': affected memories
              'graph': affected graph memories

              'memories' and 'graph' is a dict, each with following subkeys:
                'add': added memory
                'update': updated memory
                'delete': deleted memory


        """
        if metadata is None:
            metadata = {}

        filters = filters or {}
        if user_id:
            filters["user_id"] = metadata["user_id"] = user_id
        if agent_id:
            filters["agent_id"] = metadata["agent_id"] = agent_id
        if run_id:
            filters["run_id"] = metadata["run_id"] = run_id

        if not any(key in filters for key in ("user_id", "agent_id", "run_id")):
            raise ValueError("One of the filters: user_id, agent_id or run_id is required!")

        if memory_type is not None and memory_type != MemoryType.PROCEDURAL.value:
            raise ValueError(
                f"Invalid 'memory_type'. Please pass {MemoryType.PROCEDURAL.value} to create procedural memories."
            )

        if isinstance(messages, str):
            messages = [{"role": "user", "content": messages}]

        if agent_id is not None and memory_type == MemoryType.PROCEDURAL.value:
            results = self._create_procedural_memory(messages, metadata=metadata, prompt=prompt)
            return results

        if self.config.llm.config.get("enable_vision"):
            messages = parse_vision_messages(messages, self.llm, self.config.llm.config.get("vision_details"))
        else:
            messages = parse_vision_messages(messages)

        with concurrent.futures.ThreadPoolExecutor() as executor:
            future1 = executor.submit(self._add_to_vector_store, messages, metadata, filters, infer)
            future2 = executor.submit(self._add_to_graph, messages, filters)

            concurrent.futures.wait([future1, future2])

            vector_store_result = future1.result()
            graph_result = future2.result()

        if self.api_version == "v1.0":
            warnings.warn(
                "The current add API output format is deprecated. "
                "To use the latest format, set `api_version='v1.1'`. "
                "The current format will be removed in mem0ai 1.1.0 and later versions.",
                category=DeprecationWarning,
                stacklevel=2,
            )
            return vector_store_result

        if self.enable_graph:
            return {
                "results": vector_store_result,
                "relations": graph_result,
            }

        return {"results": vector_store_result}

    def _add_to_vector_store(self, messages, metadata, filters, infer):
        if not infer:
            returned_memories = []
            for message in messages:
                if message["role"] != "system":
                    message_embeddings = self.embedding_model.embed(message["content"], "add")
                    memory_id = self._create_memory(message["content"], message_embeddings, metadata)
                    returned_memories.append({"id": memory_id, "memory": message["content"], "event": "ADD"})
            return returned_memories

        parsed_messages = parse_messages(messages)

        if self.config.custom_fact_extraction_prompt:
            system_prompt = self.config.custom_fact_extraction_prompt
            user_prompt = f"Input:\n{parsed_messages}"
        else:
            system_prompt, user_prompt = get_fact_retrieval_messages(parsed_messages)

        response = self.llm.generate_response(
            messages=[
                {"role": "system", "content": system_prompt},
                {"role": "user", "content": user_prompt},
            ],
            response_format={"type": "json_object"},
        )

    
        try:
            response = extract_json_string(response)
            new_retrieved_facts = json.loads(response)["facts"]
        except Exception as e:
            logging.error(f"Error in new_retrieved_facts: {e}")
            new_retrieved_facts = []

        retrieved_old_memory = []
        new_message_embeddings = {}
        for new_mem in new_retrieved_facts:
            messages_embeddings = self.embedding_model.embed(new_mem, "add")
            new_message_embeddings[new_mem] = messages_embeddings
            existing_memories = self.vector_store.search(
                query=new_mem,
                vectors=messages_embeddings,
                limit=5,
                filters=filters,
            )
            for mem in existing_memories:
                retrieved_old_memory.append({"id": mem.id, "text": mem.payload["data"]})
        unique_data = {}
        for item in retrieved_old_memory:
            unique_data[item["id"]] = item
        retrieved_old_memory = list(unique_data.values())
        logging.info(f"Total existing memories: {len(retrieved_old_memory)}")

        # mapping UUIDs with integers for handling UUID hallucinations
        temp_uuid_mapping = {}
        for idx, item in enumerate(retrieved_old_memory):
            temp_uuid_mapping[str(idx)] = item["id"]
            retrieved_old_memory[idx]["id"] = str(idx)

        function_calling_prompt = get_update_memory_messages(
            retrieved_old_memory, new_retrieved_facts, self.config.custom_update_memory_prompt
        )

        try:
            response: str = self.llm.generate_response(
                messages=[{"role": "user", "content": function_calling_prompt}],
                response_format={"type": "json_object"},
            )
        except Exception as e:
            logging.error(f"Error in new memory actions response: {e}")
            response = ""

        try:
<<<<<<< HEAD
            new_memories_with_actions = extract_json_string(new_memories_with_actions)
            new_memories_with_actions = json.loads(new_memories_with_actions)
=======
            response = remove_code_blocks(response)
            new_memories_with_actions = json.loads(response)
>>>>>>> 0d895b28
        except Exception as e:
            logging.error(f"Invalid JSON response: {e}")
            new_memories_with_actions = {}

        returned_memories = []
        try:
            for resp in new_memories_with_actions.get("memory", []):
                logging.info(resp)
                try:
                    if not resp.get("text"):
                        logging.info("Skipping memory entry because of empty `text` field.")
                        continue
                    elif resp.get("event") == "ADD":
                        memory_id = self._create_memory(
                            data=resp.get("text"),
                            existing_embeddings=new_message_embeddings,
                            metadata=deepcopy(metadata),
                        )
                        returned_memories.append(
                            {
                                "id": memory_id,
                                "memory": resp.get("text"),
                                "event": resp.get("event"),
                            }
                        )
                    elif resp.get("event") == "UPDATE":
                        self._update_memory(
                            memory_id=temp_uuid_mapping[resp["id"]],
                            data=resp.get("text"),
                            existing_embeddings=new_message_embeddings,
                            metadata=deepcopy(metadata),
                        )
                        returned_memories.append(
                            {
                                "id": temp_uuid_mapping[resp.get("id")],
                                "memory": resp.get("text"),
                                "event": resp.get("event"),
                                "previous_memory": resp.get("old_memory"),
                            }
                        )
                    elif resp.get("event") == "DELETE":
                        self._delete_memory(memory_id=temp_uuid_mapping[resp.get("id")])
                        returned_memories.append(
                            {
                                "id": temp_uuid_mapping[resp.get("id")],
                                "memory": resp.get("text"),
                                "event": resp.get("event"),
                            }
                        )
                    elif resp.get("event") == "NONE":
                        logging.info("NOOP for Memory.")
                except Exception as e:
                    logging.error(f"Error in new_memories_with_actions: {e}")
        except Exception as e:
            logging.error(f"Error in new_memories_with_actions: {e}")

        capture_event(
            "mem0.add",
            self,
            {"version": self.api_version, "keys": list(filters.keys()), "sync_type": "sync"},
        )

        return returned_memories

    def _add_to_graph(self, messages, filters):
        added_entities = []
        if self.enable_graph:
            if filters.get("user_id") is None:
                filters["user_id"] = "user"

            data = "\n".join([msg["content"] for msg in messages if "content" in msg and msg["role"] != "system"])
            added_entities = self.graph.add(data, filters)

        return added_entities

    def get(self, memory_id):
        """
        Retrieve a memory by ID.

        Args:
            memory_id (str): ID of the memory to retrieve.

        Returns:
            dict: Retrieved memory.
        """
        capture_event("mem0.get", self, {"memory_id": memory_id, "sync_type": "sync"})
        memory = self.vector_store.get(vector_id=memory_id)
        if not memory:
            return None

        filters = {key: memory.payload[key] for key in ["user_id", "agent_id", "run_id"] if memory.payload.get(key)}

        # Prepare base memory item
        memory_item = MemoryItem(
            id=memory.id,
            memory=memory.payload["data"],
            hash=memory.payload.get("hash"),
            created_at=memory.payload.get("created_at"),
            updated_at=memory.payload.get("updated_at"),
        ).model_dump(exclude={"score"})

        # Add metadata if there are additional keys
        excluded_keys = {
            "user_id",
            "agent_id",
            "run_id",
            "hash",
            "data",
            "created_at",
            "updated_at",
            "id",
        }
        additional_metadata = {k: v for k, v in memory.payload.items() if k not in excluded_keys}
        if additional_metadata:
            memory_item["metadata"] = additional_metadata

        result = {**memory_item, **filters}

        return result

    def get_all(self, user_id=None, agent_id=None, run_id=None, limit=100):
        """
        List all memories.

        Returns:
            list: List of all memories.
        """
        filters = {}
        if user_id:
            filters["user_id"] = user_id
        if agent_id:
            filters["agent_id"] = agent_id
        if run_id:
            filters["run_id"] = run_id

        capture_event("mem0.get_all", self, {"limit": limit, "keys": list(filters.keys()), "sync_type": "sync"})

        with concurrent.futures.ThreadPoolExecutor() as executor:
            future_memories = executor.submit(self._get_all_from_vector_store, filters, limit)
            future_graph_entities = executor.submit(self.graph.get_all, filters, limit) if self.enable_graph else None

            concurrent.futures.wait(
                [future_memories, future_graph_entities] if future_graph_entities else [future_memories]
            )

            all_memories = future_memories.result()
            graph_entities = future_graph_entities.result() if future_graph_entities else None

        if self.enable_graph:
            return {"results": all_memories, "relations": graph_entities}

        if self.api_version == "v1.0":
            warnings.warn(
                "The current get_all API output format is deprecated. "
                "To use the latest format, set `api_version='v1.1'`. "
                "The current format will be removed in mem0ai 1.1.0 and later versions.",
                category=DeprecationWarning,
                stacklevel=2,
            )
            return all_memories
        else:
            return {"results": all_memories}

    def _get_all_from_vector_store(self, filters, limit):
        memories = self.vector_store.list(filters=filters, limit=limit)

        excluded_keys = {
            "user_id",
            "agent_id",
            "run_id",
            "hash",
            "data",
            "created_at",
            "updated_at",
            "id",
        }
        all_memories = [
            {
                **MemoryItem(
                    id=mem.id,
                    memory=mem.payload["data"],
                    hash=mem.payload.get("hash"),
                    created_at=mem.payload.get("created_at"),
                    updated_at=mem.payload.get("updated_at"),
                ).model_dump(exclude={"score"}),
                **{key: mem.payload[key] for key in ["user_id", "agent_id", "run_id"] if key in mem.payload},
                **(
                    {"metadata": {k: v for k, v in mem.payload.items() if k not in excluded_keys}}
                    if any(k for k in mem.payload if k not in excluded_keys)
                    else {}
                ),
            }
            for mem in memories[0]
        ]
        return all_memories

    def search(self, query, user_id=None, agent_id=None, run_id=None, limit=100, filters=None):
        """
        Search for memories.

        Args:
            query (str): Query to search for.
            user_id (str, optional): ID of the user to search for. Defaults to None.
            agent_id (str, optional): ID of the agent to search for. Defaults to None.
            run_id (str, optional): ID of the run to search for. Defaults to None.
            limit (int, optional): Limit the number of results. Defaults to 100.
            filters (dict, optional): Filters to apply to the search. Defaults to None.

        Returns:
            list: List of search results.
        """
        filters = filters or {}
        if user_id:
            filters["user_id"] = user_id
        if agent_id:
            filters["agent_id"] = agent_id
        if run_id:
            filters["run_id"] = run_id

        if not any(key in filters for key in ("user_id", "agent_id", "run_id")):
            raise ValueError("One of the filters: user_id, agent_id or run_id is required!")

        capture_event(
            "mem0.search",
            self,
            {"limit": limit, "version": self.api_version, "keys": list(filters.keys()), "sync_type": "sync"},
        )

        with concurrent.futures.ThreadPoolExecutor() as executor:
            future_memories = executor.submit(self._search_vector_store, query, filters, limit)
            future_graph_entities = (
                executor.submit(self.graph.search, query, filters, limit) if self.enable_graph else None
            )

            concurrent.futures.wait(
                [future_memories, future_graph_entities] if future_graph_entities else [future_memories]
            )

            original_memories = future_memories.result()
            graph_entities = future_graph_entities.result() if future_graph_entities else None

        if self.enable_graph:
            return {"results": original_memories, "relations": graph_entities}

        if self.api_version == "v1.0":
            warnings.warn(
                "The current get_all API output format is deprecated. "
                "To use the latest format, set `api_version='v1.1'`. "
                "The current format will be removed in mem0ai 1.1.0 and later versions.",
                category=DeprecationWarning,
                stacklevel=2,
            )
            return original_memories
        else:
            return {"results": original_memories}

    def _search_vector_store(self, query, filters, limit):
        embeddings = self.embedding_model.embed(query, "search")
        memories = self.vector_store.search(query=query, vectors=embeddings, limit=limit, filters=filters)

        excluded_keys = {
            "user_id",
            "agent_id",
            "run_id",
            "hash",
            "data",
            "created_at",
            "updated_at",
            "id",
        }

        original_memories = [
            {
                **MemoryItem(
                    id=mem.id,
                    memory=mem.payload["data"],
                    hash=mem.payload.get("hash"),
                    created_at=mem.payload.get("created_at"),
                    updated_at=mem.payload.get("updated_at"),
                    score=mem.score,
                ).model_dump(),
                **{key: mem.payload[key] for key in ["user_id", "agent_id", "run_id"] if key in mem.payload},
                **(
                    {"metadata": {k: v for k, v in mem.payload.items() if k not in excluded_keys}}
                    if any(k for k in mem.payload if k not in excluded_keys)
                    else {}
                ),
            }
            for mem in memories
        ]

        return original_memories

    def update(self, memory_id, data):
        """
        Update a memory by ID.

        Args:
            memory_id (str): ID of the memory to update.
            data (dict): Data to update the memory with.

        Returns:
            dict: Updated memory.
        """
        capture_event("mem0.update", self, {"memory_id": memory_id, "sync_type": "sync"})

        existing_embeddings = {data: self.embedding_model.embed(data, "update")}

        self._update_memory(memory_id, data, existing_embeddings)
        return {"message": "Memory updated successfully!"}

    def delete(self, memory_id):
        """
        Delete a memory by ID.

        Args:
            memory_id (str): ID of the memory to delete.
        """
        capture_event("mem0.delete", self, {"memory_id": memory_id, "sync_type": "sync"})
        self._delete_memory(memory_id)
        return {"message": "Memory deleted successfully!"}

    def delete_all(self, user_id=None, agent_id=None, run_id=None):
        """
        Delete all memories.

        Args:
            user_id (str, optional): ID of the user to delete memories for. Defaults to None.
            agent_id (str, optional): ID of the agent to delete memories for. Defaults to None.
            run_id (str, optional): ID of the run to delete memories for. Defaults to None.
        """
        filters = {}
        if user_id:
            filters["user_id"] = user_id
        if agent_id:
            filters["agent_id"] = agent_id
        if run_id:
            filters["run_id"] = run_id

        if not filters:
            raise ValueError(
                "At least one filter is required to delete all memories. If you want to delete all memories, use the `reset()` method."
            )

        capture_event("mem0.delete_all", self, {"keys": list(filters.keys()), "sync_type": "sync"})
        memories = self.vector_store.list(filters=filters)[0]
        for memory in memories:
            self._delete_memory(memory.id)

        logger.info(f"Deleted {len(memories)} memories")

        if self.enable_graph:
            self.graph.delete_all(filters)

        return {"message": "Memories deleted successfully!"}

    def history(self, memory_id):
        """
        Get the history of changes for a memory by ID.

        Args:
            memory_id (str): ID of the memory to get history for.

        Returns:
            list: List of changes for the memory.
        """
        capture_event("mem0.history", self, {"memory_id": memory_id, "sync_type": "sync"})
        return self.db.get_history(memory_id)

    def _create_memory(self, data, existing_embeddings, metadata=None):
        logging.debug(f"Creating memory with {data=}")
        if data in existing_embeddings:
            embeddings = existing_embeddings[data]
        else:
            embeddings = self.embedding_model.embed(data, memory_action="add")
        memory_id = str(uuid.uuid4())
        metadata = metadata or {}
        metadata["data"] = data
        metadata["hash"] = hashlib.md5(data.encode()).hexdigest()
        metadata["created_at"] = datetime.now(pytz.timezone("US/Pacific")).isoformat()

        self.vector_store.insert(
            vectors=[embeddings],
            ids=[memory_id],
            payloads=[metadata],
        )
        self.db.add_history(memory_id, None, data, "ADD", created_at=metadata["created_at"])
        capture_event("mem0._create_memory", self, {"memory_id": memory_id, "sync_type": "sync"})
        return memory_id

    def _create_procedural_memory(self, messages, metadata=None, prompt=None):
        """
        Create a procedural memory

        Args:
            messages (list): List of messages to create a procedural memory from.
            metadata (dict): Metadata to create a procedural memory from.
            prompt (str, optional): Prompt to use for the procedural memory creation. Defaults to None.
        """
        logger.info("Creating procedural memory")

        parsed_messages = [
            {"role": "system", "content": prompt or PROCEDURAL_MEMORY_SYSTEM_PROMPT},
            *messages,
            {
                "role": "user",
                "content": "Create procedural memory of the above conversation.",
            },
        ]

        try:
            procedural_memory = self.llm.generate_response(messages=parsed_messages)
        except Exception as e:
            logger.error(f"Error generating procedural memory summary: {e}")
            raise

        if metadata is None:
            raise ValueError("Metadata cannot be done for procedural memory.")

        metadata["memory_type"] = MemoryType.PROCEDURAL.value
        # Generate embeddings for the summary
        embeddings = self.embedding_model.embed(procedural_memory, memory_action="add")
        # Create the memory
        memory_id = self._create_memory(procedural_memory, {procedural_memory: embeddings}, metadata=metadata)
        capture_event("mem0._create_procedural_memory", self, {"memory_id": memory_id, "sync_type": "sync"})

        # Return results in the same format as add()
        result = {"results": [{"id": memory_id, "memory": procedural_memory, "event": "ADD"}]}

        return result

    def _update_memory(self, memory_id, data, existing_embeddings, metadata=None):
        logger.info(f"Updating memory with {data=}")

        try:
            existing_memory = self.vector_store.get(vector_id=memory_id)
        except Exception:
            raise ValueError(f"Error getting memory with ID {memory_id}. Please provide a valid 'memory_id'")
        prev_value = existing_memory.payload.get("data")

        new_metadata = metadata or {}
        new_metadata["data"] = data
        new_metadata["hash"] = hashlib.md5(data.encode()).hexdigest()
        new_metadata["created_at"] = existing_memory.payload.get("created_at")
        new_metadata["updated_at"] = datetime.now(pytz.timezone("US/Pacific")).isoformat()

        if "user_id" in existing_memory.payload:
            new_metadata["user_id"] = existing_memory.payload["user_id"]
        if "agent_id" in existing_memory.payload:
            new_metadata["agent_id"] = existing_memory.payload["agent_id"]
        if "run_id" in existing_memory.payload:
            new_metadata["run_id"] = existing_memory.payload["run_id"]

        if data in existing_embeddings:
            embeddings = existing_embeddings[data]
        else:
            embeddings = self.embedding_model.embed(data, "update")
        self.vector_store.update(
            vector_id=memory_id,
            vector=embeddings,
            payload=new_metadata,
        )
        logger.info(f"Updating memory with ID {memory_id=} with {data=}")
        self.db.add_history(
            memory_id,
            prev_value,
            data,
            "UPDATE",
            created_at=new_metadata["created_at"],
            updated_at=new_metadata["updated_at"],
        )
        capture_event("mem0._update_memory", self, {"memory_id": memory_id, "sync_type": "sync"})
        return memory_id

    def _delete_memory(self, memory_id):
        logging.info(f"Deleting memory with {memory_id=}")
        existing_memory = self.vector_store.get(vector_id=memory_id)
        prev_value = existing_memory.payload["data"]
        self.vector_store.delete(vector_id=memory_id)
        self.db.add_history(memory_id, prev_value, None, "DELETE", is_deleted=1)
        capture_event("mem0._delete_memory", self, {"memory_id": memory_id, "sync_type": "sync"})
        return memory_id

    def reset(self):
        """
        Reset the memory store by:
            Deletes the vector store collection
            Resets the database
            Recreates the vector store with a new client
        """
        logger.warning("Resetting all memories")

        # Close the old connection if possible
        if hasattr(self.db, "connection") and self.db.connection:
            self.db.connection.execute("DROP TABLE IF EXISTS history")
            self.db.connection.close()

        self.db = SQLiteManager(self.config.history_db_path)

        if hasattr(self.vector_store, "reset"):
            self.vector_store = VectorStoreFactory.reset(self.vector_store)
        else:
            logger.warning("Vector store does not support reset. Skipping.")
            self.vector_store.delete_col()
            self.vector_store = VectorStoreFactory.create(
                self.config.vector_store.provider, self.config.vector_store.config
            )
        capture_event("mem0.reset", self, {"sync_type": "sync"})

    def chat(self, query):
        raise NotImplementedError("Chat function not implemented yet.")


class AsyncMemory(MemoryBase):
    def __init__(self, config: MemoryConfig = MemoryConfig()):
        self.config = config

        self.embedding_model = EmbedderFactory.create(
            self.config.embedder.provider,
            self.config.embedder.config,
            self.config.vector_store.config,
        )
        self.vector_store = VectorStoreFactory.create(
            self.config.vector_store.provider, self.config.vector_store.config
        )
        self.llm = LlmFactory.create(self.config.llm.provider, self.config.llm.config)
        self.db = SQLiteManager(self.config.history_db_path)
        self.collection_name = self.config.vector_store.config.collection_name
        self.api_version = self.config.version

        self.enable_graph = False

        if self.config.graph_store.config:
            from mem0.memory.graph_memory import MemoryGraph

            self.graph = MemoryGraph(self.config)
            self.enable_graph = True
        else:
            self.graph = None

        capture_event("mem0.init", self, {"sync_type": "async"})

    @classmethod
    async def from_config(cls, config_dict: Dict[str, Any]):
        try:
            config = cls._process_config(config_dict)
            config = MemoryConfig(**config_dict)
        except ValidationError as e:
            logger.error(f"Configuration validation error: {e}")
            raise
        return cls(config)

    @staticmethod
    def _process_config(config_dict: Dict[str, Any]) -> Dict[str, Any]:
        if "graph_store" in config_dict:
            if "vector_store" not in config_dict and "embedder" in config_dict:
                config_dict["vector_store"] = {}
                config_dict["vector_store"]["config"] = {}
                config_dict["vector_store"]["config"]["embedding_model_dims"] = config_dict["embedder"]["config"][
                    "embedding_dims"
                ]
        try:
            return config_dict
        except ValidationError as e:
            logger.error(f"Configuration validation error: {e}")
            raise

    async def add(
        self,
        messages,
        user_id=None,
        agent_id=None,
        run_id=None,
        metadata=None,
        filters=None,
        infer=True,
        memory_type=None,
        prompt=None,
        llm=None,
    ):
        """
        Create a new memory asynchronously.

        Args:
            messages (str or List[Dict[str, str]]): Messages to store in the memory.
            user_id (str, optional): ID of the user creating the memory. Defaults to None.
            agent_id (str, optional): ID of the agent creating the memory. Defaults to None.
            run_id (str, optional): ID of the run creating the memory. Defaults to None.
            metadata (dict, optional): Metadata to store with the memory. Defaults to None.
            filters (dict, optional): Filters to apply to the search. Defaults to None.
            infer (bool, optional): Whether to infer the memories. Defaults to True.
            memory_type (str, optional): Type of memory to create. Defaults to None. By default, it creates the short term memories and long term (semantic and episodic) memories. Pass "procedural_memory" to create procedural memories.
            prompt (str, optional): Prompt to use for the memory creation. Defaults to None.
            llm (BaseChatModel, optional): LLM class to use for generating procedural memories. Defaults to None. Useful when user is using LangChain ChatModel.
        Returns:
            dict: A dictionary containing the result of the memory addition operation.
            result: dict of affected events with each dict has the following key:
              'memories': affected memories
              'graph': affected graph memories

              'memories' and 'graph' is a dict, each with following subkeys:
                'add': added memory
                'update': updated memory
                'delete': deleted memory
        """
        if metadata is None:
            metadata = {}

        filters = filters or {}
        if user_id:
            filters["user_id"] = metadata["user_id"] = user_id
        if agent_id:
            filters["agent_id"] = metadata["agent_id"] = agent_id
        if run_id:
            filters["run_id"] = metadata["run_id"] = run_id

        if not any(key in filters for key in ("user_id", "agent_id", "run_id")):
            raise ValueError("One of the filters: user_id, agent_id or run_id is required!")

        if memory_type is not None and memory_type != MemoryType.PROCEDURAL.value:
            raise ValueError(
                f"Invalid 'memory_type'. Please pass {MemoryType.PROCEDURAL.value} to create procedural memories."
            )

        if isinstance(messages, str):
            messages = [{"role": "user", "content": messages}]

        if agent_id is not None and memory_type == MemoryType.PROCEDURAL.value:
            results = await self._create_procedural_memory(messages, metadata=metadata, llm=llm, prompt=prompt)
            return results

        if self.config.llm.config.get("enable_vision"):
            messages = parse_vision_messages(messages, self.llm, self.config.llm.config.get("vision_details"))
        else:
            messages = parse_vision_messages(messages)

        # Run vector store and graph operations concurrently
        vector_store_task = asyncio.create_task(self._add_to_vector_store(messages, metadata, filters, infer))
        graph_task = asyncio.create_task(self._add_to_graph(messages, filters))

        vector_store_result, graph_result = await asyncio.gather(vector_store_task, graph_task)

        if self.api_version == "v1.0":
            warnings.warn(
                "The current add API output format is deprecated. "
                "To use the latest format, set `api_version='v1.1'`. "
                "The current format will be removed in mem0ai 1.1.0 and later versions.",
                category=DeprecationWarning,
                stacklevel=2,
            )
            return vector_store_result

        if self.enable_graph:
            return {
                "results": vector_store_result,
                "relations": graph_result,
            }

        return {"results": vector_store_result}

    async def _add_to_vector_store(self, messages, metadata, filters, infer):
        if not infer:
            returned_memories = []
            for message in messages:
                if message["role"] != "system":
                    message_embeddings = await asyncio.to_thread(self.embedding_model.embed, message["content"], "add")
                    memory_id = await self._create_memory(message["content"], message_embeddings, metadata)
                    returned_memories.append({"id": memory_id, "memory": message["content"], "event": "ADD"})
            return returned_memories

        parsed_messages = parse_messages(messages)

        if self.config.custom_fact_extraction_prompt:
            system_prompt = self.config.custom_fact_extraction_prompt
            user_prompt = f"Input:\n{parsed_messages}"
        else:
            system_prompt, user_prompt = get_fact_retrieval_messages(parsed_messages)

        response = await asyncio.to_thread(
            self.llm.generate_response,
            messages=[
                {"role": "system", "content": system_prompt},
                {"role": "user", "content": user_prompt},
            ],
            response_format={"type": "json_object"},
        )

        try:
            response = extract_json_string(response)
            new_retrieved_facts = json.loads(response)["facts"]
        except Exception as e:
            logging.error(f"Error in new_retrieved_facts: {e}")
            new_retrieved_facts = []

        retrieved_old_memory = []
        new_message_embeddings = {}

        # Process all facts concurrently
        async def process_fact(new_mem):
            messages_embeddings = await asyncio.to_thread(self.embedding_model.embed, new_mem, "add")
            new_message_embeddings[new_mem] = messages_embeddings
            existing_memories = await asyncio.to_thread(
                self.vector_store.search,
                query=new_mem,
                vectors=messages_embeddings,
                limit=5,
                filters=filters,
            )
            return [(mem.id, mem.payload["data"]) for mem in existing_memories]

        fact_tasks = [process_fact(fact) for fact in new_retrieved_facts]
        fact_results = await asyncio.gather(*fact_tasks)

        # Flatten results and build retrieved_old_memory
        for result in fact_results:
            for mem_id, mem_data in result:
                retrieved_old_memory.append({"id": mem_id, "text": mem_data})

        unique_data = {}
        for item in retrieved_old_memory:
            unique_data[item["id"]] = item
        retrieved_old_memory = list(unique_data.values())
        logging.info(f"Total existing memories: {len(retrieved_old_memory)}")

        # mapping UUIDs with integers for handling UUID hallucinations
        temp_uuid_mapping = {}
        for idx, item in enumerate(retrieved_old_memory):
            temp_uuid_mapping[str(idx)] = item["id"]
            retrieved_old_memory[idx]["id"] = str(idx)

        function_calling_prompt = get_update_memory_messages(
            retrieved_old_memory, new_retrieved_facts, self.config.custom_update_memory_prompt
        )

        try:
            response: str = await asyncio.to_thread(
                self.llm.generate_response,
                messages=[{"role": "user", "content": function_calling_prompt}],
                response_format={"type": "json_object"},
            )
        except Exception as e:
            logging.error(f"Error in new memory actions response: {e}")
            response = ""

        try:
<<<<<<< HEAD
            new_memories_with_actions = extract_json_string(new_memories_with_actions)
            new_memories_with_actions = json.loads(new_memories_with_actions)
=======
            response = remove_code_blocks(response)
            new_memories_with_actions = json.loads(response)
>>>>>>> 0d895b28
        except Exception as e:
            logging.error(f"Invalid JSON response: {e}")
            new_memories_with_actions = {}

        returned_memories = []
        try:
            memory_tasks = []
            for resp in new_memories_with_actions.get("memory", []):
                logging.info(resp)
                try:
                    if not resp.get("text"):
                        logging.info("Skipping memory entry because of empty `text` field.")
                        continue
                    elif resp.get("event") == "ADD":
                        task = asyncio.create_task(
                            self._create_memory(
                                data=resp.get("text"),
                                existing_embeddings=new_message_embeddings,
                                metadata=deepcopy(metadata),
                            )
                        )
                        memory_tasks.append((task, resp, "ADD", None))
                    elif resp.get("event") == "UPDATE":
                        task = asyncio.create_task(
                            self._update_memory(
                                memory_id=temp_uuid_mapping[resp["id"]],
                                data=resp.get("text"),
                                existing_embeddings=new_message_embeddings,
                                metadata=deepcopy(metadata),
                            )
                        )
                        memory_tasks.append((task, resp, "UPDATE", temp_uuid_mapping[resp["id"]]))
                    elif resp.get("event") == "DELETE":
                        task = asyncio.create_task(self._delete_memory(memory_id=temp_uuid_mapping[resp.get("id")]))
                        memory_tasks.append((task, resp, "DELETE", temp_uuid_mapping[resp["id"]]))
                    elif resp.get("event") == "NONE":
                        logging.info("NOOP for Memory.")
                except Exception as e:
                    logging.error(f"Error in new_memories_with_actions: {e}")

            # Wait for all memory operations to complete
            for task, resp, event_type, mem_id in memory_tasks:
                try:
                    result_id = await task
                    if event_type == "ADD":
                        returned_memories.append(
                            {
                                "id": result_id,
                                "memory": resp.get("text"),
                                "event": resp.get("event"),
                            }
                        )
                    elif event_type == "UPDATE":
                        returned_memories.append(
                            {
                                "id": mem_id,
                                "memory": resp.get("text"),
                                "event": resp.get("event"),
                                "previous_memory": resp.get("old_memory"),
                            }
                        )
                    elif event_type == "DELETE":
                        returned_memories.append(
                            {
                                "id": mem_id,
                                "memory": resp.get("text"),
                                "event": resp.get("event"),
                            }
                        )
                except Exception as e:
                    logging.error(f"Error processing memory task: {e}")

        except Exception as e:
            logging.error(f"Error in new_memories_with_actions: {e}")

        capture_event(
            "mem0.add", self, {"version": self.api_version, "keys": list(filters.keys()), "sync_type": "async"}
        )

        return returned_memories

    async def _add_to_graph(self, messages, filters):
        added_entities = []
        if self.enable_graph:
            if filters.get("user_id") is None:
                filters["user_id"] = "user"

            data = "\n".join([msg["content"] for msg in messages if "content" in msg and msg["role"] != "system"])
            added_entities = await asyncio.to_thread(self.graph.add, data, filters)

        return added_entities

    async def get(self, memory_id):
        """
        Retrieve a memory by ID asynchronously.

        Args:
            memory_id (str): ID of the memory to retrieve.

        Returns:
            dict: Retrieved memory.
        """
        capture_event("mem0.get", self, {"memory_id": memory_id, "sync_type": "async"})
        memory = await asyncio.to_thread(self.vector_store.get, vector_id=memory_id)
        if not memory:
            return None

        filters = {key: memory.payload[key] for key in ["user_id", "agent_id", "run_id"] if memory.payload.get(key)}

        # Prepare base memory item
        memory_item = MemoryItem(
            id=memory.id,
            memory=memory.payload["data"],
            hash=memory.payload.get("hash"),
            created_at=memory.payload.get("created_at"),
            updated_at=memory.payload.get("updated_at"),
        ).model_dump(exclude={"score"})

        # Add metadata if there are additional keys
        excluded_keys = {"user_id", "agent_id", "run_id", "hash", "data", "created_at", "updated_at", "id"}
        additional_metadata = {k: v for k, v in memory.payload.items() if k not in excluded_keys}
        if additional_metadata:
            memory_item["metadata"] = additional_metadata

        result = {**memory_item, **filters}

        return result

    async def get_all(self, user_id=None, agent_id=None, run_id=None, limit=100):
        """
        List all memories asynchronously.

        Returns:
            list: List of all memories.
        """
        filters = {}
        if user_id:
            filters["user_id"] = user_id
        if agent_id:
            filters["agent_id"] = agent_id
        if run_id:
            filters["run_id"] = run_id

        capture_event("mem0.get_all", self, {"limit": limit, "keys": list(filters.keys()), "sync_type": "async"})

        # Run vector store and graph operations concurrently
        vector_store_task = asyncio.create_task(self._get_all_from_vector_store(filters, limit))

        if self.enable_graph:
            graph_task = asyncio.create_task(asyncio.to_thread(self.graph.get_all, filters, limit))
            all_memories, graph_entities = await asyncio.gather(vector_store_task, graph_task)
        else:
            all_memories = await vector_store_task
            graph_entities = None

        if self.enable_graph:
            return {"results": all_memories, "relations": graph_entities}

        if self.api_version == "v1.0":
            warnings.warn(
                "The current get_all API output format is deprecated. "
                "To use the latest format, set `api_version='v1.1'`. "
                "The current format will be removed in mem0ai 1.1.0 and later versions.",
                category=DeprecationWarning,
                stacklevel=2,
            )
            return all_memories
        else:
            return {"results": all_memories}

    async def _get_all_from_vector_store(self, filters, limit):
        memories = await asyncio.to_thread(self.vector_store.list, filters=filters, limit=limit)

        excluded_keys = {
            "user_id",
            "agent_id",
            "run_id",
            "hash",
            "data",
            "created_at",
            "updated_at",
            "id",
        }
        all_memories = [
            {
                **MemoryItem(
                    id=mem.id,
                    memory=mem.payload["data"],
                    hash=mem.payload.get("hash"),
                    created_at=mem.payload.get("created_at"),
                    updated_at=mem.payload.get("updated_at"),
                ).model_dump(exclude={"score"}),
                **{key: mem.payload[key] for key in ["user_id", "agent_id", "run_id"] if key in mem.payload},
                **(
                    {"metadata": {k: v for k, v in mem.payload.items() if k not in excluded_keys}}
                    if any(k for k in mem.payload if k not in excluded_keys)
                    else {}
                ),
            }
            for mem in memories[0]
        ]
        return all_memories

    async def search(self, query, user_id=None, agent_id=None, run_id=None, limit=100, filters=None):
        """
        Search for memories asynchronously.

        Args:
            query (str): Query to search for.
            user_id (str, optional): ID of the user to search for. Defaults to None.
            agent_id (str, optional): ID of the agent to search for. Defaults to None.
            run_id (str, optional): ID of the run to search for. Defaults to None.
            limit (int, optional): Limit the number of results. Defaults to 100.
            filters (dict, optional): Filters to apply to the search. Defaults to None.

        Returns:
            list: List of search results.
        """
        filters = filters or {}
        if user_id:
            filters["user_id"] = user_id
        if agent_id:
            filters["agent_id"] = agent_id
        if run_id:
            filters["run_id"] = run_id

        if not any(key in filters for key in ("user_id", "agent_id", "run_id")):
            raise ValueError("One of the filters: user_id, agent_id or run_id is required!")

        capture_event(
            "mem0.search",
            self,
            {"limit": limit, "version": self.api_version, "keys": list(filters.keys()), "sync_type": "async"},
        )

        # Run vector store and graph operations concurrently
        vector_store_task = asyncio.create_task(self._search_vector_store(query, filters, limit))

        if self.enable_graph:
            graph_task = asyncio.create_task(asyncio.to_thread(self.graph.search, query, filters, limit))
            original_memories, graph_entities = await asyncio.gather(vector_store_task, graph_task)
        else:
            original_memories = await vector_store_task
            graph_entities = None

        if self.enable_graph:
            return {"results": original_memories, "relations": graph_entities}

        if self.api_version == "v1.0":
            warnings.warn(
                "The current get_all API output format is deprecated. "
                "To use the latest format, set `api_version='v1.1'`. "
                "The current format will be removed in mem0ai 1.1.0 and later versions.",
                category=DeprecationWarning,
                stacklevel=2,
            )
            return original_memories
        else:
            return {"results": original_memories}

    async def _search_vector_store(self, query, filters, limit):
        embeddings = await asyncio.to_thread(self.embedding_model.embed, query, "search")
        memories = await asyncio.to_thread(
            self.vector_store.search, query=query, vectors=embeddings, limit=limit, filters=filters
        )

        excluded_keys = {
            "user_id",
            "agent_id",
            "run_id",
            "hash",
            "data",
            "created_at",
            "updated_at",
            "id",
        }

        original_memories = [
            {
                **MemoryItem(
                    id=mem.id,
                    memory=mem.payload["data"],
                    hash=mem.payload.get("hash"),
                    created_at=mem.payload.get("created_at"),
                    updated_at=mem.payload.get("updated_at"),
                    score=mem.score,
                ).model_dump(),
                **{key: mem.payload[key] for key in ["user_id", "agent_id", "run_id"] if key in mem.payload},
                **(
                    {"metadata": {k: v for k, v in mem.payload.items() if k not in excluded_keys}}
                    if any(k for k in mem.payload if k not in excluded_keys)
                    else {}
                ),
            }
            for mem in memories
        ]

        return original_memories

    async def update(self, memory_id, data):
        """
        Update a memory by ID asynchronously.

        Args:
            memory_id (str): ID of the memory to update.
            data (dict): Data to update the memory with.

        Returns:
            dict: Updated memory.
        """
        capture_event("mem0.update", self, {"memory_id": memory_id, "sync_type": "async"})

        embeddings = await asyncio.to_thread(self.embedding_model.embed, data, "update")
        existing_embeddings = {data: embeddings}

        await self._update_memory(memory_id, data, existing_embeddings)
        return {"message": "Memory updated successfully!"}

    async def delete(self, memory_id):
        """
        Delete a memory by ID asynchronously.

        Args:
            memory_id (str): ID of the memory to delete.
        """
        capture_event("mem0.delete", self, {"memory_id": memory_id, "sync_type": "async"})
        await self._delete_memory(memory_id)
        return {"message": "Memory deleted successfully!"}

    async def delete_all(self, user_id=None, agent_id=None, run_id=None):
        """
        Delete all memories asynchronously.

        Args:
            user_id (str, optional): ID of the user to delete memories for. Defaults to None.
            agent_id (str, optional): ID of the agent to delete memories for. Defaults to None.
            run_id (str, optional): ID of the run to delete memories for. Defaults to None.
        """
        filters = {}
        if user_id:
            filters["user_id"] = user_id
        if agent_id:
            filters["agent_id"] = agent_id
        if run_id:
            filters["run_id"] = run_id

        if not filters:
            raise ValueError(
                "At least one filter is required to delete all memories. If you want to delete all memories, use the `reset()` method."
            )

        capture_event("mem0.delete_all", self, {"keys": list(filters.keys()), "sync_type": "async"})
        memories = await asyncio.to_thread(self.vector_store.list, filters=filters)

        delete_tasks = []
        for memory in memories[0]:
            delete_tasks.append(self._delete_memory(memory.id))

        await asyncio.gather(*delete_tasks)

        logger.info(f"Deleted {len(memories[0])} memories")

        if self.enable_graph:
            await asyncio.to_thread(self.graph.delete_all, filters)

        return {"message": "Memories deleted successfully!"}

    async def history(self, memory_id):
        """
        Get the history of changes for a memory by ID asynchronously.

        Args:
            memory_id (str): ID of the memory to get history for.

        Returns:
            list: List of changes for the memory.
        """
        capture_event("mem0.history", self, {"memory_id": memory_id, "sync_type": "async"})
        return await asyncio.to_thread(self.db.get_history, memory_id)

    async def _create_memory(self, data, existing_embeddings, metadata=None):
        logging.debug(f"Creating memory with {data=}")
        if data in existing_embeddings:
            embeddings = existing_embeddings[data]
        else:
            embeddings = await asyncio.to_thread(self.embedding_model.embed, data, memory_action="add")

        memory_id = str(uuid.uuid4())
        metadata = metadata or {}
        metadata["data"] = data
        metadata["hash"] = hashlib.md5(data.encode()).hexdigest()
        metadata["created_at"] = datetime.now(pytz.timezone("US/Pacific")).isoformat()

        await asyncio.to_thread(
            self.vector_store.insert,
            vectors=[embeddings],
            ids=[memory_id],
            payloads=[metadata],
        )

        await asyncio.to_thread(self.db.add_history, memory_id, None, data, "ADD", created_at=metadata["created_at"])

        capture_event("mem0._create_memory", self, {"memory_id": memory_id, "sync_type": "async"})
        return memory_id

    async def _create_procedural_memory(self, messages, metadata=None, llm=None, prompt=None):
        """
        Create a procedural memory asynchronously

        Args:
            messages (list): List of messages to create a procedural memory from.
            metadata (dict): Metadata to create a procedural memory from.
            llm (BaseChatModel, optional): LLM class to use for generating procedural memories. Defaults to None. Useful when user is using LangChain ChatModel.
            prompt (str, optional): Prompt to use for the procedural memory creation. Defaults to None.
        """
        try:
            from langchain_core.messages.utils import (
                convert_to_messages,  # type: ignore
            )
        except Exception:
            logger.error(
                "Import error while loading langchain-core. Please install 'langchain-core' to use procedural memory."
            )
            raise

        logger.info("Creating procedural memory")

        parsed_messages = [
            {"role": "system", "content": prompt or PROCEDURAL_MEMORY_SYSTEM_PROMPT},
            *messages,
            {"role": "user", "content": "Create procedural memory of the above conversation."},
        ]

        try:
            if llm is not None:
                parsed_messages = convert_to_messages(parsed_messages)
                response = await asyncio.to_thread(llm.invoke, input=parsed_messages)
                procedural_memory = response.content
            else:
                procedural_memory = await asyncio.to_thread(self.llm.generate_response, messages=parsed_messages)
        except Exception as e:
            logger.error(f"Error generating procedural memory summary: {e}")
            raise

        if metadata is None:
            raise ValueError("Metadata cannot be done for procedural memory.")

        metadata["memory_type"] = MemoryType.PROCEDURAL.value
        # Generate embeddings for the summary
        embeddings = await asyncio.to_thread(self.embedding_model.embed, procedural_memory, memory_action="add")
        # Create the memory
        memory_id = await self._create_memory(procedural_memory, {procedural_memory: embeddings}, metadata=metadata)
        capture_event("mem0._create_procedural_memory", self, {"memory_id": memory_id, "sync_type": "async"})

        # Return results in the same format as add()
        result = {"results": [{"id": memory_id, "memory": procedural_memory, "event": "ADD"}]}

        return result

    async def _update_memory(self, memory_id, data, existing_embeddings, metadata=None):
        logger.info(f"Updating memory with {data=}")

        try:
            existing_memory = await asyncio.to_thread(self.vector_store.get, vector_id=memory_id)
        except Exception:
            raise ValueError(f"Error getting memory with ID {memory_id}. Please provide a valid 'memory_id'")

        prev_value = existing_memory.payload.get("data")

        new_metadata = metadata or {}
        new_metadata["data"] = data
        new_metadata["hash"] = hashlib.md5(data.encode()).hexdigest()
        new_metadata["created_at"] = existing_memory.payload.get("created_at")
        new_metadata["updated_at"] = datetime.now(pytz.timezone("US/Pacific")).isoformat()

        if "user_id" in existing_memory.payload:
            new_metadata["user_id"] = existing_memory.payload["user_id"]
        if "agent_id" in existing_memory.payload:
            new_metadata["agent_id"] = existing_memory.payload["agent_id"]
        if "run_id" in existing_memory.payload:
            new_metadata["run_id"] = existing_memory.payload["run_id"]

        if data in existing_embeddings:
            embeddings = existing_embeddings[data]
        else:
            embeddings = await asyncio.to_thread(self.embedding_model.embed, data, "update")

        await asyncio.to_thread(
            self.vector_store.update,
            vector_id=memory_id,
            vector=embeddings,
            payload=new_metadata,
        )

        logger.info(f"Updating memory with ID {memory_id=} with {data=}")

        await asyncio.to_thread(
            self.db.add_history,
            memory_id,
            prev_value,
            data,
            "UPDATE",
            created_at=new_metadata["created_at"],
            updated_at=new_metadata["updated_at"],
        )

        capture_event("mem0._update_memory", self, {"memory_id": memory_id, "sync_type": "async"})
        return memory_id

    async def _delete_memory(self, memory_id):
        logging.info(f"Deleting memory with {memory_id=}")
        existing_memory = await asyncio.to_thread(self.vector_store.get, vector_id=memory_id)
        prev_value = existing_memory.payload["data"]

        await asyncio.to_thread(self.vector_store.delete, vector_id=memory_id)
        await asyncio.to_thread(self.db.add_history, memory_id, prev_value, None, "DELETE", is_deleted=1)

        capture_event("mem0._delete_memory", self, {"memory_id": memory_id, "sync_type": "async"})
        return memory_id

    async def reset(self):
        """
        Reset the memory store asynchronously by:
            Deletes the vector store collection
            Resets the database
            Recreates the vector store with a new client
        """
        logger.warning("Resetting all memories")
        await asyncio.to_thread(self.vector_store.delete_col)

        gc.collect()

        if hasattr(self.vector_store, "client") and hasattr(self.vector_store.client, "close"):
            await asyncio.to_thread(self.vector_store.client.close)

        if hasattr(self.db, "connection") and self.db.connection:
            await asyncio.to_thread(lambda: self.db.connection.execute("DROP TABLE IF EXISTS history"))
            await asyncio.to_thread(self.db.connection.close)

        self.db = SQLiteManager(self.config.history_db_path)

        self.vector_store = VectorStoreFactory.create(
            self.config.vector_store.provider, self.config.vector_store.config
        )
        capture_event("mem0.reset", self, {"sync_type": "async"})

    async def chat(self, query):
        raise NotImplementedError("Chat function not implemented yet.")<|MERGE_RESOLUTION|>--- conflicted
+++ resolved
@@ -276,13 +276,8 @@
             response = ""
 
         try:
-<<<<<<< HEAD
             new_memories_with_actions = extract_json_string(new_memories_with_actions)
             new_memories_with_actions = json.loads(new_memories_with_actions)
-=======
-            response = remove_code_blocks(response)
-            new_memories_with_actions = json.loads(response)
->>>>>>> 0d895b28
         except Exception as e:
             logging.error(f"Invalid JSON response: {e}")
             new_memories_with_actions = {}
@@ -1028,13 +1023,8 @@
             response = ""
 
         try:
-<<<<<<< HEAD
             new_memories_with_actions = extract_json_string(new_memories_with_actions)
             new_memories_with_actions = json.loads(new_memories_with_actions)
-=======
-            response = remove_code_blocks(response)
-            new_memories_with_actions = json.loads(response)
->>>>>>> 0d895b28
         except Exception as e:
             logging.error(f"Invalid JSON response: {e}")
             new_memories_with_actions = {}
