import logging
import hashlib
import uuid
import pytz
from datetime import datetime
from typing import Any, Dict
import warnings
from pydantic import ValidationError
from mem0.llms.utils.tools import (
    ADD_MEMORY_TOOL,
    DELETE_MEMORY_TOOL,
    UPDATE_MEMORY_TOOL,
)
from mem0.configs.prompts import MEMORY_DEDUCTION_PROMPT
from mem0.memory.base import MemoryBase
from mem0.memory.setup import setup_config
from mem0.memory.storage import SQLiteManager
from mem0.memory.telemetry import capture_event
from mem0.memory.utils import get_update_memory_messages
from mem0.utils.factory import LlmFactory, EmbedderFactory, VectorStoreFactory
from mem0.configs.base import MemoryItem, MemoryConfig

# Setup user config
setup_config()


class Memory(MemoryBase):
    def __init__(self, config: MemoryConfig = MemoryConfig()):
        self.config = config
        self.embedding_model = EmbedderFactory.create(
            self.config.embedder.provider, self.config.embedder.config
        )
        self.vector_store = VectorStoreFactory.create(
            self.config.vector_store.provider, self.config.vector_store.config
        )
        self.llm = LlmFactory.create(self.config.llm.provider, self.config.llm.config)
        self.db = SQLiteManager(self.config.history_db_path)
        self.collection_name = self.config.vector_store.config.collection_name
        self.version = self.config.version

        self.enable_graph = False
        if self.config.graph_store.provider:
            from mem0.memory.main_graph import MemoryGraph
            self.graph = MemoryGraph(self.config)
            self.enable_graph = True
            
        capture_event("mem0.init", self)

    @classmethod
    def from_config(cls, config_dict: Dict[str, Any]):
        try:
            config = MemoryConfig(**config_dict)
        except ValidationError as e:
            logging.error(f"Configuration validation error: {e}")
            raise
        return cls(config)

    def add(
        self,
        data,
        user_id=None,
        agent_id=None,
        run_id=None,
        metadata=None,
        filters=None,
        prompt=None,
    ):
        """
        Create a new memory.

        Args:
            data (str): Data to store in the memory.
            user_id (str, optional): ID of the user creating the memory. Defaults to None.
            agent_id (str, optional): ID of the agent creating the memory. Defaults to None.
            run_id (str, optional): ID of the run creating the memory. Defaults to None.
            metadata (dict, optional): Metadata to store with the memory. Defaults to None.
            filters (dict, optional): Filters to apply to the search. Defaults to None.
            prompt (str, optional): Prompt to use for memory deduction. Defaults to None.

        Returns:
            str: ID of the created memory.
        """
        if metadata is None:
            metadata = {}
        embeddings = self.embedding_model.embed(data)

        filters = filters or {}
        if user_id:
            filters["user_id"] = metadata["user_id"] = user_id
        if agent_id:
            filters["agent_id"] = metadata["agent_id"] = agent_id
        if run_id:
            filters["run_id"] = metadata["run_id"] = run_id

        if not any(key in filters for key in ("user_id", "agent_id", "run_id")):
            raise ValueError(
                "One of the filters: user_id, agent_id or run_id is required!"
            )

        if not prompt:
            prompt = MEMORY_DEDUCTION_PROMPT.format(user_input=data, metadata=metadata)
        extracted_memories = self.llm.generate_response(
            messages=[
                {
                    "role": "system",
                    "content": "You are an expert at deducing facts, preferences and memories from unstructured text.",
                },
                {"role": "user", "content": prompt},
            ]
        )
        existing_memories = self.vector_store.search(
            query=embeddings,
            limit=5,
            filters=filters,
        )
        existing_memories = [
            MemoryItem(
                id=mem.id,
                score=mem.score,
                metadata=mem.payload,
                memory=mem.payload["data"],
            )
            for mem in existing_memories
        ]
        serialized_existing_memories = [
            item.model_dump(include={"id", "memory", "score"})
            for item in existing_memories
        ]
        logging.info(f"Total existing memories: {len(existing_memories)}")
        messages = get_update_memory_messages(
            serialized_existing_memories, extracted_memories
        )
        # Add tools for noop, add, update, delete memory.
        tools = [ADD_MEMORY_TOOL, UPDATE_MEMORY_TOOL, DELETE_MEMORY_TOOL]
        response = self.llm.generate_response(messages=messages, tools=tools)
        tool_calls = response["tool_calls"]

        response = []
        if tool_calls:
            # Create a new memory
            available_functions = {
                "add_memory": self._create_memory_tool,
                "update_memory": self._update_memory_tool,
                "delete_memory": self._delete_memory_tool,
            }
            for tool_call in tool_calls:
                function_name = tool_call["name"]
                function_to_call = available_functions[function_name]
                function_args = tool_call["arguments"]
                logging.info(
                    f"[openai_func] func: {function_name}, args: {function_args}"
                )

                # Pass metadata to the function if it requires it
                if function_name in ["add_memory", "update_memory"]:
                    function_args["metadata"] = metadata

                function_result = function_to_call(**function_args)
                # Fetch the memory_id from the response
                response.append(
                    {
                        "id": function_result,
                        "event": function_name.replace("_memory", ""),
                        "data": function_args.get("data"),
                    }
                )
                capture_event(
                    "mem0.add.function_call",
                    self,
                    {"memory_id": function_result, "function_name": function_name},
                )
        capture_event("mem0.add", self)

        if self.version == "v1.1" and self.enable_graph:
            if user_id:
                self.graph.user_id = user_id
            else:
                self.graph.user_id = "USER"
            added_entities = self.graph.add(data)

        return {"message": "ok"}

    def get(self, memory_id):
        """
        Retrieve a memory by ID.

        Args:
            memory_id (str): ID of the memory to retrieve.

        Returns:
            dict: Retrieved memory.
        """
        capture_event("mem0.get", self, {"memory_id": memory_id})
        memory = self.vector_store.get(vector_id=memory_id)
        if not memory:
            return None

        filters = {
            key: memory.payload[key]
            for key in ["user_id", "agent_id", "run_id"]
            if memory.payload.get(key)
        }

        # Prepare base memory item
        memory_item = MemoryItem(
            id=memory.id,
            memory=memory.payload["data"],
            hash=memory.payload.get("hash"),
            created_at=memory.payload.get("created_at"),
            updated_at=memory.payload.get("updated_at"),
        ).model_dump(exclude={"score"})

        # Add metadata if there are additional keys
        excluded_keys = {
            "user_id",
            "agent_id",
            "run_id",
            "hash",
            "data",
            "created_at",
            "updated_at",
        }
        additional_metadata = {
            k: v for k, v in memory.payload.items() if k not in excluded_keys
        }
        if additional_metadata:
            memory_item["metadata"] = additional_metadata

        result = {**memory_item, **filters}

        return result

    def get_all(self, user_id=None, agent_id=None, run_id=None, limit=100):
        """
        List all memories.

        Returns:
            list: List of all memories.
        """
        filters = {}
        if user_id:
            filters["user_id"] = user_id
        if agent_id:
            filters["agent_id"] = agent_id
        if run_id:
            filters["run_id"] = run_id

        capture_event("mem0.get_all", self, {"filters": len(filters), "limit": limit})
        memories = self.vector_store.list(filters=filters, limit=limit)

        excluded_keys = {"user_id", "agent_id", "run_id", "hash", "data", "created_at", "updated_at"}
        all_memories = [
            {
                **MemoryItem(
                    id=mem.id,
                    memory=mem.payload["data"],
                    hash=mem.payload.get("hash"),
                    created_at=mem.payload.get("created_at"),
                    updated_at=mem.payload.get("updated_at"),
                ).model_dump(exclude={"score"}),
                **{
                    key: mem.payload[key]
                    for key in ["user_id", "agent_id", "run_id"]
                    if key in mem.payload
                },
                **(
                    {
                        "metadata": {
                            k: v
                            for k, v in mem.payload.items()
                            if k not in excluded_keys
                        }
                    }
                    if any(k for k in mem.payload if k not in excluded_keys)
                    else {}
                ),
            }
            for mem in memories[0]
        ]
        
        if self.version == "v1.1":
            if self.enable_graph:
                graph_entities = self.graph.get_all()
                return {"memories": all_memories, "entities": graph_entities}
            else:
                return {"memories" : all_memories}
        else:
            warnings.warn(
                "The current get_all API output format is deprecated. "
                "To use the latest format, set `api_version='v1.1'`. "
                "The current format will be removed in mem0ai 1.1.0 and later versions.",
                category=DeprecationWarning,
                stacklevel=2
            )
            return all_memories
    

    def search(
        self, query, user_id=None, agent_id=None, run_id=None, limit=100, filters=None
    ):
        """
        Search for memories.

        Args:
            query (str): Query to search for.
            user_id (str, optional): ID of the user to search for. Defaults to None.
            agent_id (str, optional): ID of the agent to search for. Defaults to None.
            run_id (str, optional): ID of the run to search for. Defaults to None.
            limit (int, optional): Limit the number of results. Defaults to 100.
            filters (dict, optional): Filters to apply to the search. Defaults to None.

        Returns:
            list: List of search results.
        """
        filters = filters or {}
        if user_id:
            filters["user_id"] = user_id
        if agent_id:
            filters["agent_id"] = agent_id
        if run_id:
            filters["run_id"] = run_id

<<<<<<< HEAD
        capture_event("mem0.search", self, {"filters": len(filters), "limit": limit, "version": self.version})
=======
        if not any(key in filters for key in ("user_id", "agent_id", "run_id")):
            raise ValueError(
                "One of the filters: user_id, agent_id or run_id is required!"
            )

        capture_event("mem0.search", self, {"filters": len(filters), "limit": limit})
>>>>>>> 9b7a882d
        embeddings = self.embedding_model.embed(query)
        memories = self.vector_store.search(
            query=embeddings, limit=limit, filters=filters
        )

        excluded_keys = {
            "user_id",
            "agent_id",
            "run_id",
            "hash",
            "data",
            "created_at",
            "updated_at",
        }

        original_memories = [
            {
                **MemoryItem(
                    id=mem.id,
                    memory=mem.payload["data"],
                    hash=mem.payload.get("hash"),
                    created_at=mem.payload.get("created_at"),
                    updated_at=mem.payload.get("updated_at"),
                    score=mem.score,
                ).model_dump(),
                **{
                    key: mem.payload[key]
                    for key in ["user_id", "agent_id", "run_id"]
                    if key in mem.payload
                },
                **(
                    {
                        "metadata": {
                            k: v
                            for k, v in mem.payload.items()
                            if k not in excluded_keys
                        }
                    }
                    if any(k for k in mem.payload if k not in excluded_keys)
                    else {}
                ),
            }
            for mem in memories
        ]

        if self.version == "v1.1":
            if self.enable_graph:
                graph_entities = self.graph.search(query)
                return {"memories": original_memories, "entities": graph_entities}
            else:
                return {"memories" : original_memories}
        else:
            warnings.warn(
                "The current get_all API output format is deprecated. "
                "To use the latest format, set `api_version='v1.1'`. "
                "The current format will be removed in mem0ai 1.1.0 and later versions.",
                category=DeprecationWarning,
                stacklevel=2
            )
            return original_memories

    def update(self, memory_id, data):
        """
        Update a memory by ID.

        Args:
            memory_id (str): ID of the memory to update.
            data (dict): Data to update the memory with.

        Returns:
            dict: Updated memory.
        """
        capture_event("mem0.update", self, {"memory_id": memory_id})
        self._update_memory_tool(memory_id, data)
        return {"message": "Memory updated successfully!"}

    def delete(self, memory_id):
        """
        Delete a memory by ID.

        Args:
            memory_id (str): ID of the memory to delete.
        """
        capture_event("mem0.delete", self, {"memory_id": memory_id})
        self._delete_memory_tool(memory_id)
        return {"message": "Memory deleted successfully!"}

    def delete_all(self, user_id=None, agent_id=None, run_id=None):
        """
        Delete all memories.

        Args:
            user_id (str, optional): ID of the user to delete memories for. Defaults to None.
            agent_id (str, optional): ID of the agent to delete memories for. Defaults to None.
            run_id (str, optional): ID of the run to delete memories for. Defaults to None.
        """
        filters = {}
        if user_id:
            filters["user_id"] = user_id
        if agent_id:
            filters["agent_id"] = agent_id
        if run_id:
            filters["run_id"] = run_id

        if not filters:
            raise ValueError(
                "At least one filter is required to delete all memories. If you want to delete all memories, use the `reset()` method."
            )

        capture_event("mem0.delete_all", self, {"filters": len(filters)})
        memories = self.vector_store.list(filters=filters)[0]
        for memory in memories:
            self._delete_memory_tool(memory.id)

        if self.version == "v1.1" and self.enable_graph:
            self.graph.delete_all()

        return {'message': 'Memories deleted successfully!'}

    def history(self, memory_id):
        """
        Get the history of changes for a memory by ID.

        Args:
            memory_id (str): ID of the memory to get history for.

        Returns:
            list: List of changes for the memory.
        """
        capture_event("mem0.history", self, {"memory_id": memory_id})
        return self.db.get_history(memory_id)

    def _create_memory_tool(self, data, metadata=None):
        logging.info(f"Creating memory with {data=}")
        embeddings = self.embedding_model.embed(data)
        memory_id = str(uuid.uuid4())
        metadata = metadata or {}
        metadata["data"] = data
        metadata["hash"] = hashlib.md5(data.encode()).hexdigest()
        metadata["created_at"] = datetime.now(pytz.timezone("US/Pacific")).isoformat()

        self.vector_store.insert(
            vectors=[embeddings],
            ids=[memory_id],
            payloads=[metadata],
        )
        self.db.add_history(
            memory_id, None, data, "ADD", created_at=metadata["created_at"]
        )
        return memory_id

    def _update_memory_tool(self, memory_id, data, metadata=None):
        existing_memory = self.vector_store.get(vector_id=memory_id)
        prev_value = existing_memory.payload.get("data")

        new_metadata = metadata or {}
        new_metadata["data"] = data
        new_metadata["hash"] = existing_memory.payload.get("hash")
        new_metadata["created_at"] = existing_memory.payload.get("created_at")
        new_metadata["updated_at"] = datetime.now(
            pytz.timezone("US/Pacific")
        ).isoformat()

        if "user_id" in existing_memory.payload:
            new_metadata["user_id"] = existing_memory.payload["user_id"]
        if "agent_id" in existing_memory.payload:
            new_metadata["agent_id"] = existing_memory.payload["agent_id"]
        if "run_id" in existing_memory.payload:
            new_metadata["run_id"] = existing_memory.payload["run_id"]

        embeddings = self.embedding_model.embed(data)
        self.vector_store.update(
            vector_id=memory_id,
            vector=embeddings,
            payload=new_metadata,
        )
        logging.info(f"Updating memory with ID {memory_id=} with {data=}")
        self.db.add_history(
            memory_id,
            prev_value,
            data,
            "UPDATE",
            created_at=new_metadata["created_at"],
            updated_at=new_metadata["updated_at"],
        )

    def _delete_memory_tool(self, memory_id):
        logging.info(f"Deleting memory with {memory_id=}")
        existing_memory = self.vector_store.get(vector_id=memory_id)
        prev_value = existing_memory.payload["data"]
        self.vector_store.delete(vector_id=memory_id)
        self.db.add_history(memory_id, prev_value, None, "DELETE", is_deleted=1)

    def reset(self):
        """
        Reset the memory store.
        """
        self.vector_store.delete_col()
        self.db.reset()
        capture_event("mem0.reset", self)

    def chat(self, query):
        raise NotImplementedError("Chat function not implemented yet.")<|MERGE_RESOLUTION|>--- conflicted
+++ resolved
@@ -320,16 +320,12 @@
         if run_id:
             filters["run_id"] = run_id
 
-<<<<<<< HEAD
-        capture_event("mem0.search", self, {"filters": len(filters), "limit": limit, "version": self.version})
-=======
         if not any(key in filters for key in ("user_id", "agent_id", "run_id")):
             raise ValueError(
                 "One of the filters: user_id, agent_id or run_id is required!"
             )
 
-        capture_event("mem0.search", self, {"filters": len(filters), "limit": limit})
->>>>>>> 9b7a882d
+        capture_event("mem0.search", self, {"filters": len(filters), "limit": limit, "version": self.version})
         embeddings = self.embedding_model.embed(query)
         memories = self.vector_store.search(
             query=embeddings, limit=limit, filters=filters
