import concurrent
import hashlib
import json
import logging
import uuid
import warnings
from datetime import datetime
from typing import Any, Dict

import pytz
from pydantic import ValidationError

from mem0.configs.base import MemoryConfig, MemoryItem
from mem0.configs.prompts import get_update_memory_messages
from mem0.memory.base import MemoryBase
from mem0.memory.setup import setup_config
from mem0.memory.storage import SQLiteManager
from mem0.memory.telemetry import capture_event
<<<<<<< HEAD
from mem0.memory.utils import get_fact_retrieval_messages, parse_json_response, parse_messages
from mem0.utils.factory import LlmFactory, EmbedderFactory, VectorStoreFactory
from mem0.configs.base import MemoryItem, MemoryConfig
=======
from mem0.memory.utils import (
    get_fact_retrieval_messages,
    parse_messages,
    remove_code_blocks,
)
from mem0.utils.factory import EmbedderFactory, LlmFactory, VectorStoreFactory
>>>>>>> 3fa4b80d

# Setup user config
setup_config()

logger = logging.getLogger(__name__)


class Memory(MemoryBase):
    def __init__(self, config: MemoryConfig = MemoryConfig()):
        self.config = config

        self.custom_prompt = self.config.custom_prompt
        self.embedding_model = EmbedderFactory.create(self.config.embedder.provider, self.config.embedder.config)
        self.vector_store = VectorStoreFactory.create(
            self.config.vector_store.provider, self.config.vector_store.config
        )
        self.llm = LlmFactory.create(self.config.llm.provider, self.config.llm.config)
        self.db = SQLiteManager(self.config.history_db_path)
        self.collection_name = self.config.vector_store.config.collection_name
        self.api_version = self.config.version

        self.enable_graph = False

        if self.api_version == "v1.1" and self.config.graph_store.config:
            from mem0.memory.graph_memory import MemoryGraph

            self.graph = MemoryGraph(self.config)
            self.enable_graph = True

        capture_event("mem0.init", self)

    @classmethod
    def from_config(cls, config_dict: Dict[str, Any]):
        try:
            config = MemoryConfig(**config_dict)
        except ValidationError as e:
            logger.error(f"Configuration validation error: {e}")
            raise
        return cls(config)

    def add(
        self,
        messages,
        user_id=None,
        agent_id=None,
        run_id=None,
        metadata=None,
        filters=None,
        prompt=None,
    ):
        """
        Create a new memory.

        Args:
            messages (str or List[Dict[str, str]]): Messages to store in the memory.
            user_id (str, optional): ID of the user creating the memory. Defaults to None.
            agent_id (str, optional): ID of the agent creating the memory. Defaults to None.
            run_id (str, optional): ID of the run creating the memory. Defaults to None.
            metadata (dict, optional): Metadata to store with the memory. Defaults to None.
            filters (dict, optional): Filters to apply to the search. Defaults to None.
            prompt (str, optional): Prompt to use for memory deduction. Defaults to None.

        Returns:
            dict: A dictionary containing the result of the memory addition operation.
            result: dict of affected events with each dict has the following key:
              'memories': affected memories
              'graph': affected graph memories

              'memories' and 'graph' is a dict, each with following subkeys:
                'add': added memory
                'update': updated memory
                'delete': deleted memory


        """
        if metadata is None:
            metadata = {}

        filters = filters or {}
        if user_id:
            filters["user_id"] = metadata["user_id"] = user_id
        if agent_id:
            filters["agent_id"] = metadata["agent_id"] = agent_id
        if run_id:
            filters["run_id"] = metadata["run_id"] = run_id

        if not any(key in filters for key in ("user_id", "agent_id", "run_id")):
            raise ValueError("One of the filters: user_id, agent_id or run_id is required!")

        if isinstance(messages, str):
            messages = [{"role": "user", "content": messages}]

        with concurrent.futures.ThreadPoolExecutor() as executor:
            future1 = executor.submit(self._add_to_vector_store, messages, metadata, filters)
            future2 = executor.submit(self._add_to_graph, messages, filters)

            concurrent.futures.wait([future1, future2])

            vector_store_result = future1.result()
            graph_result = future2.result()

        if self.api_version == "v1.1":
            return {
                "results": vector_store_result,
                "relations": graph_result,
            }
        else:
            warnings.warn(
                "The current add API output format is deprecated. "
                "To use the latest format, set `api_version='v1.1'`. "
                "The current format will be removed in mem0ai 1.1.0 and later versions.",
                category=DeprecationWarning,
                stacklevel=2,
            )
            return vector_store_result

    def _add_to_vector_store(self, messages, metadata, filters):
        parsed_messages = parse_messages(messages)

        if self.custom_prompt:
            system_prompt = self.custom_prompt
            user_prompt = f"Input: {parsed_messages}"
        else:
            system_prompt, user_prompt = get_fact_retrieval_messages(parsed_messages)

        response = self.llm.generate_response(
            messages=[
                {"role": "system", "content": system_prompt},
                {"role": "user", "content": user_prompt},
            ],
            response_format={"type": "json_object"},
        )

        response = parse_json_response(response)

        try:
            response = remove_code_blocks(response)
            new_retrieved_facts = json.loads(response)["facts"]
        except Exception as e:
            logging.error(f"Error in new_retrieved_facts: {e}")
            new_retrieved_facts = []

        retrieved_old_memory = []
        new_message_embeddings = {}
        for new_mem in new_retrieved_facts:
            messages_embeddings = self.embedding_model.embed(new_mem)
            new_message_embeddings[new_mem] = messages_embeddings
            existing_memories = self.vector_store.search(
                query=messages_embeddings,
                limit=5,
                filters=filters,
            )
            for mem in existing_memories:
                retrieved_old_memory.append({"id": mem.id, "text": mem.payload["data"]})

        logging.info(f"Total existing memories: {len(retrieved_old_memory)}")

        # mapping UUIDs with integers for handling UUID hallucinations
        temp_uuid_mapping = {}
        for idx, item in enumerate(retrieved_old_memory):
            temp_uuid_mapping[str(idx)] = item["id"]
            retrieved_old_memory[idx]["id"] = str(idx)

        function_calling_prompt = get_update_memory_messages(retrieved_old_memory, new_retrieved_facts)

        new_memories_with_actions = self.llm.generate_response(
            messages=[{"role": "user", "content": function_calling_prompt}],
            response_format={"type": "json_object"},
        )
<<<<<<< HEAD
        new_memories_with_actions = parse_json_response(new_memories_with_actions)
=======

        new_memories_with_actions = remove_code_blocks(new_memories_with_actions)
>>>>>>> 3fa4b80d
        new_memories_with_actions = json.loads(new_memories_with_actions)

        returned_memories = []
        try:
            for resp in new_memories_with_actions["memory"]:
                logging.info(resp)
                try:
                    if resp["event"] == "ADD":
                        memory_id = self._create_memory(
                            data=resp["text"], existing_embeddings=new_message_embeddings, metadata=metadata
                        )
                        returned_memories.append(
                            {
                                "id": memory_id,
                                "memory": resp["text"],
                                "event": resp["event"],
                            }
                        )
                    elif resp["event"] == "UPDATE":
                        self._update_memory(
                            memory_id=temp_uuid_mapping[resp["id"]],
                            data=resp["text"],
                            existing_embeddings=new_message_embeddings,
                            metadata=metadata,
                        )
                        returned_memories.append(
                            {
                                "id": temp_uuid_mapping[resp["id"]],
                                "memory": resp["text"],
                                "event": resp["event"],
                                "previous_memory": resp["old_memory"],
                            }
                        )
                    elif resp["event"] == "DELETE":
                        self._delete_memory(memory_id=temp_uuid_mapping[resp["id"]])
                        returned_memories.append(
                            {
                                "id": temp_uuid_mapping[resp["id"]],
                                "memory": resp["text"],
                                "event": resp["event"],
                            }
                        )
                    elif resp["event"] == "NONE":
                        logging.info("NOOP for Memory.")
                except Exception as e:
                    logging.error(f"Error in new_memories_with_actions: {e}")
        except Exception as e:
            logging.error(f"Error in new_memories_with_actions: {e}")

        capture_event("mem0.add", self, {"version": self.api_version, "keys": list(filters.keys())})

        return returned_memories

    def _add_to_graph(self, messages, filters):
        added_entities = []
        if self.api_version == "v1.1" and self.enable_graph:
            if filters.get("user_id") is None:
                filters["user_id"] = "user"

            data = "\n".join([msg["content"] for msg in messages if "content" in msg and msg["role"] != "system"])
            added_entities = self.graph.add(data, filters)

        return added_entities

    def get(self, memory_id):
        """
        Retrieve a memory by ID.

        Args:
            memory_id (str): ID of the memory to retrieve.

        Returns:
            dict: Retrieved memory.
        """
        capture_event("mem0.get", self, {"memory_id": memory_id})
        memory = self.vector_store.get(vector_id=memory_id)
        if not memory:
            return None

        filters = {key: memory.payload[key] for key in ["user_id", "agent_id", "run_id"] if memory.payload.get(key)}

        # Prepare base memory item
        memory_item = MemoryItem(
            id=memory.id,
            memory=memory.payload["data"],
            hash=memory.payload.get("hash"),
            created_at=memory.payload.get("created_at"),
            updated_at=memory.payload.get("updated_at"),
        ).model_dump(exclude={"score"})

        # Add metadata if there are additional keys
        excluded_keys = {
            "user_id",
            "agent_id",
            "run_id",
            "hash",
            "data",
            "created_at",
            "updated_at",
        }
        additional_metadata = {k: v for k, v in memory.payload.items() if k not in excluded_keys}
        if additional_metadata:
            memory_item["metadata"] = additional_metadata

        result = {**memory_item, **filters}

        return result

    def get_all(self, user_id=None, agent_id=None, run_id=None, limit=100):
        """
        List all memories.

        Returns:
            list: List of all memories.
        """
        filters = {}
        if user_id:
            filters["user_id"] = user_id
        if agent_id:
            filters["agent_id"] = agent_id
        if run_id:
            filters["run_id"] = run_id

        capture_event("mem0.get_all", self, {"limit": limit, "keys": list(filters.keys())})

        with concurrent.futures.ThreadPoolExecutor() as executor:
            future_memories = executor.submit(self._get_all_from_vector_store, filters, limit)
            future_graph_entities = (
                executor.submit(self.graph.get_all, filters, limit)
                if self.api_version == "v1.1" and self.enable_graph
                else None
            )

            concurrent.futures.wait(
                [future_memories, future_graph_entities] if future_graph_entities else [future_memories]
            )

            all_memories = future_memories.result()
            graph_entities = future_graph_entities.result() if future_graph_entities else None

        if self.api_version == "v1.1":
            if self.enable_graph:
                return {"results": all_memories, "relations": graph_entities}
            else:
                return {"results": all_memories}
        else:
            warnings.warn(
                "The current get_all API output format is deprecated. "
                "To use the latest format, set `api_version='v1.1'`. "
                "The current format will be removed in mem0ai 1.1.0 and later versions.",
                category=DeprecationWarning,
                stacklevel=2,
            )
            return all_memories

    def _get_all_from_vector_store(self, filters, limit):
        memories = self.vector_store.list(filters=filters, limit=limit)

        excluded_keys = {
            "user_id",
            "agent_id",
            "run_id",
            "hash",
            "data",
            "created_at",
            "updated_at",
        }
        all_memories = [
            {
                **MemoryItem(
                    id=mem.id,
                    memory=mem.payload["data"],
                    hash=mem.payload.get("hash"),
                    created_at=mem.payload.get("created_at"),
                    updated_at=mem.payload.get("updated_at"),
                ).model_dump(exclude={"score"}),
                **{key: mem.payload[key] for key in ["user_id", "agent_id", "run_id"] if key in mem.payload},
                **(
                    {"metadata": {k: v for k, v in mem.payload.items() if k not in excluded_keys}}
                    if any(k for k in mem.payload if k not in excluded_keys)
                    else {}
                ),
            }
            for mem in memories[0]
        ]
        return all_memories

    def search(self, query, user_id=None, agent_id=None, run_id=None, limit=100, filters=None):
        """
        Search for memories.

        Args:
            query (str): Query to search for.
            user_id (str, optional): ID of the user to search for. Defaults to None.
            agent_id (str, optional): ID of the agent to search for. Defaults to None.
            run_id (str, optional): ID of the run to search for. Defaults to None.
            limit (int, optional): Limit the number of results. Defaults to 100.
            filters (dict, optional): Filters to apply to the search. Defaults to None.

        Returns:
            list: List of search results.
        """
        filters = filters or {}
        if user_id:
            filters["user_id"] = user_id
        if agent_id:
            filters["agent_id"] = agent_id
        if run_id:
            filters["run_id"] = run_id

        if not any(key in filters for key in ("user_id", "agent_id", "run_id")):
            raise ValueError("One of the filters: user_id, agent_id or run_id is required!")

        capture_event(
            "mem0.search",
            self,
            {"limit": limit, "version": self.api_version, "keys": list(filters.keys())},
        )

        with concurrent.futures.ThreadPoolExecutor() as executor:
            future_memories = executor.submit(self._search_vector_store, query, filters, limit)
            future_graph_entities = (
                executor.submit(self.graph.search, query, filters, limit)
                if self.api_version == "v1.1" and self.enable_graph
                else None
            )

            concurrent.futures.wait(
                [future_memories, future_graph_entities] if future_graph_entities else [future_memories]
            )

            original_memories = future_memories.result()
            graph_entities = future_graph_entities.result() if future_graph_entities else None

        if self.api_version == "v1.1":
            if self.enable_graph:
                return {"results": original_memories, "relations": graph_entities}
            else:
                return {"results": original_memories}
        else:
            warnings.warn(
                "The current get_all API output format is deprecated. "
                "To use the latest format, set `api_version='v1.1'`. "
                "The current format will be removed in mem0ai 1.1.0 and later versions.",
                category=DeprecationWarning,
                stacklevel=2,
            )
            return original_memories

    def _search_vector_store(self, query, filters, limit):
        embeddings = self.embedding_model.embed(query)
        memories = self.vector_store.search(query=embeddings, limit=limit, filters=filters)

        excluded_keys = {
            "user_id",
            "agent_id",
            "run_id",
            "hash",
            "data",
            "created_at",
            "updated_at",
        }

        original_memories = [
            {
                **MemoryItem(
                    id=mem.id,
                    memory=mem.payload["data"],
                    hash=mem.payload.get("hash"),
                    created_at=mem.payload.get("created_at"),
                    updated_at=mem.payload.get("updated_at"),
                    score=mem.score,
                ).model_dump(),
                **{key: mem.payload[key] for key in ["user_id", "agent_id", "run_id"] if key in mem.payload},
                **(
                    {"metadata": {k: v for k, v in mem.payload.items() if k not in excluded_keys}}
                    if any(k for k in mem.payload if k not in excluded_keys)
                    else {}
                ),
            }
            for mem in memories
        ]

        return original_memories

    def update(self, memory_id, data):
        """
        Update a memory by ID.

        Args:
            memory_id (str): ID of the memory to update.
            data (dict): Data to update the memory with.

        Returns:
            dict: Updated memory.
        """
        capture_event("mem0.update", self, {"memory_id": memory_id})

        existing_embeddings = {data: self.embedding_model.embed(data)}

        self._update_memory(memory_id, data, existing_embeddings)
        return {"message": "Memory updated successfully!"}

    def delete(self, memory_id):
        """
        Delete a memory by ID.

        Args:
            memory_id (str): ID of the memory to delete.
        """
        capture_event("mem0.delete", self, {"memory_id": memory_id})
        self._delete_memory(memory_id)
        return {"message": "Memory deleted successfully!"}

    def delete_all(self, user_id=None, agent_id=None, run_id=None):
        """
        Delete all memories.

        Args:
            user_id (str, optional): ID of the user to delete memories for. Defaults to None.
            agent_id (str, optional): ID of the agent to delete memories for. Defaults to None.
            run_id (str, optional): ID of the run to delete memories for. Defaults to None.
        """
        filters = {}
        if user_id:
            filters["user_id"] = user_id
        if agent_id:
            filters["agent_id"] = agent_id
        if run_id:
            filters["run_id"] = run_id

        if not filters:
            raise ValueError(
                "At least one filter is required to delete all memories. If you want to delete all memories, use the `reset()` method."
            )

        capture_event("mem0.delete_all", self, {"keys": list(filters.keys())})
        memories = self.vector_store.list(filters=filters)[0]
        for memory in memories:
            self._delete_memory(memory.id)

        logger.info(f"Deleted {len(memories)} memories")

        if self.api_version == "v1.1" and self.enable_graph:
            self.graph.delete_all(filters)

        return {"message": "Memories deleted successfully!"}

    def history(self, memory_id):
        """
        Get the history of changes for a memory by ID.

        Args:
            memory_id (str): ID of the memory to get history for.

        Returns:
            list: List of changes for the memory.
        """
        capture_event("mem0.history", self, {"memory_id": memory_id})
        return self.db.get_history(memory_id)

    def _create_memory(self, data, existing_embeddings, metadata=None):
        logging.info(f"Creating memory with {data=}")
        if data in existing_embeddings:
            embeddings = existing_embeddings[data]
        else:
            embeddings = self.embedding_model.embed(data)
        memory_id = str(uuid.uuid4())
        metadata = metadata or {}
        metadata["data"] = data
        metadata["hash"] = hashlib.md5(data.encode()).hexdigest()
        metadata["created_at"] = datetime.now(pytz.timezone("US/Pacific")).isoformat()

        self.vector_store.insert(
            vectors=[embeddings],
            ids=[memory_id],
            payloads=[metadata],
        )
        self.db.add_history(memory_id, None, data, "ADD", created_at=metadata["created_at"])
        capture_event("mem0._create_memory", self, {"memory_id": memory_id})
        return memory_id

    def _update_memory(self, memory_id, data, existing_embeddings, metadata=None):
        logger.info(f"Updating memory with {data=}")

        try:
            existing_memory = self.vector_store.get(vector_id=memory_id)
        except Exception:
            raise ValueError(f"Error getting memory with ID {memory_id}. Please provide a valid 'memory_id'")
        prev_value = existing_memory.payload.get("data")

        new_metadata = metadata or {}
        new_metadata["data"] = data
        new_metadata["hash"] = hashlib.md5(data.encode()).hexdigest()
        new_metadata["created_at"] = existing_memory.payload.get("created_at")
        new_metadata["updated_at"] = datetime.now(pytz.timezone("US/Pacific")).isoformat()

        if "user_id" in existing_memory.payload:
            new_metadata["user_id"] = existing_memory.payload["user_id"]
        if "agent_id" in existing_memory.payload:
            new_metadata["agent_id"] = existing_memory.payload["agent_id"]
        if "run_id" in existing_memory.payload:
            new_metadata["run_id"] = existing_memory.payload["run_id"]

        if data in existing_embeddings:
            embeddings = existing_embeddings[data]
        else:
            embeddings = self.embedding_model.embed(data)
        self.vector_store.update(
            vector_id=memory_id,
            vector=embeddings,
            payload=new_metadata,
        )
        logger.info(f"Updating memory with ID {memory_id=} with {data=}")
        self.db.add_history(
            memory_id,
            prev_value,
            data,
            "UPDATE",
            created_at=new_metadata["created_at"],
            updated_at=new_metadata["updated_at"],
        )
        capture_event("mem0._update_memory", self, {"memory_id": memory_id})
        return memory_id

    def _delete_memory(self, memory_id):
        logging.info(f"Deleting memory with {memory_id=}")
        existing_memory = self.vector_store.get(vector_id=memory_id)
        prev_value = existing_memory.payload["data"]
        self.vector_store.delete(vector_id=memory_id)
        self.db.add_history(memory_id, prev_value, None, "DELETE", is_deleted=1)
        capture_event("mem0._delete_memory", self, {"memory_id": memory_id})
        return memory_id

    def reset(self):
        """
        Reset the memory store.
        """
        logger.warning("Resetting all memories")
        self.vector_store.delete_col()
        self.vector_store = VectorStoreFactory.create(
            self.config.vector_store.provider, self.config.vector_store.config
        )
        self.db.reset()
        capture_event("mem0.reset", self)

    def chat(self, query):
        raise NotImplementedError("Chat function not implemented yet.")<|MERGE_RESOLUTION|>--- conflicted
+++ resolved
@@ -16,18 +16,12 @@
 from mem0.memory.setup import setup_config
 from mem0.memory.storage import SQLiteManager
 from mem0.memory.telemetry import capture_event
-<<<<<<< HEAD
-from mem0.memory.utils import get_fact_retrieval_messages, parse_json_response, parse_messages
-from mem0.utils.factory import LlmFactory, EmbedderFactory, VectorStoreFactory
-from mem0.configs.base import MemoryItem, MemoryConfig
-=======
 from mem0.memory.utils import (
     get_fact_retrieval_messages,
     parse_messages,
     remove_code_blocks,
 )
 from mem0.utils.factory import EmbedderFactory, LlmFactory, VectorStoreFactory
->>>>>>> 3fa4b80d
 
 # Setup user config
 setup_config()
@@ -197,12 +191,8 @@
             messages=[{"role": "user", "content": function_calling_prompt}],
             response_format={"type": "json_object"},
         )
-<<<<<<< HEAD
-        new_memories_with_actions = parse_json_response(new_memories_with_actions)
-=======
 
         new_memories_with_actions = remove_code_blocks(new_memories_with_actions)
->>>>>>> 3fa4b80d
         new_memories_with_actions = json.loads(new_memories_with_actions)
 
         returned_memories = []
