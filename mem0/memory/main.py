import logging
import hashlib
import uuid
import pytz
import json
from datetime import datetime
from typing import Any, Dict
import warnings
from pydantic import ValidationError
from mem0.memory.base import MemoryBase
from mem0.memory.setup import setup_config
from mem0.memory.storage import SQLiteManager
from mem0.memory.telemetry import capture_event
from mem0.memory.utils import get_fact_retrieval_messages, parse_messages
from mem0.configs.prompts import get_update_memory_messages
from mem0.utils.factory import LlmFactory, EmbedderFactory, VectorStoreFactory
from mem0.configs.base import MemoryItem, MemoryConfig
import threading
import concurrent

# Setup user config
setup_config()

logger = logging.getLogger(__name__)


class Memory(MemoryBase):
    def __init__(self, config: MemoryConfig = MemoryConfig()):
        self.config = config
        self.embedding_model = EmbedderFactory.create(
            self.config.embedder.provider, self.config.embedder.config
        )
        self.vector_store = VectorStoreFactory.create(
            self.config.vector_store.provider, self.config.vector_store.config
        )
        self.llm = LlmFactory.create(self.config.llm.provider, self.config.llm.config)
        self.db = SQLiteManager(self.config.history_db_path)
        self.collection_name = self.config.vector_store.config.collection_name
        self.version = self.config.version

        self.enable_graph = False

        if self.version == "v1.1" and self.config.graph_store.config:
            from mem0.memory.main_graph import MemoryGraph
            self.graph = MemoryGraph(self.config)
            self.enable_graph = True

        capture_event("mem0.init", self)

    @classmethod
    def from_config(cls, config_dict: Dict[str, Any]):
        try:
            config = MemoryConfig(**config_dict)
        except ValidationError as e:
            logger.error(f"Configuration validation error: {e}")
            raise
        return cls(config)

    def add(
        self,
        messages,
        user_id=None,
        agent_id=None,
        run_id=None,
        metadata=None,
        filters=None,
        prompt=None,
    ):
        """
        Create a new memory.

        Args:
            messages (str or List[Dict[str, str]]): Messages to store in the memory.
            user_id (str, optional): ID of the user creating the memory. Defaults to None.
            agent_id (str, optional): ID of the agent creating the memory. Defaults to None.
            run_id (str, optional): ID of the run creating the memory. Defaults to None.
            metadata (dict, optional): Metadata to store with the memory. Defaults to None.
            filters (dict, optional): Filters to apply to the search. Defaults to None.
            prompt (str, optional): Prompt to use for memory deduction. Defaults to None.

        Returns:
            dict: Memory addition operation message.
        """
        if metadata is None:
            metadata = {}

        filters = filters or {}
        if user_id:
            filters["user_id"] = metadata["user_id"] = user_id
        if agent_id:
            filters["agent_id"] = metadata["agent_id"] = agent_id
        if run_id:
            filters["run_id"] = metadata["run_id"] = run_id

        if not any(key in filters for key in ("user_id", "agent_id", "run_id")):
            raise ValueError(
                "One of the filters: user_id, agent_id or run_id is required!"
            )

        if isinstance(messages, str):
            messages = [{"role": "user", "content": messages}]

        thread1 = threading.Thread(target=self._add_to_vector_store, args=(messages, metadata, filters))
        thread2 = threading.Thread(target=self._add_to_graph, args=(messages, filters))

        thread1.start()
        thread2.start()

        thread1.join()
        thread2.join()

        return {"message": "ok"}
    
    def _add_to_vector_store(self, messages, metadata, filters):
        parsed_messages = parse_messages(messages)

        system_prompt, user_prompt = get_fact_retrieval_messages(parsed_messages)

        response = self.llm.generate_response(
            messages=[{"role": "system", "content": system_prompt}, {"role": "user", "content": user_prompt}],
            response_format={"type": "json_object"},
        )

        try:
            new_retrieved_facts = json.loads(response)[
                "facts"
            ]
        except Exception as e:
            logging.error(f"Error in new_retrieved_facts: {e}")
            new_retrieved_facts = []

        retrieved_old_memory = []
        for new_mem in new_retrieved_facts:
            messages_embeddings = self.embedding_model.embed(new_mem)
            existing_memories = self.vector_store.search(
                query=messages_embeddings,
                limit=5,
                filters=filters,
            )
<<<<<<< HEAD
            for mem in existing_memories
        ]
        serialized_existing_memories = [
            item.model_dump(include={"id", "memory", "score"})
            for item in existing_memories
        ]
        logger.info(f"Total existing memories: {len(existing_memories)}")
        messages = get_update_memory_messages(
            serialized_existing_memories, extracted_memories
        )
        # Add tools for noop, add, update, delete memory.
        tools = [ADD_MEMORY_TOOL, UPDATE_MEMORY_TOOL, DELETE_MEMORY_TOOL]
        response = self.llm.generate_response(messages=messages, tools=tools)
        tool_calls = response["tool_calls"]

        response = []
        if tool_calls:
            # Create a new memory
            available_functions = {
                "add_memory": self._create_memory_tool,
                "update_memory": self._update_memory_tool,
                "delete_memory": self._delete_memory_tool,
            }
            for tool_call in tool_calls:
                function_name = tool_call["name"]
                function_to_call = available_functions[function_name]
                function_args = tool_call["arguments"]
                logger.info(
                    f"[openai_func] func: {function_name}, args: {function_args}"
                )

                # Pass metadata to the function if it requires it
                if function_name in ["add_memory", "update_memory"]:
                    function_args["metadata"] = metadata

                function_result = function_to_call(**function_args)
                # Fetch the memory_id from the response
                response.append(
                    {
                        "id": function_result,
                        "event": function_name.replace("_memory", ""),
                        "data": function_args.get("data"),
                    }
                )
                capture_event(
                    "mem0.add.function_call",
                    self,
                    {"memory_id": function_result, "function_name": function_name},
                )
=======
            for mem in existing_memories:
                retrieved_old_memory.append({"id": mem.id, "text": mem.payload["data"]})

        logging.info(f"Total existing memories: {len(retrieved_old_memory)}")

        function_calling_prompt = get_update_memory_messages(retrieved_old_memory, new_retrieved_facts)
        new_memories_with_actions = self.llm.generate_response(
            messages=[{"role": "user", "content": function_calling_prompt}],
            response_format={"type": "json_object"},
        )
        new_memories_with_actions = json.loads(new_memories_with_actions)

        try:
            for resp in new_memories_with_actions["memory"]:
                logging.info(resp)
                try:
                    if resp["event"] == "ADD":
                        memory_id = self._create_memory(data=resp["text"], metadata=metadata)
                    elif resp["event"] == "UPDATE":
                        self._update_memory(memory_id=resp["id"], data=resp["text"], metadata=metadata)
                    elif resp["event"] == "DELETE":
                        self._delete_memory(memory_id=resp["id"])
                    elif resp["event"] == "NONE":
                        logging.info("NOOP for Memory.")
                except Exception as e:
                    logging.error(f"Error in new_memories_with_actions: {e}")
        except Exception as e:
            logging.error(f"Error in new_memories_with_actions: {e}")

>>>>>>> bf3ad373
        capture_event("mem0.add", self)

    def _add_to_graph(self, messages, filters):
        if self.version == "v1.1" and self.enable_graph:
            if filters["user_id"]:
                self.graph.user_id = filters["user_id"]
            else:
                self.graph.user_id = "USER"
            data = "\n".join([msg["content"] for msg in messages if "content" in msg and msg["role"] != "system"])
            added_entities = self.graph.add(data, filters)

    def get(self, memory_id):
        """
        Retrieve a memory by ID.

        Args:
            memory_id (str): ID of the memory to retrieve.

        Returns:
            dict: Retrieved memory.
        """
        capture_event("mem0.get", self, {"memory_id": memory_id})
        memory = self.vector_store.get(vector_id=memory_id)
        if not memory:
            return None

        filters = {
            key: memory.payload[key]
            for key in ["user_id", "agent_id", "run_id"]
            if memory.payload.get(key)
        }

        # Prepare base memory item
        memory_item = MemoryItem(
            id=memory.id,
            memory=memory.payload["data"],
            hash=memory.payload.get("hash"),
            created_at=memory.payload.get("created_at"),
            updated_at=memory.payload.get("updated_at"),
        ).model_dump(exclude={"score"})

        # Add metadata if there are additional keys
        excluded_keys = {
            "user_id",
            "agent_id",
            "run_id",
            "hash",
            "data",
            "created_at",
            "updated_at",
        }
        additional_metadata = {
            k: v for k, v in memory.payload.items() if k not in excluded_keys
        }
        if additional_metadata:
            memory_item["metadata"] = additional_metadata

        result = {**memory_item, **filters}

        return result

    def get_all(self, user_id=None, agent_id=None, run_id=None, limit=100):
        """
        List all memories.

        Returns:
            list: List of all memories.
        """
        filters = {}
        if user_id:
            filters["user_id"] = user_id
        if agent_id:
            filters["agent_id"] = agent_id
        if run_id:
            filters["run_id"] = run_id

        capture_event("mem0.get_all", self, {"filters": len(filters), "limit": limit})
        
        with concurrent.futures.ThreadPoolExecutor() as executor:
            future_memories = executor.submit(self._get_all_from_vector_store, filters, limit)
            future_graph_entities = executor.submit(self.graph.get_all, filters) if self.version == "v1.1" and self.enable_graph else None

            all_memories = future_memories.result()
            graph_entities = future_graph_entities.result() if future_graph_entities else None

        if self.version == "v1.1":
            if self.enable_graph:
                return {"memories": all_memories, "entities": graph_entities}
            else:
                return {"memories": all_memories}
        else:
            warnings.warn(
                "The current get_all API output format is deprecated. "
                "To use the latest format, set `api_version='v1.1'`. "
                "The current format will be removed in mem0ai 1.1.0 and later versions.",
                category=DeprecationWarning,
                stacklevel=2
            )
            return all_memories
        
    def _get_all_from_vector_store(self, filters, limit):
        memories = self.vector_store.list(filters=filters, limit=limit)

        excluded_keys = {"user_id", "agent_id", "run_id", "hash", "data", "created_at", "updated_at"}
        all_memories = [
            {
                **MemoryItem(
                    id=mem.id,
                    memory=mem.payload["data"],
                    hash=mem.payload.get("hash"),
                    created_at=mem.payload.get("created_at"),
                    updated_at=mem.payload.get("updated_at"),
                ).model_dump(exclude={"score"}),
                **{
                    key: mem.payload[key]
                    for key in ["user_id", "agent_id", "run_id"]
                    if key in mem.payload
                },
                **(
                    {
                        "metadata": {
                            k: v
                            for k, v in mem.payload.items()
                            if k not in excluded_keys
                        }
                    }
                    if any(k for k in mem.payload if k not in excluded_keys)
                    else {}
                ),
            }
            for mem in memories[0]
        ]
        return all_memories

    def search(
        self, query, user_id=None, agent_id=None, run_id=None, limit=100, filters=None
    ):
        """
        Search for memories.

        Args:
            query (str): Query to search for.
            user_id (str, optional): ID of the user to search for. Defaults to None.
            agent_id (str, optional): ID of the agent to search for. Defaults to None.
            run_id (str, optional): ID of the run to search for. Defaults to None.
            limit (int, optional): Limit the number of results. Defaults to 100.
            filters (dict, optional): Filters to apply to the search. Defaults to None.

        Returns:
            list: List of search results.
        """
        filters = filters or {}
        if user_id:
            filters["user_id"] = user_id
        if agent_id:
            filters["agent_id"] = agent_id
        if run_id:
            filters["run_id"] = run_id

        if not any(key in filters for key in ("user_id", "agent_id", "run_id")):
            raise ValueError(
                "One of the filters: user_id, agent_id or run_id is required!"
            )

        capture_event("mem0.search", self, {"filters": len(filters), "limit": limit, "version": self.version})

        with concurrent.futures.ThreadPoolExecutor() as executor:
            future_memories = executor.submit(self._search_vector_store, query, filters, limit)
            future_graph_entities = executor.submit(self.graph.search, query, filters) if self.version == "v1.1" and self.enable_graph else None

            original_memories = future_memories.result()
            graph_entities = future_graph_entities.result() if future_graph_entities else None

        if self.version == "v1.1":
            if self.enable_graph:
                return {"memories": original_memories, "entities": graph_entities}
            else:
                return {"memories" : original_memories}
        else:
            warnings.warn(
                "The current get_all API output format is deprecated. "
                "To use the latest format, set `api_version='v1.1'`. "
                "The current format will be removed in mem0ai 1.1.0 and later versions.",
                category=DeprecationWarning,
                stacklevel=2
            )
            return original_memories
        
    def _search_vector_store(self, query, filters, limit):
        embeddings = self.embedding_model.embed(query)
        memories = self.vector_store.search(
            query=embeddings, limit=limit, filters=filters
        )

        excluded_keys = {
            "user_id",
            "agent_id",
            "run_id",
            "hash",
            "data",
            "created_at",
            "updated_at",
        }

        original_memories = [
            {
                **MemoryItem(
                    id=mem.id,
                    memory=mem.payload["data"],
                    hash=mem.payload.get("hash"),
                    created_at=mem.payload.get("created_at"),
                    updated_at=mem.payload.get("updated_at"),
                    score=mem.score,
                ).model_dump(),
                **{
                    key: mem.payload[key]
                    for key in ["user_id", "agent_id", "run_id"]
                    if key in mem.payload
                },
                **(
                    {
                        "metadata": {
                            k: v
                            for k, v in mem.payload.items()
                            if k not in excluded_keys
                        }
                    }
                    if any(k for k in mem.payload if k not in excluded_keys)
                    else {}
                ),
            }
            for mem in memories
        ]

        return original_memories

    def update(self, memory_id, data):
        """
        Update a memory by ID.

        Args:
            memory_id (str): ID of the memory to update.
            data (dict): Data to update the memory with.

        Returns:
            dict: Updated memory.
        """
        capture_event("mem0.update", self, {"memory_id": memory_id})
        self._update_memory(memory_id, data)
        return {"message": "Memory updated successfully!"}

    def delete(self, memory_id):
        """
        Delete a memory by ID.

        Args:
            memory_id (str): ID of the memory to delete.
        """
        capture_event("mem0.delete", self, {"memory_id": memory_id})
        self._delete_memory(memory_id)
        return {"message": "Memory deleted successfully!"}

    def delete_all(self, user_id=None, agent_id=None, run_id=None):
        """
        Delete all memories.

        Args:
            user_id (str, optional): ID of the user to delete memories for. Defaults to None.
            agent_id (str, optional): ID of the agent to delete memories for. Defaults to None.
            run_id (str, optional): ID of the run to delete memories for. Defaults to None.
        """
        filters = {}
        if user_id:
            filters["user_id"] = user_id
        if agent_id:
            filters["agent_id"] = agent_id
        if run_id:
            filters["run_id"] = run_id

        if not filters:
            raise ValueError(
                "At least one filter is required to delete all memories. If you want to delete all memories, use the `reset()` method."
            )

        capture_event("mem0.delete_all", self, {"filters": len(filters)})
        memories = self.vector_store.list(filters=filters)[0]
        for memory in memories:
            self._delete_memory(memory.id)

        logger.info(f"Deleted {len(memories)} memories")

        if self.version == "v1.1" and self.enable_graph:
            self.graph.delete_all(filters)

        return {'message': 'Memories deleted successfully!'}

    def history(self, memory_id):
        """
        Get the history of changes for a memory by ID.

        Args:
            memory_id (str): ID of the memory to get history for.

        Returns:
            list: List of changes for the memory.
        """
        capture_event("mem0.history", self, {"memory_id": memory_id})
        return self.db.get_history(memory_id)

<<<<<<< HEAD
    def _create_memory_tool(self, data, metadata=None):
        logger.info(f"Creating memory with {data=}")
=======
    def _create_memory(self, data, metadata=None):
        logging.info(f"Creating memory with {data=}")
>>>>>>> bf3ad373
        embeddings = self.embedding_model.embed(data)
        memory_id = str(uuid.uuid4())
        metadata = metadata or {}
        metadata["data"] = data
        metadata["hash"] = hashlib.md5(data.encode()).hexdigest()
        metadata["created_at"] = datetime.now(pytz.timezone("US/Pacific")).isoformat()

        self.vector_store.insert(
            vectors=[embeddings],
            ids=[memory_id],
            payloads=[metadata],
        )
        self.db.add_history(
            memory_id, None, data, "ADD", created_at=metadata["created_at"]
        )
        return memory_id

<<<<<<< HEAD
    def _update_memory_tool(self, memory_id, data, metadata=None):
        logger.info(f"Updating memory with {data=}")
=======
    def _update_memory(self, memory_id, data, metadata=None):
>>>>>>> bf3ad373
        existing_memory = self.vector_store.get(vector_id=memory_id)
        prev_value = existing_memory.payload.get("data")

        new_metadata = metadata or {}
        new_metadata["data"] = data
        new_metadata["hash"] = existing_memory.payload.get("hash")
        new_metadata["created_at"] = existing_memory.payload.get("created_at")
        new_metadata["updated_at"] = datetime.now(
            pytz.timezone("US/Pacific")
        ).isoformat()

        if "user_id" in existing_memory.payload:
            new_metadata["user_id"] = existing_memory.payload["user_id"]
        if "agent_id" in existing_memory.payload:
            new_metadata["agent_id"] = existing_memory.payload["agent_id"]
        if "run_id" in existing_memory.payload:
            new_metadata["run_id"] = existing_memory.payload["run_id"]

        embeddings = self.embedding_model.embed(data)
        self.vector_store.update(
            vector_id=memory_id,
            vector=embeddings,
            payload=new_metadata,
        )
        logger.info(f"Updating memory with ID {memory_id=} with {data=}")
        self.db.add_history(
            memory_id,
            prev_value,
            data,
            "UPDATE",
            created_at=new_metadata["created_at"],
            updated_at=new_metadata["updated_at"],
        )

<<<<<<< HEAD
    def _delete_memory_tool(self, memory_id):
        logger.info(f"Deleting memory with {memory_id=}")
=======
    def _delete_memory(self, memory_id):
        logging.info(f"Deleting memory with {memory_id=}")
>>>>>>> bf3ad373
        existing_memory = self.vector_store.get(vector_id=memory_id)
        prev_value = existing_memory.payload["data"]
        self.vector_store.delete(vector_id=memory_id)
        self.db.add_history(memory_id, prev_value, None, "DELETE", is_deleted=1)

    def reset(self):
        """
        Reset the memory store.
        """
        logger.warning("Resetting all memories")
        self.vector_store.delete_col()
        self.db.reset()
        capture_event("mem0.reset", self)

    def chat(self, query):
        raise NotImplementedError("Chat function not implemented yet.")<|MERGE_RESOLUTION|>--- conflicted
+++ resolved
@@ -137,57 +137,6 @@
                 limit=5,
                 filters=filters,
             )
-<<<<<<< HEAD
-            for mem in existing_memories
-        ]
-        serialized_existing_memories = [
-            item.model_dump(include={"id", "memory", "score"})
-            for item in existing_memories
-        ]
-        logger.info(f"Total existing memories: {len(existing_memories)}")
-        messages = get_update_memory_messages(
-            serialized_existing_memories, extracted_memories
-        )
-        # Add tools for noop, add, update, delete memory.
-        tools = [ADD_MEMORY_TOOL, UPDATE_MEMORY_TOOL, DELETE_MEMORY_TOOL]
-        response = self.llm.generate_response(messages=messages, tools=tools)
-        tool_calls = response["tool_calls"]
-
-        response = []
-        if tool_calls:
-            # Create a new memory
-            available_functions = {
-                "add_memory": self._create_memory_tool,
-                "update_memory": self._update_memory_tool,
-                "delete_memory": self._delete_memory_tool,
-            }
-            for tool_call in tool_calls:
-                function_name = tool_call["name"]
-                function_to_call = available_functions[function_name]
-                function_args = tool_call["arguments"]
-                logger.info(
-                    f"[openai_func] func: {function_name}, args: {function_args}"
-                )
-
-                # Pass metadata to the function if it requires it
-                if function_name in ["add_memory", "update_memory"]:
-                    function_args["metadata"] = metadata
-
-                function_result = function_to_call(**function_args)
-                # Fetch the memory_id from the response
-                response.append(
-                    {
-                        "id": function_result,
-                        "event": function_name.replace("_memory", ""),
-                        "data": function_args.get("data"),
-                    }
-                )
-                capture_event(
-                    "mem0.add.function_call",
-                    self,
-                    {"memory_id": function_result, "function_name": function_name},
-                )
-=======
             for mem in existing_memories:
                 retrieved_old_memory.append({"id": mem.id, "text": mem.payload["data"]})
 
@@ -217,7 +166,6 @@
         except Exception as e:
             logging.error(f"Error in new_memories_with_actions: {e}")
 
->>>>>>> bf3ad373
         capture_event("mem0.add", self)
 
     def _add_to_graph(self, messages, filters):
@@ -527,13 +475,8 @@
         capture_event("mem0.history", self, {"memory_id": memory_id})
         return self.db.get_history(memory_id)
 
-<<<<<<< HEAD
-    def _create_memory_tool(self, data, metadata=None):
-        logger.info(f"Creating memory with {data=}")
-=======
     def _create_memory(self, data, metadata=None):
         logging.info(f"Creating memory with {data=}")
->>>>>>> bf3ad373
         embeddings = self.embedding_model.embed(data)
         memory_id = str(uuid.uuid4())
         metadata = metadata or {}
@@ -551,12 +494,8 @@
         )
         return memory_id
 
-<<<<<<< HEAD
-    def _update_memory_tool(self, memory_id, data, metadata=None):
+    def _update_memory(self, memory_id, data, metadata=None):
         logger.info(f"Updating memory with {data=}")
-=======
-    def _update_memory(self, memory_id, data, metadata=None):
->>>>>>> bf3ad373
         existing_memory = self.vector_store.get(vector_id=memory_id)
         prev_value = existing_memory.payload.get("data")
 
@@ -591,13 +530,8 @@
             updated_at=new_metadata["updated_at"],
         )
 
-<<<<<<< HEAD
-    def _delete_memory_tool(self, memory_id):
-        logger.info(f"Deleting memory with {memory_id=}")
-=======
     def _delete_memory(self, memory_id):
         logging.info(f"Deleting memory with {memory_id=}")
->>>>>>> bf3ad373
         existing_memory = self.vector_store.get(vector_id=memory_id)
         prev_value = existing_memory.payload["data"]
         self.vector_store.delete(vector_id=memory_id)
