import re
from mem0.configs.prompts import FACT_RETRIEVAL_PROMPT
from mem0.llms.openai import OpenAILLM


def get_fact_retrieval_messages(message):
    return FACT_RETRIEVAL_PROMPT, f"Input:\n{message}"


def parse_messages(messages):
    response = ""
    for msg in messages:
        if msg["role"] == "system":
            response += f"system: {msg['content']}\n"
        if msg["role"] == "user":
            response += f"user: {msg['content']}\n"
        if msg["role"] == "assistant":
            response += f"assistant: {msg['content']}\n"
    return response


def format_entities(entities):
    if not entities:
        return ""

    formatted_lines = []
    for entity in entities:
        simplified = f"{entity['source']} -- {entity['relatationship']} -- {entity['destination']}"
        formatted_lines.append(simplified)

    return "\n".join(formatted_lines)


def remove_code_blocks(content: str) -> str:
    """
    Removes enclosing code block markers ```[language] and ``` from a given string.

    Remarks:
    - The function uses a regex pattern to match code blocks that may start with ``` followed by an optional language tag (letters or numbers) and end with ```.
    - If a code block is detected, it returns only the inner content, stripping out the markers.
    - If no code block markers are found, the original content is returned as-is.
    """
    pattern = r"^```[a-zA-Z0-9]*\n([\s\S]*?)\n```$"
    match = re.match(pattern, content.strip())
    return match.group(1).strip() if match else content.strip()


def get_image_description(image_obj, llm, vision_details):
    """
    Get the description of the image
    """

    if isinstance(image_obj, str):
        messages = [
            {
                "role": "user",
                "content": [
                    {
                        "type": "text",
                        "text": "Provide a description of the image and do not include any additional text.",
                    },
                    {"type": "image_url", "image_url": {"url": image_obj, "detail": vision_details}},
                ],
            },
        ]
<<<<<<< HEAD
    else:
        messages = [image_obj]

    response = llm.generate_response(messages=messages)
=======
    )
>>>>>>> f7500c92
    return response


def parse_vision_messages(messages, llm=None, vision_details="auto"):
    """
    Parse the vision messages from the messages
    """
    returned_messages = []
    for msg in messages:
        if msg["role"] == "system":
            returned_messages.append(msg)
            continue

        # Handle message content
        if isinstance(msg["content"], list):
            # Multiple image URLs in content
            description = get_image_description(msg, llm, vision_details)
            returned_messages.append({"role": msg["role"], "content": description})
        elif isinstance(msg["content"], dict) and msg["content"].get("type") == "image_url":
            # Single image content
            image_url = msg["content"]["image_url"]["url"]
            try:
                description = get_image_description(image_url, llm, vision_details)
                returned_messages.append({"role": msg["role"], "content": description})
            except Exception:
                raise Exception(f"Error while downloading {image_url}.")
        else:
            # Regular text content
            returned_messages.append(msg)

    return returned_messages<|MERGE_RESOLUTION|>--- conflicted
+++ resolved
@@ -1,6 +1,6 @@
 import re
+
 from mem0.configs.prompts import FACT_RETRIEVAL_PROMPT
-from mem0.llms.openai import OpenAILLM
 
 
 def get_fact_retrieval_messages(message):
@@ -63,14 +63,10 @@
                 ],
             },
         ]
-<<<<<<< HEAD
     else:
         messages = [image_obj]
 
     response = llm.generate_response(messages=messages)
-=======
-    )
->>>>>>> f7500c92
     return response
 
 
