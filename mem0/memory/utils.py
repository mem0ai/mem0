--- conflicted
+++ resolved
@@ -8,23 +8,6 @@
 
 
 def parse_messages(messages):
-<<<<<<< HEAD
-        response = ""
-        for msg in messages:
-            if msg["role"] == "system":
-                response += f"system: {msg['content']}\n"
-            if msg["role"] == "user":
-                response += f"user: {msg['content']}\n"
-            if msg["role"] == "assistant":
-                response += f"assistant: {msg['content']}\n"
-        return response
-
-def parse_json_response(response):
-    search_result = re.search("(```json)((.*\n)+)(```)", response)
-    if search_result:
-        response = search_result.group(2).strip()
-    return response
-=======
     response = ""
     for msg in messages:
         if msg["role"] == "system":
@@ -59,5 +42,4 @@
     """
     pattern = r"^```[a-zA-Z0-9]*\n([\s\S]*?)\n```$"
     match = re.match(pattern, content.strip())
-    return match.group(1).strip() if match else content.strip()
->>>>>>> 3fa4b80d
+    return match.group(1).strip() if match else content.strip()