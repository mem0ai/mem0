import hashlib
import re
import json
import logging

from mem0.configs.prompts import FACT_RETRIEVAL_PROMPT

logging.basicConfig(level=logging.INFO)
logger = logging.getLogger(__name__)

def get_fact_retrieval_messages(message):
    return FACT_RETRIEVAL_PROMPT, f"Input:\n{message}"


def parse_messages(messages):
    response = ""
    for msg in messages:
        if msg["role"] == "system":
            response += f"system: {msg['content']}\n"
        if msg["role"] == "user":
            response += f"user: {msg['content']}\n"
        if msg["role"] == "assistant":
            response += f"assistant: {msg['content']}\n"
    return response


def format_entities(entities):
    if not entities:
        return ""

    formatted_lines = []
    for entity in entities:
        simplified = f"{entity['source']} -- {entity['relationship']} -- {entity['destination']}"
        formatted_lines.append(simplified)

    return "\n".join(formatted_lines)


def remove_code_blocks_solve_think_label(content: str) -> str:
    """
    Removes enclosing code block markers ```[language] and ``` from a given string.

    Remarks:
    - The function uses a regex pattern to match code blocks that may start with ``` followed by an optional language tag (letters or numbers) and end with ```.
    - If a code block is detected, it returns only the inner content, stripping out the markers.
    - If no code block markers are found, the original content is returned as-is.
    - If the parsed LLM is a deep-thinking model, automatically remove the reasoning content and retain only the final answer.
    """
<<<<<<< HEAD
    if not isinstance(content, str):
        return content

    cleaned = content.strip()
    think_open = "<think>"
    think_close = "</think>"

    if think_open in cleaned:
        if think_close in cleaned:
            cleaned = re.sub(
                rf"{re.escape(think_open)}.*?{re.escape(think_close)}",
                "",
                cleaned,
                flags=re.DOTALL | re.IGNORECASE
            ).strip()
        else:
            logger.error("The LLM response is incomplete. Please increase the maximum generation length and try again.")

    pattern = r"```[a-zA-Z0-9]*\s*\n([\s\S]*?)\n\s*```"
    match = re.match(pattern, cleaned)
    extracted = match.group(1).strip() if match else cleaned.strip()


    try:
        parsed = json.loads(extracted)
        return json.dumps(parsed, ensure_ascii=False)
    except json.JSONDecodeError:

        return extracted
=======
    pattern = r"^```[a-zA-Z0-9]*\n([\s\S]*?)\n```$"
    match = re.match(pattern, content.strip())
    match_res=match.group(1).strip() if match else content.strip()
    return re.sub(r"<think>.*?</think>", "", match_res, flags=re.DOTALL).strip()

>>>>>>> ee020276


def extract_json(text):
    """
    Extracts JSON content from a string, removing enclosing triple backticks and optional 'json' tag if present.
    If no code block is found, returns the text as-is.
    """
    text = text.strip()
    match = re.search(r"```(?:json)?\s*(.*?)\s*```", text, re.DOTALL)
    if match:
        json_str = match.group(1)
    else:
        json_str = text  # assume it's raw JSON
    return json_str


def get_image_description(image_obj, llm, vision_details):
    """
    Get the description of the image
    """

    if isinstance(image_obj, str):
        messages = [
            {
                "role": "user",
                "content": [
                    {
                        "type": "text",
                        "text": "A user is providing an image. Provide a high level description of the image and do not include any additional text.",
                    },
                    {"type": "image_url", "image_url": {"url": image_obj, "detail": vision_details}},
                ],
            },
        ]
    else:
        messages = [image_obj]

    response = llm.generate_response(messages=messages)
    return response


def parse_vision_messages(messages, llm=None, vision_details="auto"):
    """
    Parse the vision messages from the messages
    """
    returned_messages = []
    for msg in messages:
        if msg["role"] == "system":
            returned_messages.append(msg)
            continue

        # Handle message content
        if isinstance(msg["content"], list):
            # Multiple image URLs in content
            description = get_image_description(msg, llm, vision_details)
            returned_messages.append({"role": msg["role"], "content": description})
        elif isinstance(msg["content"], dict) and msg["content"].get("type") == "image_url":
            # Single image content
            image_url = msg["content"]["image_url"]["url"]
            try:
                description = get_image_description(image_url, llm, vision_details)
                returned_messages.append({"role": msg["role"], "content": description})
            except Exception:
                raise Exception(f"Error while downloading {image_url}.")
        else:
            # Regular text content
            returned_messages.append(msg)

    return returned_messages


def process_telemetry_filters(filters):
    """
    Process the telemetry filters
    """
    if filters is None:
        return {}

    encoded_ids = {}
    if "user_id" in filters:
        encoded_ids["user_id"] = hashlib.md5(filters["user_id"].encode()).hexdigest()
    if "agent_id" in filters:
        encoded_ids["agent_id"] = hashlib.md5(filters["agent_id"].encode()).hexdigest()
    if "run_id" in filters:
        encoded_ids["run_id"] = hashlib.md5(filters["run_id"].encode()).hexdigest()

    return list(filters.keys()), encoded_ids


def sanitize_relationship_for_cypher(relationship) -> str:
    """Sanitize relationship text for Cypher queries by replacing problematic characters."""
    char_map = {
        "...": "_ellipsis_",
        "…": "_ellipsis_",
        "。": "_period_",
        "，": "_comma_",
        "；": "_semicolon_",
        "：": "_colon_",
        "！": "_exclamation_",
        "？": "_question_",
        "（": "_lparen_",
        "）": "_rparen_",
        "【": "_lbracket_",
        "】": "_rbracket_",
        "《": "_langle_",
        "》": "_rangle_",
        "'": "_apostrophe_",
        '"': "_quote_",
        "\\": "_backslash_",
        "/": "_slash_",
        "|": "_pipe_",
        "&": "_ampersand_",
        "=": "_equals_",
        "+": "_plus_",
        "*": "_asterisk_",
        "^": "_caret_",
        "%": "_percent_",
        "$": "_dollar_",
        "#": "_hash_",
        "@": "_at_",
        "!": "_bang_",
        "?": "_question_",
        "(": "_lparen_",
        ")": "_rparen_",
        "[": "_lbracket_",
        "]": "_rbracket_",
        "{": "_lbrace_",
        "}": "_rbrace_",
        "<": "_langle_",
        ">": "_rangle_",
    }

    # Apply replacements and clean up
    sanitized = relationship
    for old, new in char_map.items():
        sanitized = sanitized.replace(old, new)

    return re.sub(r"_+", "_", sanitized).strip("_")
<|MERGE_RESOLUTION|>--- conflicted
+++ resolved
@@ -46,7 +46,6 @@
     - If no code block markers are found, the original content is returned as-is.
     - If the parsed LLM is a deep-thinking model, automatically remove the reasoning content and retain only the final answer.
     """
-<<<<<<< HEAD
     if not isinstance(content, str):
         return content
 
@@ -76,13 +75,6 @@
     except json.JSONDecodeError:
 
         return extracted
-=======
-    pattern = r"^```[a-zA-Z0-9]*\n([\s\S]*?)\n```$"
-    match = re.match(pattern, content.strip())
-    match_res=match.group(1).strip() if match else content.strip()
-    return re.sub(r"<think>.*?</think>", "", match_res, flags=re.DOTALL).strip()
-
->>>>>>> ee020276
 
 
 def extract_json(text):
