--- conflicted
+++ resolved
@@ -1,7 +1,4 @@
-<<<<<<< HEAD
-=======
 import re
->>>>>>> 3fa4b80d
 
 from mem0.configs.prompts import FACT_RETRIEVAL_PROMPT
 
