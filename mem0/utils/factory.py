import importlib

from mem0.configs.embeddings.base import BaseEmbedderConfig
from mem0.configs.llms.base import BaseLlmConfig


def load_class(class_type):
    module_path, class_name = class_type.rsplit(".", 1)
    module = importlib.import_module(module_path)
    return getattr(module, class_name)


class LlmFactory:
    provider_to_class = {
        "ollama": "mem0.llms.ollama.OllamaLLM",
        "openai": "mem0.llms.openai.OpenAILLM",
        "groq": "mem0.llms.groq.GroqLLM",
        "together": "mem0.llms.together.TogetherLLM",
        "aws_bedrock": "mem0.llms.aws_bedrock.AWSBedrockLLM",
        "litellm": "mem0.llms.litellm.LiteLLM",
        "azure_openai": "mem0.llms.azure_openai.AzureOpenAILLM",
        "openai_structured": "mem0.llms.openai_structured.OpenAIStructuredLLM",
        "anthropic": "mem0.llms.anthropic.AnthropicLLM",
        "azure_openai_structured": "mem0.llms.azure_openai_structured.AzureOpenAIStructuredLLM",
        "gemini": "mem0.llms.gemini.GeminiLLM",
        "deepseek": "mem0.llms.deepseek.DeepSeekLLM",
        "xai": "mem0.llms.xai.XAILLM",
    }

    @classmethod
    def create(cls, provider_name, config):
        class_type = cls.provider_to_class.get(provider_name)
        if class_type:
            llm_instance = load_class(class_type)
            base_config = BaseLlmConfig(**config)
            return llm_instance(base_config)
        else:
            raise ValueError(f"Unsupported Llm provider: {provider_name}")


class EmbedderFactory:
    provider_to_class = {
        "openai": "mem0.embeddings.openai.OpenAIEmbedding",
        "ollama": "mem0.embeddings.ollama.OllamaEmbedding",
        "huggingface": "mem0.embeddings.huggingface.HuggingFaceEmbedding",
        "azure_openai": "mem0.embeddings.azure_openai.AzureOpenAIEmbedding",
        "gemini": "mem0.embeddings.gemini.GoogleGenAIEmbedding",
        "vertexai": "mem0.embeddings.vertexai.VertexAIEmbedding",
        "together": "mem0.embeddings.together.TogetherEmbedding",
    }

    @classmethod
    def create(cls, provider_name, config):
        class_type = cls.provider_to_class.get(provider_name)
        if class_type:
            embedder_instance = load_class(class_type)
            base_config = BaseEmbedderConfig(**config)
            return embedder_instance(base_config)
        else:
            raise ValueError(f"Unsupported Embedder provider: {provider_name}")


class VectorStoreFactory:
    provider_to_class = {
        "qdrant": "mem0.vector_stores.qdrant.Qdrant",
        "chroma": "mem0.vector_stores.chroma.ChromaDB",
        "pgvector": "mem0.vector_stores.pgvector.PGVector",
        "milvus": "mem0.vector_stores.milvus.MilvusDB",
        "azure_ai_search": "mem0.vector_stores.azure_ai_search.AzureAISearch",
        "redis": "mem0.vector_stores.redis.RedisDB",
        "elasticsearch": "mem0.vector_stores.elasticsearch.ElasticsearchDB",
        "vertex_ai_vector_search": "mem0.vector_stores.vertex_ai_vector_search.GoogleMatchingEngine",
        "opensearch": "mem0.vector_stores.opensearch.OpenSearchDB",
        "supabase": "mem0.vector_stores.supabase.Supabase",
<<<<<<< HEAD
        "tidb": "mem0.vector_stores.tidb.TiDB",
=======
        "weaviate": "mem0.vector_stores.weaviate.Weaviate",
>>>>>>> 6db87e8d
    }

    @classmethod
    def create(cls, provider_name, config):
        class_type = cls.provider_to_class.get(provider_name)
        if class_type:
            if not isinstance(config, dict):
                config = config.model_dump()
            vector_store_instance = load_class(class_type)
            return vector_store_instance(**config)
        else:
            raise ValueError(f"Unsupported VectorStore provider: {provider_name}")<|MERGE_RESOLUTION|>--- conflicted
+++ resolved
@@ -72,11 +72,8 @@
         "vertex_ai_vector_search": "mem0.vector_stores.vertex_ai_vector_search.GoogleMatchingEngine",
         "opensearch": "mem0.vector_stores.opensearch.OpenSearchDB",
         "supabase": "mem0.vector_stores.supabase.Supabase",
-<<<<<<< HEAD
+        "weaviate": "mem0.vector_stores.weaviate.Weaviate",
         "tidb": "mem0.vector_stores.tidb.TiDB",
-=======
-        "weaviate": "mem0.vector_stores.weaviate.Weaviate",
->>>>>>> 6db87e8d
     }
 
     @classmethod
