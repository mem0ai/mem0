--- conflicted
+++ resolved
@@ -34,12 +34,10 @@
     provider_to_class = {
         "openai": "mem0.embeddings.openai.OpenAIEmbedding",
         "ollama": "mem0.embeddings.ollama.OllamaEmbedding",
-<<<<<<< HEAD
-        "azure_openai":"mem0.embeddings.azure_openai.AzureOpenAIEmbedding"
-=======
+
         "huggingface": "mem0.embeddings.huggingface.HuggingFaceEmbedding",
         "azure_openai": "mem0.embeddings.azure_openai.AzureOpenAIEmbedding",
->>>>>>> e35786e5
+
     }
 
     @classmethod
