import importlib
from typing import Dict, Optional, Union

from mem0.configs.embeddings.base import BaseEmbedderConfig
from mem0.configs.llms.anthropic import AnthropicConfig
from mem0.configs.llms.azure import AzureOpenAIConfig
from mem0.configs.llms.base import BaseLlmConfig
from mem0.configs.llms.deepseek import DeepSeekConfig
from mem0.configs.llms.lmstudio import LMStudioConfig
from mem0.configs.llms.ollama import OllamaConfig
from mem0.configs.llms.openai import OpenAIConfig
from mem0.configs.llms.vllm import VllmConfig
from mem0.embeddings.mock import MockEmbeddings


def load_class(class_type):
    module_path, class_name = class_type.rsplit(".", 1)
    module = importlib.import_module(module_path)
    return getattr(module, class_name)


class LlmFactory:
    """
    Factory for creating LLM instances with appropriate configurations.
    Supports both old-style BaseLlmConfig and new provider-specific configs.
    """

    # Provider mappings with their config classes
    provider_to_class = {
<<<<<<< HEAD
        "ollama": "mem0.llms.ollama.OllamaLLM",
        "openai": "mem0.llms.openai.OpenAILLM",
        "groq": "mem0.llms.groq.GroqLLM",
        "together": "mem0.llms.together.TogetherLLM",
        "nebius": "mem0.llms.nebius.NebiusLLM",
        "aws_bedrock": "mem0.llms.aws_bedrock.AWSBedrockLLM",
        "litellm": "mem0.llms.litellm.LiteLLM",
        "azure_openai": "mem0.llms.azure_openai.AzureOpenAILLM",
        "openai_structured": "mem0.llms.openai_structured.OpenAIStructuredLLM",
        "anthropic": "mem0.llms.anthropic.AnthropicLLM",
        "azure_openai_structured": "mem0.llms.azure_openai_structured.AzureOpenAIStructuredLLM",
        "gemini": "mem0.llms.gemini.GeminiLLM",
        "deepseek": "mem0.llms.deepseek.DeepSeekLLM",
        "xai": "mem0.llms.xai.XAILLM",
        "sarvam": "mem0.llms.sarvam.SarvamLLM",
        "lmstudio": "mem0.llms.lmstudio.LMStudioLLM",
        "vllm": "mem0.llms.vllm.VllmLLM",
        "langchain": "mem0.llms.langchain.LangchainLLM",
=======
        "ollama": ("mem0.llms.ollama.OllamaLLM", OllamaConfig),
        "openai": ("mem0.llms.openai.OpenAILLM", OpenAIConfig),
        "groq": ("mem0.llms.groq.GroqLLM", BaseLlmConfig),
        "together": ("mem0.llms.together.TogetherLLM", BaseLlmConfig),
        "aws_bedrock": ("mem0.llms.aws_bedrock.AWSBedrockLLM", BaseLlmConfig),
        "litellm": ("mem0.llms.litellm.LiteLLM", BaseLlmConfig),
        "azure_openai": ("mem0.llms.azure_openai.AzureOpenAILLM", AzureOpenAIConfig),
        "openai_structured": ("mem0.llms.openai_structured.OpenAIStructuredLLM", OpenAIConfig),
        "anthropic": ("mem0.llms.anthropic.AnthropicLLM", AnthropicConfig),
        "azure_openai_structured": ("mem0.llms.azure_openai_structured.AzureOpenAIStructuredLLM", AzureOpenAIConfig),
        "gemini": ("mem0.llms.gemini.GeminiLLM", BaseLlmConfig),
        "deepseek": ("mem0.llms.deepseek.DeepSeekLLM", DeepSeekConfig),
        "xai": ("mem0.llms.xai.XAILLM", BaseLlmConfig),
        "sarvam": ("mem0.llms.sarvam.SarvamLLM", BaseLlmConfig),
        "lmstudio": ("mem0.llms.lmstudio.LMStudioLLM", LMStudioConfig),
        "vllm": ("mem0.llms.vllm.VllmLLM", VllmConfig),
        "langchain": ("mem0.llms.langchain.LangchainLLM", BaseLlmConfig),
>>>>>>> b60a208c
    }

    @classmethod
    def create(cls, provider_name: str, config: Optional[Union[BaseLlmConfig, Dict]] = None, **kwargs):
        """
        Create an LLM instance with the appropriate configuration.

        Args:
            provider_name (str): The provider name (e.g., 'openai', 'anthropic')
            config: Configuration object or dict. If None, will create default config
            **kwargs: Additional configuration parameters

        Returns:
            Configured LLM instance

        Raises:
            ValueError: If provider is not supported
        """
        if provider_name not in cls.provider_to_class:
            raise ValueError(f"Unsupported Llm provider: {provider_name}")

        class_type, config_class = cls.provider_to_class[provider_name]
        llm_class = load_class(class_type)

        # Handle configuration
        if config is None:
            # Create default config with kwargs
            config = config_class(**kwargs)
        elif isinstance(config, dict):
            # Merge dict config with kwargs
            config.update(kwargs)
            config = config_class(**config)
        elif isinstance(config, BaseLlmConfig):
            # Convert base config to provider-specific config if needed
            if config_class != BaseLlmConfig:
                # Convert to provider-specific config
                config_dict = {
                    "model": config.model,
                    "temperature": config.temperature,
                    "api_key": config.api_key,
                    "max_tokens": config.max_tokens,
                    "top_p": config.top_p,
                    "top_k": config.top_k,
                    "enable_vision": config.enable_vision,
                    "vision_details": config.vision_details,
                    "http_client_proxies": config.http_client,
                }
                config_dict.update(kwargs)
                config = config_class(**config_dict)
            else:
                # Use base config as-is
                pass
        else:
            # Assume it's already the correct config type
            pass

        return llm_class(config)

    @classmethod
    def register_provider(cls, name: str, class_path: str, config_class=None):
        """
        Register a new provider.

        Args:
            name (str): Provider name
            class_path (str): Full path to LLM class
            config_class: Configuration class for the provider (defaults to BaseLlmConfig)
        """
        if config_class is None:
            config_class = BaseLlmConfig
        cls.provider_to_class[name] = (class_path, config_class)

    @classmethod
    def get_supported_providers(cls) -> list:
        """
        Get list of supported providers.

        Returns:
            list: List of supported provider names
        """
        return list(cls.provider_to_class.keys())


class EmbedderFactory:
    provider_to_class = {
        "openai": "mem0.embeddings.openai.OpenAIEmbedding",
        "ollama": "mem0.embeddings.ollama.OllamaEmbedding",
        "huggingface": "mem0.embeddings.huggingface.HuggingFaceEmbedding",
        "azure_openai": "mem0.embeddings.azure_openai.AzureOpenAIEmbedding",
        "gemini": "mem0.embeddings.gemini.GoogleGenAIEmbedding",
        "vertexai": "mem0.embeddings.vertexai.VertexAIEmbedding",
        "together": "mem0.embeddings.together.TogetherEmbedding",
        "nebius": "mem0.embeddings.nebius.NebiusEmbedding",
        "lmstudio": "mem0.embeddings.lmstudio.LMStudioEmbedding",
        "langchain": "mem0.embeddings.langchain.LangchainEmbedding",
        "aws_bedrock": "mem0.embeddings.aws_bedrock.AWSBedrockEmbedding",
    }

    @classmethod
    def create(cls, provider_name, config, vector_config: Optional[dict]):
        if provider_name == "upstash_vector" and vector_config and vector_config.enable_embeddings:
            return MockEmbeddings()
        class_type = cls.provider_to_class.get(provider_name)
        if class_type:
            embedder_instance = load_class(class_type)
            base_config = BaseEmbedderConfig(**config)
            return embedder_instance(base_config)
        else:
            raise ValueError(f"Unsupported Embedder provider: {provider_name}")


class VectorStoreFactory:
    provider_to_class = {
        "qdrant": "mem0.vector_stores.qdrant.Qdrant",
        "chroma": "mem0.vector_stores.chroma.ChromaDB",
        "pgvector": "mem0.vector_stores.pgvector.PGVector",
        "milvus": "mem0.vector_stores.milvus.MilvusDB",
        "upstash_vector": "mem0.vector_stores.upstash_vector.UpstashVector",
        "azure_ai_search": "mem0.vector_stores.azure_ai_search.AzureAISearch",
        "pinecone": "mem0.vector_stores.pinecone.PineconeDB",
        "mongodb": "mem0.vector_stores.mongodb.MongoDB",
        "redis": "mem0.vector_stores.redis.RedisDB",
        "elasticsearch": "mem0.vector_stores.elasticsearch.ElasticsearchDB",
        "vertex_ai_vector_search": "mem0.vector_stores.vertex_ai_vector_search.GoogleMatchingEngine",
        "opensearch": "mem0.vector_stores.opensearch.OpenSearchDB",
        "supabase": "mem0.vector_stores.supabase.Supabase",
        "weaviate": "mem0.vector_stores.weaviate.Weaviate",
        "faiss": "mem0.vector_stores.faiss.FAISS",
        "langchain": "mem0.vector_stores.langchain.Langchain",
    }

    @classmethod
    def create(cls, provider_name, config):
        class_type = cls.provider_to_class.get(provider_name)
        if class_type:
            if not isinstance(config, dict):
                config = config.model_dump()
            vector_store_instance = load_class(class_type)
            return vector_store_instance(**config)
        else:
            raise ValueError(f"Unsupported VectorStore provider: {provider_name}")

    @classmethod
    def reset(cls, instance):
        instance.reset()
        return instance


class GraphStoreFactory:
    """
    Factory for creating MemoryGraph instances for different graph store providers.
    Usage: GraphStoreFactory.create(provider_name, config)
    """
    
    provider_to_class = {
        "memgraph": "mem0.memory.memgraph_memory.MemoryGraph",
        "neptune": "mem0.graphs.neptune.main.MemoryGraph",
        "default": "mem0.memory.graph_memory.MemoryGraph",
    }

    @classmethod
    def create(cls, provider_name, config):
        class_type = cls.provider_to_class.get(provider_name, cls.provider_to_class["default"])
        try:
            GraphClass = load_class(class_type)
        except (ImportError, AttributeError) as e:
            raise ImportError(f"Could not import MemoryGraph for provider '{provider_name}': {e}")
        return GraphClass(config)<|MERGE_RESOLUTION|>--- conflicted
+++ resolved
@@ -27,30 +27,11 @@
 
     # Provider mappings with their config classes
     provider_to_class = {
-<<<<<<< HEAD
-        "ollama": "mem0.llms.ollama.OllamaLLM",
-        "openai": "mem0.llms.openai.OpenAILLM",
-        "groq": "mem0.llms.groq.GroqLLM",
-        "together": "mem0.llms.together.TogetherLLM",
-        "nebius": "mem0.llms.nebius.NebiusLLM",
-        "aws_bedrock": "mem0.llms.aws_bedrock.AWSBedrockLLM",
-        "litellm": "mem0.llms.litellm.LiteLLM",
-        "azure_openai": "mem0.llms.azure_openai.AzureOpenAILLM",
-        "openai_structured": "mem0.llms.openai_structured.OpenAIStructuredLLM",
-        "anthropic": "mem0.llms.anthropic.AnthropicLLM",
-        "azure_openai_structured": "mem0.llms.azure_openai_structured.AzureOpenAIStructuredLLM",
-        "gemini": "mem0.llms.gemini.GeminiLLM",
-        "deepseek": "mem0.llms.deepseek.DeepSeekLLM",
-        "xai": "mem0.llms.xai.XAILLM",
-        "sarvam": "mem0.llms.sarvam.SarvamLLM",
-        "lmstudio": "mem0.llms.lmstudio.LMStudioLLM",
-        "vllm": "mem0.llms.vllm.VllmLLM",
-        "langchain": "mem0.llms.langchain.LangchainLLM",
-=======
         "ollama": ("mem0.llms.ollama.OllamaLLM", OllamaConfig),
         "openai": ("mem0.llms.openai.OpenAILLM", OpenAIConfig),
         "groq": ("mem0.llms.groq.GroqLLM", BaseLlmConfig),
         "together": ("mem0.llms.together.TogetherLLM", BaseLlmConfig),
+        "nebius": ("mem0.llms.nebius.NebiusLLM",BaseLlmConfig),
         "aws_bedrock": ("mem0.llms.aws_bedrock.AWSBedrockLLM", BaseLlmConfig),
         "litellm": ("mem0.llms.litellm.LiteLLM", BaseLlmConfig),
         "azure_openai": ("mem0.llms.azure_openai.AzureOpenAILLM", AzureOpenAIConfig),
@@ -64,7 +45,6 @@
         "lmstudio": ("mem0.llms.lmstudio.LMStudioLLM", LMStudioConfig),
         "vllm": ("mem0.llms.vllm.VllmLLM", VllmConfig),
         "langchain": ("mem0.llms.langchain.LangchainLLM", BaseLlmConfig),
->>>>>>> b60a208c
     }
 
     @classmethod
