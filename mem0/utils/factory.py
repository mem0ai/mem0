--- conflicted
+++ resolved
@@ -68,12 +68,8 @@
         "milvus": "mem0.vector_stores.milvus.MilvusDB",
         "azure_ai_search": "mem0.vector_stores.azure_ai_search.AzureAISearch",
         "redis": "mem0.vector_stores.redis.RedisDB",
-<<<<<<< HEAD
+        "elasticsearch": "mem0.vector_stores.elasticsearch.ElasticsearchDB",
         "vikingdb": "mem0.vector_stores.vikingdb.VikingDB",
-        "elasticsearch": "mem0.vector_stores.elasticsearch.ElasticsearchDB"
-=======
-        "elasticsearch": "mem0.vector_stores.elasticsearch.ElasticsearchDB",
->>>>>>> 205a03a5
     }
 
     @classmethod
