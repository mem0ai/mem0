--- conflicted
+++ resolved
@@ -11,10 +11,7 @@
 
 class LlmFactory:
     provider_to_class = {
-<<<<<<< HEAD
-=======
         "ollama": "mem0.llms.ollama.OllamaLLM",
->>>>>>> 442f6d72
         "openai": "mem0.llms.openai.OpenAILLM",
         "groq": "mem0.llms.groq.GroqLLM",
         "together": "mem0.llms.together.TogetherLLM",
