import importlib

from mem0.configs.llms.base import BaseLlmConfig


def load_class(class_type):
    module_path, class_name = class_type.rsplit(".", 1)
    module = importlib.import_module(module_path)
    return getattr(module, class_name)


class LlmFactory:
    provider_to_class = {
        "ollama": "mem0.llms.ollama.py.OllamaLLM",
        "openai": "mem0.llms.openai.OpenAILLM",
        "groq": "mem0.llms.groq.GroqLLM",
        "together": "mem0.llms.together.TogetherLLM",
        "aws_bedrock": "mem0.llms.aws_bedrock.AWSBedrockLLM",
        "litellm": "mem0.llms.litellm.LiteLLM",
<<<<<<< HEAD
        "qwen": "mem0.llms.qwen.QwenLLM",
=======
        "ollama": "mem0.llms.ollama.OllamaLLM",
>>>>>>> 024089d3
    }

    @classmethod
    def create(cls, provider_name, config):
        class_type = cls.provider_to_class.get(provider_name)
        if class_type:
            llm_instance = load_class(class_type)
            base_config = BaseLlmConfig(**config)
            return llm_instance(base_config)
        else:
            raise ValueError(f"Unsupported Llm provider: {provider_name}")


class EmbedderFactory:
    provider_to_class = {
        "openai": "mem0.embeddings.openai.OpenAIEmbedding",
<<<<<<< HEAD
        "ollama": "mem0.embeddings.ollama.OllamaEmbedding",
        "huggingface": "mem0.embeddings.huggingface.HuggingFaceEmbedding",
        "qwen": "mem0.embeddings.qwen.QwenEmbedding",
=======
        "ollama": "mem0.embeddings.ollama.OllamaEmbedding"
>>>>>>> 024089d3
    }

    @classmethod
    def create(cls, provider_name):
        class_type = cls.provider_to_class.get(provider_name)
        if class_type:
            embedder_instance = load_class(class_type)()
            return embedder_instance
        else:
            raise ValueError(f"Unsupported Embedder provider: {provider_name}")

            
class VectorStoreFactory:
    provider_to_class = {
        "qdrant": "mem0.vector_stores.qdrant.Qdrant",
        "chromadb": "mem0.vector_stores.chroma.ChromaDB",
    }

    @classmethod
    def create(cls, provider_name, config):
        class_type = cls.provider_to_class.get(provider_name)
        if class_type:
            if not isinstance(config, dict):
                config = config.model_dump()
            vector_store_instance = load_class(class_type)
            return vector_store_instance(**config)
        else:
            raise ValueError(f"Unsupported VectorStore provider: {provider_name}")<|MERGE_RESOLUTION|>--- conflicted
+++ resolved
@@ -17,11 +17,8 @@
         "together": "mem0.llms.together.TogetherLLM",
         "aws_bedrock": "mem0.llms.aws_bedrock.AWSBedrockLLM",
         "litellm": "mem0.llms.litellm.LiteLLM",
-<<<<<<< HEAD
         "qwen": "mem0.llms.qwen.QwenLLM",
-=======
         "ollama": "mem0.llms.ollama.OllamaLLM",
->>>>>>> 024089d3
     }
 
     @classmethod
@@ -38,13 +35,10 @@
 class EmbedderFactory:
     provider_to_class = {
         "openai": "mem0.embeddings.openai.OpenAIEmbedding",
-<<<<<<< HEAD
         "ollama": "mem0.embeddings.ollama.OllamaEmbedding",
         "huggingface": "mem0.embeddings.huggingface.HuggingFaceEmbedding",
         "qwen": "mem0.embeddings.qwen.QwenEmbedding",
-=======
         "ollama": "mem0.embeddings.ollama.OllamaEmbedding"
->>>>>>> 024089d3
     }
 
     @classmethod
