--- conflicted
+++ resolved
@@ -13,11 +13,8 @@
 install_all:
 	pip install ruff==0.6.9 groq together boto3 litellm ollama chromadb weaviate weaviate-client sentence_transformers vertexai \
 	            google-generativeai elasticsearch opensearch-py vecs "pinecone<7.0.0" pinecone-text faiss-cpu langchain-community \
-<<<<<<< HEAD
-							upstash-vector azure-search-documents langchain-memgraph langchain-neo4j langchain-aws rank-bm25 pymochow pymongo langchain-nebius
-=======
-							upstash-vector azure-search-documents langchain-memgraph langchain-neo4j langchain-aws rank-bm25 pymochow pymongo psycopg
->>>>>>> b60a208c
+							upstash-vector azure-search-documents langchain-memgraph langchain-neo4j langchain-aws rank-bm25 pymochow pymongo psycopg langchain-nebius
+
 
 # Format code with ruff
 format:
