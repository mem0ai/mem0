.PHONY: format sort lint

# Variables
ISORT_OPTIONS = --profile black
PROJECT_NAME := mem0ai

# Default target
all: format sort lint

install:
	poetry install

install_all:
	poetry install
	poetry run pip install groq together boto3 litellm ollama chromadb weaviate weaviate-client sentence_transformers vertexai \
<<<<<<< HEAD
	                        google-generativeai elasticsearch opensearch-py vecs pinecone pinecone-text faiss-cpu upstash-vector
=======
	                        google-generativeai elasticsearch opensearch-py vecs pinecone pinecone-text faiss-cpu langchain-community
>>>>>>> 9100e951

# Format code with ruff
format:
	poetry run ruff format mem0/

# Sort imports with isort
sort:
	poetry run isort mem0/

# Lint code with ruff
lint:
	poetry run ruff check mem0/

docs:
	cd docs && mintlify dev

build:
	poetry build

publish:
	poetry publish

clean:
	poetry run rm -rf dist

test:
	poetry run pytest tests<|MERGE_RESOLUTION|>--- conflicted
+++ resolved
@@ -13,11 +13,8 @@
 install_all:
 	poetry install
 	poetry run pip install groq together boto3 litellm ollama chromadb weaviate weaviate-client sentence_transformers vertexai \
-<<<<<<< HEAD
-	                        google-generativeai elasticsearch opensearch-py vecs pinecone pinecone-text faiss-cpu upstash-vector
-=======
-	                        google-generativeai elasticsearch opensearch-py vecs pinecone pinecone-text faiss-cpu langchain-community
->>>>>>> 9100e951
+	                        google-generativeai elasticsearch opensearch-py vecs pinecone pinecone-text faiss-cpu langchain-community \
+							upstash-vector
 
 # Format code with ruff
 format:
