.PHONY: format sort lint

# Variables
ISORT_OPTIONS = --profile black
PROJECT_NAME := mem0ai

# Default target
all: format sort lint

install:
	poetry install

install_all:
	poetry install
<<<<<<< HEAD
	poetry run pip install groq together boto3 litellm ollama chromadb sentence_transformers vertexai \
	                        google-generativeai elasticsearch opensearch-py vecs pymysql
=======
	poetry run pip install groq together boto3 litellm ollama chromadb weaviate weaviate-client sentence_transformers vertexai \
	                        google-generativeai elasticsearch opensearch-py vecs
>>>>>>> 6db87e8d

# Format code with ruff
format:
	poetry run ruff format mem0/

# Sort imports with isort
sort:
	poetry run isort mem0/

# Lint code with ruff
lint:
	poetry run ruff check mem0/

docs:
	cd docs && mintlify dev

build:
	poetry build

publish:
	poetry publish

clean:
	poetry run rm -rf dist

test:
	poetry run pytest tests<|MERGE_RESOLUTION|>--- conflicted
+++ resolved
@@ -12,13 +12,8 @@
 
 install_all:
 	poetry install
-<<<<<<< HEAD
-	poetry run pip install groq together boto3 litellm ollama chromadb sentence_transformers vertexai \
+	poetry run pip install groq together boto3 litellm ollama chromadb weaviate weaviate-client sentence_transformers vertexai \
 	                        google-generativeai elasticsearch opensearch-py vecs pymysql
-=======
-	poetry run pip install groq together boto3 litellm ollama chromadb weaviate weaviate-client sentence_transformers vertexai \
-	                        google-generativeai elasticsearch opensearch-py vecs
->>>>>>> 6db87e8d
 
 # Format code with ruff
 format:
