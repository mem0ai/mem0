.PHONY: format sort lint

# Variables
ISORT_OPTIONS = --profile black
PROJECT_NAME := mem0ai

# Default target
all: format sort lint

install:
	hatch env create

install_all:
	pip install ruff==0.6.9 groq together boto3 litellm ollama chromadb weaviate weaviate-client sentence_transformers vertexai \
<<<<<<< HEAD
	                        google-generativeai elasticsearch opensearch-py vecs "pinecone<7.0.0" pinecone-text faiss-cpu langchain-community \
							upstash-vector azure-search-documents langchain-memgraph langchain-neo4j rank-bm25 pymochow lancedb pandas
=======
	            google-generativeai elasticsearch opensearch-py vecs "pinecone<7.0.0" pinecone-text faiss-cpu langchain-community \
							upstash-vector azure-search-documents langchain-memgraph langchain-neo4j langchain-aws rank-bm25 pymochow pymongo
>>>>>>> bcc5f429

# Format code with ruff
format:
	hatch run format

# Sort imports with isort
sort:
	hatch run isort mem0/

# Lint code with ruff
lint:
	hatch run lint

docs:
	cd docs && mintlify dev

build:
	hatch build

publish:
	hatch publish

clean:
	rm -rf dist

test:
	hatch run test

test-py-3.9:
	hatch run dev_py_3_9:test

test-py-3.10:
	hatch run dev_py_3_10:test

test-py-3.11:
	hatch run dev_py_3_11:test<|MERGE_RESOLUTION|>--- conflicted
+++ resolved
@@ -12,13 +12,8 @@
 
 install_all:
 	pip install ruff==0.6.9 groq together boto3 litellm ollama chromadb weaviate weaviate-client sentence_transformers vertexai \
-<<<<<<< HEAD
-	                        google-generativeai elasticsearch opensearch-py vecs "pinecone<7.0.0" pinecone-text faiss-cpu langchain-community \
-							upstash-vector azure-search-documents langchain-memgraph langchain-neo4j rank-bm25 pymochow lancedb pandas
-=======
 	            google-generativeai elasticsearch opensearch-py vecs "pinecone<7.0.0" pinecone-text faiss-cpu langchain-community \
-							upstash-vector azure-search-documents langchain-memgraph langchain-neo4j langchain-aws rank-bm25 pymochow pymongo
->>>>>>> bcc5f429
+							upstash-vector azure-search-documents langchain-memgraph langchain-neo4j langchain-aws rank-bm25 pymochow pymongo lancedb pandas
 
 # Format code with ruff
 format:
