--- conflicted
+++ resolved
@@ -12,12 +12,8 @@
 
 install_all:
 	pip install ruff==0.6.9 groq together boto3 litellm ollama chromadb weaviate weaviate-client sentence_transformers vertexai \
-	                        google-generativeai elasticsearch opensearch-py vecs "pinecone<7.0.0" pinecone-text faiss-cpu langchain-community \
-<<<<<<< HEAD
-							upstash-vector azure-search-documents langchain-memgraph langchain-neo4j langchain-aws rank-bm25 pymochow
-=======
-							upstash-vector azure-search-documents langchain-memgraph langchain-neo4j rank-bm25 pymochow pymongo
->>>>>>> 7484eed4
+	            google-generativeai elasticsearch opensearch-py vecs "pinecone<7.0.0" pinecone-text faiss-cpu langchain-community \
+							upstash-vector azure-search-documents langchain-memgraph langchain-neo4j langchain-aws rank-bm25 pymochow pymongo
 
 # Format code with ruff
 format:
