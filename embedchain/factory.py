import importlib


def load_class(class_type):
    module_path, class_name = class_type.rsplit(".", 1)
    module = importlib.import_module(module_path)
    return getattr(module, class_name)


class LlmFactory:
    provider_to_class = {
        "anthropic": "embedchain.llm.anthropic.AnthropicLlm",
        "azure_openai": "embedchain.llm.azure_openai.AzureOpenAILlm",
        "cohere": "embedchain.llm.cohere.CohereLlm",
        "together": "embedchain.llm.together.TogetherLlm",
        "gpt4all": "embedchain.llm.gpt4all.GPT4ALLLlm",
        "ollama": "embedchain.llm.ollama.OllamaLlm",
        "huggingface": "embedchain.llm.huggingface.HuggingFaceLlm",
        "jina": "embedchain.llm.jina.JinaLlm",
        "llama2": "embedchain.llm.llama2.Llama2Llm",
        "openai": "embedchain.llm.openai.OpenAILlm",
        "vertexai": "embedchain.llm.vertex_ai.VertexAILlm",
        "google": "embedchain.llm.google.GoogleLlm",
        "aws_bedrock": "embedchain.llm.aws_bedrock.AWSBedrockLlm",
        "mistralai": "embedchain.llm.mistralai.MistralAILlm",
    }
    provider_to_config_class = {
        "embedchain": "embedchain.config.llm.base.BaseLlmConfig",
        "openai": "embedchain.config.llm.base.BaseLlmConfig",
        "anthropic": "embedchain.config.llm.base.BaseLlmConfig",
    }

    @classmethod
    def create(cls, provider_name, config_data):
        class_type = cls.provider_to_class.get(provider_name)
        # Default to embedchain base config if the provider is not in the config map
        config_name = "embedchain" if provider_name not in cls.provider_to_config_class else provider_name
        config_class_type = cls.provider_to_config_class.get(config_name)
        if class_type:
            llm_class = load_class(class_type)
            llm_config_class = load_class(config_class_type)
            return llm_class(config=llm_config_class(**config_data))
        else:
            raise ValueError(f"Unsupported Llm provider: {provider_name}")


class EmbedderFactory:
    provider_to_class = {
        "azure_openai": "embedchain.embedder.openai.OpenAIEmbedder",
        "gpt4all": "embedchain.embedder.gpt4all.GPT4AllEmbedder",
        "huggingface": "embedchain.embedder.huggingface.HuggingFaceEmbedder",
        "openai": "embedchain.embedder.openai.OpenAIEmbedder",
        "vertexai": "embedchain.embedder.vertexai.VertexAIEmbedder",
        "google": "embedchain.embedder.google.GoogleAIEmbedder",
<<<<<<< HEAD
        "fake": "embedchain.embedder.fake.FakeEmbedder",
=======
        "mistralai": "embedchain.embedder.mistralai.MistralAIEmbedder",
>>>>>>> 069d2653
    }
    provider_to_config_class = {
        "azure_openai": "embedchain.config.embedder.base.BaseEmbedderConfig",
        "openai": "embedchain.config.embedder.base.BaseEmbedderConfig",
        "gpt4all": "embedchain.config.embedder.base.BaseEmbedderConfig",
        "google": "embedchain.config.embedder.google.GoogleAIEmbedderConfig",
        "fake": "embedchain.config.embedder.base.BaseEmbedderConfig",
    }

    @classmethod
    def create(cls, provider_name, config_data):
        class_type = cls.provider_to_class.get(provider_name)
        # Default to openai config if the provider is not in the config map
        config_name = "openai" if provider_name not in cls.provider_to_config_class else provider_name
        config_class_type = cls.provider_to_config_class.get(config_name)
        if class_type:
            embedder_class = load_class(class_type)
            embedder_config_class = load_class(config_class_type)
            return embedder_class(config=embedder_config_class(**config_data))
        else:
            raise ValueError(f"Unsupported Embedder provider: {provider_name}")


class VectorDBFactory:
    provider_to_class = {
        "chroma": "embedchain.vectordb.chroma.ChromaDB",
        "elasticsearch": "embedchain.vectordb.elasticsearch.ElasticsearchDB",
        "opensearch": "embedchain.vectordb.opensearch.OpenSearchDB",
        "pinecone": "embedchain.vectordb.pinecone.PineconeDB",
        "qdrant": "embedchain.vectordb.qdrant.QdrantDB",
        "weaviate": "embedchain.vectordb.weaviate.WeaviateDB",
        "vectara": "embedchain.vectordb.vectara.VectaraDB",
        "zilliz": "embedchain.vectordb.zilliz.ZillizVectorDB",
    }
    provider_to_config_class = {
        "chroma": "embedchain.config.vectordb.chroma.ChromaDbConfig",
        "elasticsearch": "embedchain.config.vectordb.elasticsearch.ElasticsearchDBConfig",
        "opensearch": "embedchain.config.vectordb.opensearch.OpenSearchDBConfig",
        "pinecone": "embedchain.config.vectordb.pinecone.PineconeDBConfig",
        "qdrant": "embedchain.config.vectordb.qdrant.QdrantDBConfig",
        "weaviate": "embedchain.config.vectordb.weaviate.WeaviateDBConfig",
        "vectara": "embedchain.config.vectordb.vectara.VectaraDBConfig",
        "zilliz": "embedchain.config.vectordb.zilliz.ZillizDBConfig",
    }

    @classmethod
    def create(cls, provider_name, config_data):
        class_type = cls.provider_to_class.get(provider_name)
        config_class_type = cls.provider_to_config_class.get(provider_name)
        if class_type:
            embedder_class = load_class(class_type)
            embedder_config_class = load_class(config_class_type)
            return embedder_class(config=embedder_config_class(**config_data))
        else:
            raise ValueError(f"Unsupported Embedder provider: {provider_name}")<|MERGE_RESOLUTION|>--- conflicted
+++ resolved
@@ -52,11 +52,8 @@
         "openai": "embedchain.embedder.openai.OpenAIEmbedder",
         "vertexai": "embedchain.embedder.vertexai.VertexAIEmbedder",
         "google": "embedchain.embedder.google.GoogleAIEmbedder",
-<<<<<<< HEAD
         "fake": "embedchain.embedder.fake.FakeEmbedder",
-=======
         "mistralai": "embedchain.embedder.mistralai.MistralAIEmbedder",
->>>>>>> 069d2653
     }
     provider_to_config_class = {
         "azure_openai": "embedchain.config.embedder.base.BaseEmbedderConfig",
