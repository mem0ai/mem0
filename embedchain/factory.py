--- conflicted
+++ resolved
@@ -21,11 +21,8 @@
         "openai": "embedchain.llm.openai.OpenAILlm",
         "vertexai": "embedchain.llm.vertex_ai.VertexAILlm",
         "google": "embedchain.llm.google.GoogleLlm",
-<<<<<<< HEAD
         "aws_bedrock": "embedchain.llm.aws_bedrock.AWSBedrockLlm",
-=======
         "mistralai": "embedchain.llm.mistralai.MistralAILlm",
->>>>>>> 751a3a4b
     }
     provider_to_config_class = {
         "embedchain": "embedchain.config.llm.base.BaseLlmConfig",
