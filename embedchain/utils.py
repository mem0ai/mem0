import re


def clean_string(text):
    """
    This function takes in a string and performs a series of text cleaning operations.

    Args:
        text (str): The text to be cleaned. This is expected to be a string.

    Returns:
        cleaned_text (str): The cleaned text after all the cleaning operations
        have been performed.
    """
    # Replacement of newline characters:
    text = text.replace("\n", " ")

    # Stripping and reducing multiple spaces to single:
    cleaned_text = re.sub(r"\s+", " ", text.strip())

    # Removing backslashes:
    cleaned_text = cleaned_text.replace("\\", "")

    # Replacing hash characters:
    cleaned_text = cleaned_text.replace("#", " ")

    # Eliminating consecutive non-alphanumeric characters:
    # This regex identifies consecutive non-alphanumeric characters (i.e., not
    # a word character [a-zA-Z0-9_] and not a whitespace) in the string
    # and replaces each group of such characters with a single occurrence of
    # that character.
    # For example, "!!! hello !!!" would become "! hello !".
<<<<<<< HEAD
    cleaned_text = re.sub(r'([^\w\s])\1*', r'\1', cleaned_text)
    
    return cleaned_text

def split_connection_string(connection_string):
    try:
        # Check if the connection string contains a schema
        if '://' in connection_string:
            schema, rest = connection_string.split('://')
        else:
            schema = 'http'
            rest = connection_string
        host, port = rest.split(':')
        return schema, host, port
    except ValueError:
        print("Invalid connection string. Please ensure it's in the format host:port or schema://host:port")
        return None
=======
    cleaned_text = re.sub(r"([^\w\s])\1*", r"\1", cleaned_text)

    return cleaned_text
>>>>>>> 9ca83652
<|MERGE_RESOLUTION|>--- conflicted
+++ resolved
@@ -30,9 +30,8 @@
     # and replaces each group of such characters with a single occurrence of
     # that character.
     # For example, "!!! hello !!!" would become "! hello !".
-<<<<<<< HEAD
-    cleaned_text = re.sub(r'([^\w\s])\1*', r'\1', cleaned_text)
-    
+    cleaned_text = re.sub(r"([^\w\s])\1*", r"\1", cleaned_text)
+
     return cleaned_text
 
 def split_connection_string(connection_string):
@@ -47,9 +46,4 @@
         return schema, host, port
     except ValueError:
         print("Invalid connection string. Please ensure it's in the format host:port or schema://host:port")
-        return None
-=======
-    cleaned_text = re.sub(r"([^\w\s])\1*", r"\1", cleaned_text)
-
-    return cleaned_text
->>>>>>> 9ca83652
+        return None