from importlib import import_module
from typing import Optional

from embedchain.chunkers.base_chunker import BaseChunker
from embedchain.config import AddConfig
from embedchain.config.add_config import ChunkerConfig, LoaderConfig
from embedchain.helpers.json_serializable import JSONSerializable
from embedchain.loaders.base_loader import BaseLoader
from embedchain.models.data_type import DataType


class DataFormatter(JSONSerializable):
    """
    DataFormatter is an internal utility class which abstracts the mapping for
    loaders and chunkers to the data_type entered by the user in their
    .add or .add_local method call
    """

    def __init__(
        self,
        data_type: DataType,
        config: AddConfig,
        loader: Optional[BaseLoader] = None,
        chunker: Optional[BaseChunker] = None,
    ):
        """
        Initialize a dataformatter, set data type and chunker based on datatype.

        :param data_type: The type of the data to load and chunk.
        :type data_type: DataType
        :param config: AddConfig instance with nested loader and chunker config attributes.
        :type config: AddConfig
        """
        self.loader = self._get_loader(data_type=data_type, config=config.loader, loader=loader)
        self.chunker = self._get_chunker(data_type=data_type, config=config.chunker, chunker=chunker)

    def _lazy_load(self, module_path: str):
        module_path, class_name = module_path.rsplit(".", 1)
        module = import_module(module_path)
        return getattr(module, class_name)

    def _get_loader(self, data_type: DataType, config: LoaderConfig, loader: Optional[BaseLoader]) -> BaseLoader:
        """
        Returns the appropriate data loader for the given data type.

        :param data_type: The type of the data to load.
        :type data_type: DataType
        :param config: Config to initialize the loader with.
        :type config: LoaderConfig
        :raises ValueError: If an unsupported data type is provided.
        :return: The loader for the given data type.
        :rtype: BaseLoader
        """
        loaders = {
            DataType.YOUTUBE_VIDEO: "embedchain.loaders.youtube_video.YoutubeVideoLoader",
            DataType.PDF_FILE: "embedchain.loaders.pdf_file.PdfFileLoader",
            DataType.WEB_PAGE: "embedchain.loaders.web_page.WebPageLoader",
            DataType.QNA_PAIR: "embedchain.loaders.local_qna_pair.LocalQnaPairLoader",
            DataType.TEXT: "embedchain.loaders.local_text.LocalTextLoader",
            DataType.DOCX: "embedchain.loaders.docx_file.DocxFileLoader",
            DataType.SITEMAP: "embedchain.loaders.sitemap.SitemapLoader",
            DataType.XML: "embedchain.loaders.xml.XmlLoader",
            DataType.DOCS_SITE: "embedchain.loaders.docs_site_loader.DocsSiteLoader",
            DataType.CSV: "embedchain.loaders.csv.CsvLoader",
            DataType.MDX: "embedchain.loaders.mdx.MdxLoader",
            DataType.IMAGES: "embedchain.loaders.images.ImagesLoader",
            DataType.UNSTRUCTURED: "embedchain.loaders.unstructured_file.UnstructuredLoader",
            DataType.JSON: "embedchain.loaders.json.JSONLoader",
            DataType.OPENAPI: "embedchain.loaders.openapi.OpenAPILoader",
            DataType.GMAIL: "embedchain.loaders.gmail.GmailLoader",
            DataType.NOTION: "embedchain.loaders.notion.NotionLoader",
            DataType.SUBSTACK: "embedchain.loaders.substack.SubstackLoader",
            DataType.YOUTUBE_CHANNEL: "embedchain.loaders.youtube_channel.YoutubeChannelLoader",
            DataType.DISCORD: "embedchain.loaders.discord.DiscordLoader",
            DataType.RSSFEED: "embedchain.loaders.rss_feed.RSSFeedLoader",
            DataType.BEEHIIV: "embedchain.loaders.beehiiv.BeehiivLoader",
            DataType.DIRECTORY: "embedchain.loaders.directory_loader.DirectoryLoader",
            DataType.SLACK: "embedchain.loaders.slack.SlackLoader",
<<<<<<< HEAD
            DataType.DROPBOX: "embedchain.loaders.dropbox.DropboxLoader",
=======
            DataType.TEXT_FILE: "embedchain.loaders.text_file.TextFileLoader",
>>>>>>> a544b4d3
        }

        if data_type == DataType.CUSTOM or loader is not None:
            loader_class: type = loader
            if loader_class:
                return loader_class
        elif data_type in loaders:
            loader_class: type = self._lazy_load(loaders[data_type])
            return loader_class()

        raise ValueError(
            f"Cant find the loader for {data_type}.\
                    We recommend to pass the loader to use data_type: {data_type},\
                        check `https://docs.embedchain.ai/data-sources/overview`."
        )

    def _get_chunker(self, data_type: DataType, config: ChunkerConfig, chunker: Optional[BaseChunker]) -> BaseChunker:
        """Returns the appropriate chunker for the given data type (updated for lazy loading)."""
        chunker_classes = {
            DataType.YOUTUBE_VIDEO: "embedchain.chunkers.youtube_video.YoutubeVideoChunker",
            DataType.PDF_FILE: "embedchain.chunkers.pdf_file.PdfFileChunker",
            DataType.WEB_PAGE: "embedchain.chunkers.web_page.WebPageChunker",
            DataType.QNA_PAIR: "embedchain.chunkers.qna_pair.QnaPairChunker",
            DataType.TEXT: "embedchain.chunkers.text.TextChunker",
            DataType.DOCX: "embedchain.chunkers.docx_file.DocxFileChunker",
            DataType.SITEMAP: "embedchain.chunkers.sitemap.SitemapChunker",
            DataType.XML: "embedchain.chunkers.xml.XmlChunker",
            DataType.DOCS_SITE: "embedchain.chunkers.docs_site.DocsSiteChunker",
            DataType.CSV: "embedchain.chunkers.table.TableChunker",
            DataType.MDX: "embedchain.chunkers.mdx.MdxChunker",
            DataType.IMAGES: "embedchain.chunkers.images.ImagesChunker",
            DataType.UNSTRUCTURED: "embedchain.chunkers.unstructured_file.UnstructuredFileChunker",
            DataType.JSON: "embedchain.chunkers.json.JSONChunker",
            DataType.OPENAPI: "embedchain.chunkers.openapi.OpenAPIChunker",
            DataType.GMAIL: "embedchain.chunkers.gmail.GmailChunker",
            DataType.NOTION: "embedchain.chunkers.notion.NotionChunker",
            DataType.SUBSTACK: "embedchain.chunkers.substack.SubstackChunker",
            DataType.YOUTUBE_CHANNEL: "embedchain.chunkers.common_chunker.CommonChunker",
            DataType.DISCORD: "embedchain.chunkers.common_chunker.CommonChunker",
            DataType.CUSTOM: "embedchain.chunkers.common_chunker.CommonChunker",
            DataType.RSSFEED: "embedchain.chunkers.rss_feed.RSSFeedChunker",
            DataType.BEEHIIV: "embedchain.chunkers.beehiiv.BeehiivChunker",
            DataType.DIRECTORY: "embedchain.chunkers.common_chunker.CommonChunker",
            DataType.SLACK: "embedchain.chunkers.common_chunker.CommonChunker",
<<<<<<< HEAD
            DataType.DROPBOX: "embedchain.chunkers.common_chunker.CommonChunker",
=======
            DataType.TEXT_FILE: "embedchain.chunkers.common_chunker.CommonChunker",
>>>>>>> a544b4d3
        }

        if chunker is not None:
            return chunker
        elif data_type in chunker_classes:
            chunker_class = self._lazy_load(chunker_classes[data_type])
            chunker = chunker_class(config)
            chunker.set_data_type(data_type)
            return chunker

        raise ValueError(
            f"Cant find the chunker for {data_type}.\
                We recommend to pass the chunker to use data_type: {data_type},\
                    check `https://docs.embedchain.ai/data-sources/overview`."
        )<|MERGE_RESOLUTION|>--- conflicted
+++ resolved
@@ -76,11 +76,8 @@
             DataType.BEEHIIV: "embedchain.loaders.beehiiv.BeehiivLoader",
             DataType.DIRECTORY: "embedchain.loaders.directory_loader.DirectoryLoader",
             DataType.SLACK: "embedchain.loaders.slack.SlackLoader",
-<<<<<<< HEAD
             DataType.DROPBOX: "embedchain.loaders.dropbox.DropboxLoader",
-=======
             DataType.TEXT_FILE: "embedchain.loaders.text_file.TextFileLoader",
->>>>>>> a544b4d3
         }
 
         if data_type == DataType.CUSTOM or loader is not None:
@@ -125,11 +122,8 @@
             DataType.BEEHIIV: "embedchain.chunkers.beehiiv.BeehiivChunker",
             DataType.DIRECTORY: "embedchain.chunkers.common_chunker.CommonChunker",
             DataType.SLACK: "embedchain.chunkers.common_chunker.CommonChunker",
-<<<<<<< HEAD
             DataType.DROPBOX: "embedchain.chunkers.common_chunker.CommonChunker",
-=======
             DataType.TEXT_FILE: "embedchain.chunkers.common_chunker.CommonChunker",
->>>>>>> a544b4d3
         }
 
         if chunker is not None:
