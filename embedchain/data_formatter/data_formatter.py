from embedchain.chunkers.base_chunker import BaseChunker
from embedchain.chunkers.docs_site import DocsSiteChunker
from embedchain.chunkers.docx_file import DocxFileChunker
from embedchain.chunkers.mdx import MdxChunker
from embedchain.chunkers.notion import NotionChunker
from embedchain.chunkers.pdf_file import PdfFileChunker
from embedchain.chunkers.qna_pair import QnaPairChunker
from embedchain.chunkers.table import TableChunker
from embedchain.chunkers.text import TextChunker
from embedchain.chunkers.web_page import WebPageChunker
from embedchain.chunkers.youtube_video import YoutubeVideoChunker
from embedchain.config import AddConfig
from embedchain.config.AddConfig import ChunkerConfig, LoaderConfig
from embedchain.helper.json_serializable import JSONSerializable
from embedchain.loaders.base_loader import BaseLoader
from embedchain.loaders.csv import CsvLoader
from embedchain.loaders.docs_site_loader import DocsSiteLoader
from embedchain.loaders.docx_file import DocxFileLoader
from embedchain.loaders.local_qna_pair import LocalQnaPairLoader
from embedchain.loaders.local_text import LocalTextLoader
from embedchain.loaders.mdx import MdxLoader
from embedchain.loaders.pdf_file import PdfFileLoader
from embedchain.loaders.sitemap import SitemapLoader
from embedchain.loaders.web_page import WebPageLoader
from embedchain.loaders.youtube_video import YoutubeVideoLoader
from embedchain.models.data_type import DataType


class DataFormatter(JSONSerializable):
    """
    DataFormatter is an internal utility class which abstracts the mapping for
    loaders and chunkers to the data_type entered by the user in their
    .add or .add_local method call
    """

    def __init__(self, data_type: DataType, config: AddConfig):
        """
        Initialize a dataformatter, set data type and chunker based on datatype.

        :param data_type: The type of the data to load and chunk.
        :type data_type: DataType
        :param config: AddConfig instance with nested loader and chunker config attributes.
        :type config: AddConfig
        """
        self.loader = self._get_loader(data_type=data_type, config=config.loader)
        self.chunker = self._get_chunker(data_type=data_type, config=config.chunker)

    def _get_loader(self, data_type: DataType, config: LoaderConfig) -> BaseLoader:
        """
        Returns the appropriate data loader for the given data type.

        :param data_type: The type of the data to load.
        :type data_type: DataType
        :param config: Config to initialize the loader with.
        :type config: LoaderConfig
        :raises ValueError: If an unsupported data type is provided.
        :return: The loader for the given data type.
        :rtype: BaseLoader
        """
        loaders = {
            DataType.YOUTUBE_VIDEO: YoutubeVideoLoader,
            DataType.PDF_FILE: PdfFileLoader,
            DataType.WEB_PAGE: WebPageLoader,
            DataType.QNA_PAIR: LocalQnaPairLoader,
            DataType.TEXT: LocalTextLoader,
            DataType.DOCX: DocxFileLoader,
            DataType.SITEMAP: SitemapLoader,
            DataType.DOCS_SITE: DocsSiteLoader,
            DataType.CSV: CsvLoader,
            DataType.MDX: MdxLoader,
        }
        lazy_loaders = {DataType.NOTION, DataType.POSTGRES}
        if data_type in loaders:
            loader_class: type = loaders[data_type]
            loader: BaseLoader = loader_class()
            return loader
        elif data_type in lazy_loaders:
            if data_type == DataType.NOTION:
                from embedchain.loaders.notion import NotionLoader

                return NotionLoader()
            elif data_type == DataType.POSTGRES:
                from embedchain.loaders.postgres import PostgresLoader

                return PostgresLoader()
            else:
                raise ValueError(f"Unsupported data type: {data_type}")
        else:
            raise ValueError(f"Unsupported data type: {data_type}")

    def _get_chunker(self, data_type: DataType, config: ChunkerConfig) -> BaseChunker:
        """Returns the appropriate chunker for the given data type.

        :param data_type: The type of the data to chunk.
        :type data_type: DataType
        :param config: Config to initialize the chunker with.
        :type config: ChunkerConfig
        :raises ValueError: If an unsupported data type is provided.
        :return: The chunker for the given data type.
        :rtype: BaseChunker
        """
        chunker_classes = {
            DataType.YOUTUBE_VIDEO: YoutubeVideoChunker,
            DataType.PDF_FILE: PdfFileChunker,
            DataType.WEB_PAGE: WebPageChunker,
            DataType.QNA_PAIR: QnaPairChunker,
            DataType.TEXT: TextChunker,
            DataType.DOCX: DocxFileChunker,
            DataType.WEB_PAGE: WebPageChunker,
            DataType.DOCS_SITE: DocsSiteChunker,
            DataType.NOTION: NotionChunker,
            DataType.CSV: TableChunker,
<<<<<<< HEAD
            DataType.POSTGRES: TableChunker,
=======
            DataType.MDX: MdxChunker,
>>>>>>> 701d0b21
        }
        if data_type in chunker_classes:
            chunker_class: type = chunker_classes[data_type]
            chunker: BaseChunker = chunker_class(config)
            chunker.set_data_type(data_type)
            return chunker
        else:
            raise ValueError(f"Unsupported data type: {data_type}")<|MERGE_RESOLUTION|>--- conflicted
+++ resolved
@@ -110,11 +110,8 @@
             DataType.DOCS_SITE: DocsSiteChunker,
             DataType.NOTION: NotionChunker,
             DataType.CSV: TableChunker,
-<<<<<<< HEAD
+            DataType.MDX: MdxChunker,
             DataType.POSTGRES: TableChunker,
-=======
-            DataType.MDX: MdxChunker,
->>>>>>> 701d0b21
         }
         if data_type in chunker_classes:
             chunker_class: type = chunker_classes[data_type]
