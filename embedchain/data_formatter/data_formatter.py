--- conflicted
+++ resolved
@@ -108,16 +108,12 @@
             DataType.QNA_PAIR: QnaPairChunker,
             DataType.TEXT: TextChunker,
             DataType.DOCX: DocxFileChunker,
-<<<<<<< HEAD
-            DataType.XML: XmlChunker,
-            DataType.WEB_PAGE: WebPageChunker,
-=======
->>>>>>> d2fd3ce4
             DataType.DOCS_SITE: DocsSiteChunker,
             DataType.NOTION: NotionChunker,
             DataType.CSV: TableChunker,
             DataType.MDX: MdxChunker,
             DataType.IMAGES: ImagesChunker,
+            DataType.XML: XmlChunker,
         }
         if data_type in chunker_classes:
             chunker_class: type = chunker_classes[data_type]
