from embedchain.chunkers.docs_site import DocsSiteChunker
from embedchain.chunkers.docx_file import DocxFileChunker
from embedchain.chunkers.notion import NotionChunker
from embedchain.chunkers.pdf_file import PdfFileChunker
from embedchain.chunkers.qna_pair import QnaPairChunker
from embedchain.chunkers.text import TextChunker
from embedchain.chunkers.web_page import WebPageChunker
from embedchain.chunkers.youtube_video import YoutubeVideoChunker
from embedchain.config import AddConfig
from embedchain.loaders.docs_site_loader import DocsSiteLoader
from embedchain.loaders.docx_file import DocxFileLoader
from embedchain.loaders.local_qna_pair import LocalQnaPairLoader
from embedchain.loaders.local_text import LocalTextLoader
from embedchain.loaders.pdf_file import PdfFileLoader
from embedchain.loaders.sitemap import SitemapLoader
from embedchain.loaders.web_page import WebPageLoader
from embedchain.loaders.youtube_video import YoutubeVideoLoader


class DataFormatter:
    """
    DataFormatter is an internal utility class which abstracts the mapping for
    loaders and chunkers to the data_type entered by the user in their
    .add or .add_local method call
    """

    def __init__(self, data_type: str, config: AddConfig):
        self.loader = self._get_loader(data_type, config.loader)
        self.chunker = self._get_chunker(data_type, config.chunker)

    def _get_loader(self, data_type, config):
        """
        Returns the appropriate data loader for the given data type.

        :param data_type: The type of the data to load.
        :return: The loader for the given data type.
        :raises ValueError: If an unsupported data type is provided.
        """
        loaders = {
<<<<<<< HEAD
            "youtube_video": YoutubeVideoLoader,
            "pdf_file": PdfFileLoader,
            "web_page": WebPageLoader,
            "qna_pair": LocalQnaPairLoader,
            "text": LocalTextLoader,
            "docx": DocxFileLoader,
            "sitemap": SitemapLoader,
            "docs_site": DocsSiteLoader,
            "notion": NotionLoader,
=======
            "youtube_video": YoutubeVideoLoader(),
            "pdf_file": PdfFileLoader(),
            "web_page": WebPageLoader(),
            "qna_pair": LocalQnaPairLoader(),
            "text": LocalTextLoader(),
            "docx": DocxFileLoader(),
            "sitemap": SitemapLoader(),
            "docs_site": DocsSiteLoader(),
>>>>>>> 1e0d967b
        }
        lazy_loaders = ("notion",)
        if data_type in loaders:
<<<<<<< HEAD
            loader_class = loaders[data_type]
            loader = loader_class()
            return loader
=======
            return loaders[data_type]
        elif data_type in lazy_loaders:
            if data_type == "notion":
                from embedchain.loaders.notion import NotionLoader

                return NotionLoader()
            else:
                raise ValueError(f"Unsupported data type: {data_type}")
>>>>>>> 1e0d967b
        else:
            raise ValueError(f"Unsupported data type: {data_type}")

    def _get_chunker(self, data_type, config):
        """
        Returns the appropriate chunker for the given data type.

        :param data_type: The type of the data to chunk.
        :return: The chunker for the given data type.
        :raises ValueError: If an unsupported data type is provided.
        """
        chunker_classes = {
            "youtube_video": YoutubeVideoChunker,
            "pdf_file": PdfFileChunker,
            "web_page": WebPageChunker,
            "qna_pair": QnaPairChunker,
            "text": TextChunker,
            "docx": DocxFileChunker,
            "sitemap": WebPageChunker,
            "docs_site": DocsSiteChunker,
            "notion": NotionChunker,
        }
        if data_type in chunker_classes:
            chunker_class = chunker_classes[data_type]
            chunker = chunker_class(config)
            chunker.set_data_type(data_type)
            return chunker
        else:
            raise ValueError(f"Unsupported data type: {data_type}")<|MERGE_RESOLUTION|>--- conflicted
+++ resolved
@@ -37,7 +37,6 @@
         :raises ValueError: If an unsupported data type is provided.
         """
         loaders = {
-<<<<<<< HEAD
             "youtube_video": YoutubeVideoLoader,
             "pdf_file": PdfFileLoader,
             "web_page": WebPageLoader,
@@ -47,25 +46,12 @@
             "sitemap": SitemapLoader,
             "docs_site": DocsSiteLoader,
             "notion": NotionLoader,
-=======
-            "youtube_video": YoutubeVideoLoader(),
-            "pdf_file": PdfFileLoader(),
-            "web_page": WebPageLoader(),
-            "qna_pair": LocalQnaPairLoader(),
-            "text": LocalTextLoader(),
-            "docx": DocxFileLoader(),
-            "sitemap": SitemapLoader(),
-            "docs_site": DocsSiteLoader(),
->>>>>>> 1e0d967b
         }
         lazy_loaders = ("notion",)
         if data_type in loaders:
-<<<<<<< HEAD
             loader_class = loaders[data_type]
             loader = loader_class()
             return loader
-=======
-            return loaders[data_type]
         elif data_type in lazy_loaders:
             if data_type == "notion":
                 from embedchain.loaders.notion import NotionLoader
@@ -73,7 +59,6 @@
                 return NotionLoader()
             else:
                 raise ValueError(f"Unsupported data type: {data_type}")
->>>>>>> 1e0d967b
         else:
             raise ValueError(f"Unsupported data type: {data_type}")
 
