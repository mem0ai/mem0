from embedchain.chunkers.docs_site import DocsSiteChunker
from embedchain.chunkers.docx_file import DocxFileChunker
from embedchain.chunkers.notion import NotionChunker
from embedchain.chunkers.pdf_file import PdfFileChunker
from embedchain.chunkers.qna_pair import QnaPairChunker
from embedchain.chunkers.text import TextChunker
from embedchain.chunkers.web_page import WebPageChunker
from embedchain.chunkers.youtube_video import YoutubeVideoChunker
from embedchain.config import AddConfig
from embedchain.loaders.docs_site_loader import DocsSiteLoader
from embedchain.loaders.docx_file import DocxFileLoader
from embedchain.loaders.local_qna_pair import LocalQnaPairLoader
from embedchain.loaders.local_text import LocalTextLoader
from embedchain.loaders.pdf_file import PdfFileLoader
from embedchain.loaders.repo_loader import RepoLoader
from embedchain.loaders.sitemap import SitemapLoader
from embedchain.loaders.web_page import WebPageLoader
from embedchain.loaders.youtube_video import YoutubeVideoLoader


class DataFormatter:
    """
    DataFormatter is an internal utility class which abstracts the mapping for
    loaders and chunkers to the data_type entered by the user in their
    .add or .add_local method call
    """

    def __init__(self, data_type: str, config: AddConfig):
        self.loader = self._get_loader(data_type, config.loader)
        self.chunker = self._get_chunker(data_type, config.chunker)

    def _get_loader(self, data_type, config):
        """
        Returns the appropriate data loader for the given data type.

        :param data_type: The type of the data to load.
        :return: The loader for the given data type.
        :raises ValueError: If an unsupported data type is provided.
        """
        loaders = {
<<<<<<< HEAD
            "youtube_video": YoutubeVideoLoader(),
            "pdf_file": PdfFileLoader(),
            "web_page": WebPageLoader(),
            "qna_pair": LocalQnaPairLoader(),
            "text": LocalTextLoader(),
            "docx": DocxFileLoader(),
            "sitemap": SitemapLoader(),
            "docs_site": DocsSiteLoader(),
            "notion": NotionLoader(),
            "repo": RepoLoader(),
=======
            "youtube_video": YoutubeVideoLoader,
            "pdf_file": PdfFileLoader,
            "web_page": WebPageLoader,
            "qna_pair": LocalQnaPairLoader,
            "text": LocalTextLoader,
            "docx": DocxFileLoader,
            "sitemap": SitemapLoader,
            "docs_site": DocsSiteLoader,
>>>>>>> c5da46f8
        }
        lazy_loaders = ("notion",)
        if data_type in loaders:
            loader_class = loaders[data_type]
            loader = loader_class()
            return loader
        elif data_type in lazy_loaders:
            if data_type == "notion":
                from embedchain.loaders.notion import NotionLoader

                return NotionLoader()
            else:
                raise ValueError(f"Unsupported data type: {data_type}")
        else:
            raise ValueError(f"Unsupported data type: {data_type}")

    def _get_chunker(self, data_type, config):
        """
        Returns the appropriate chunker for the given data type.

        :param data_type: The type of the data to chunk.
        :return: The chunker for the given data type.
        :raises ValueError: If an unsupported data type is provided.
        """
        chunker_classes = {
            "youtube_video": YoutubeVideoChunker,
            "pdf_file": PdfFileChunker,
            "web_page": WebPageChunker,
            "qna_pair": QnaPairChunker,
            "text": TextChunker,
            "docx": DocxFileChunker,
            "sitemap": WebPageChunker,
            "docs_site": DocsSiteChunker,
            "notion": NotionChunker,
            "repo": TextChunker,
        }
        if data_type in chunker_classes:
            chunker_class = chunker_classes[data_type]
            chunker = chunker_class(config)
            chunker.set_data_type(data_type)
            return chunker
        else:
            raise ValueError(f"Unsupported data type: {data_type}")<|MERGE_RESOLUTION|>--- conflicted
+++ resolved
@@ -38,18 +38,6 @@
         :raises ValueError: If an unsupported data type is provided.
         """
         loaders = {
-<<<<<<< HEAD
-            "youtube_video": YoutubeVideoLoader(),
-            "pdf_file": PdfFileLoader(),
-            "web_page": WebPageLoader(),
-            "qna_pair": LocalQnaPairLoader(),
-            "text": LocalTextLoader(),
-            "docx": DocxFileLoader(),
-            "sitemap": SitemapLoader(),
-            "docs_site": DocsSiteLoader(),
-            "notion": NotionLoader(),
-            "repo": RepoLoader(),
-=======
             "youtube_video": YoutubeVideoLoader,
             "pdf_file": PdfFileLoader,
             "web_page": WebPageLoader,
@@ -58,7 +46,7 @@
             "docx": DocxFileLoader,
             "sitemap": SitemapLoader,
             "docs_site": DocsSiteLoader,
->>>>>>> c5da46f8
+            "repo": RepoLoader,
         }
         lazy_loaders = ("notion",)
         if data_type in loaders:
