from embedchain.chunkers.docs_site import DocsSiteChunker
from embedchain.chunkers.docx_file import DocxFileChunker
from embedchain.chunkers.gmail import GmailChunker
from embedchain.chunkers.notion import NotionChunker
from embedchain.chunkers.pdf_file import PdfFileChunker
from embedchain.chunkers.qna_pair import QnaPairChunker
from embedchain.chunkers.text import TextChunker
from embedchain.chunkers.web_page import WebPageChunker
from embedchain.chunkers.youtube_video import YoutubeVideoChunker
from embedchain.config import AddConfig
from embedchain.loaders.docs_site_loader import DocsSiteLoader
from embedchain.loaders.docx_file import DocxFileLoader
from embedchain.loaders.gmail import GmailLoader
from embedchain.loaders.local_qna_pair import LocalQnaPairLoader
from embedchain.loaders.local_text import LocalTextLoader
from embedchain.loaders.pdf_file import PdfFileLoader
from embedchain.loaders.sitemap import SitemapLoader
from embedchain.loaders.web_page import WebPageLoader
from embedchain.loaders.youtube_video import YoutubeVideoLoader


class DataFormatter:
    """
    DataFormatter is an internal utility class which abstracts the mapping for
    loaders and chunkers to the data_type entered by the user in their
    .add or .add_local method call
    """

    def __init__(self, data_type: str, config: AddConfig):
        self.loader = self._get_loader(data_type, config.loader)
        self.chunker = self._get_chunker(data_type, config.chunker)

    def _get_loader(self, data_type, config):
        """
        Returns the appropriate data loader for the given data type.

        :param data_type: The type of the data to load.
        :return: The loader for the given data type.
        :raises ValueError: If an unsupported data type is provided.
        """
        loaders = {
            "youtube_video": YoutubeVideoLoader(),
            "pdf_file": PdfFileLoader(),
            "web_page": WebPageLoader(),
            "qna_pair": LocalQnaPairLoader(),
            "text": LocalTextLoader(),
            "docx": DocxFileLoader(),
            "sitemap": SitemapLoader(),
            "docs_site": DocsSiteLoader(),
<<<<<<< HEAD
            "gmail": GmailLoader(),
            "notion": NotionLoader(),
=======
>>>>>>> 77e223be
        }
        lazy_loaders = ("notion", )
        if data_type in loaders:
            return loaders[data_type]
        elif data_type in lazy_loaders:
            if data_type == "notion":
                from embedchain.loaders.notion import NotionLoader
                return NotionLoader()
            else:
                raise ValueError(f"Unsupported data type: {data_type}")
        else:
            raise ValueError(f"Unsupported data type: {data_type}")

    def _get_chunker(self, data_type, config):
        """
        Returns the appropriate chunker for the given data type.

        :param data_type: The type of the data to chunk.
        :return: The chunker for the given data type.
        :raises ValueError: If an unsupported data type is provided.
        """
        chunker_classes = {
            "youtube_video": YoutubeVideoChunker,
            "pdf_file": PdfFileChunker,
            "web_page": WebPageChunker,
            "qna_pair": QnaPairChunker,
            "text": TextChunker,
            "docx": DocxFileChunker,
            "sitemap": WebPageChunker,
            "docs_site": DocsSiteChunker,
            "gmail": GmailChunker,
            "notion": NotionChunker,
        }
        if data_type in chunker_classes:
            chunker_class = chunker_classes[data_type]
            chunker = chunker_class(config)
            chunker.set_data_type(data_type)
            return chunker
        else:
            raise ValueError(f"Unsupported data type: {data_type}")<|MERGE_RESOLUTION|>--- conflicted
+++ resolved
@@ -47,11 +47,8 @@
             "docx": DocxFileLoader(),
             "sitemap": SitemapLoader(),
             "docs_site": DocsSiteLoader(),
-<<<<<<< HEAD
             "gmail": GmailLoader(),
             "notion": NotionLoader(),
-=======
->>>>>>> 77e223be
         }
         lazy_loaders = ("notion", )
         if data_type in loaders:
