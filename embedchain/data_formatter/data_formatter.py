from embedchain.DataTypeEnum import DataType
from embedchain.chunkers.docx_file import DocxFileChunker
from embedchain.chunkers.pdf_file import PdfFileChunker
from embedchain.chunkers.qna_pair import QnaPairChunker
from embedchain.chunkers.text import TextChunker
from embedchain.chunkers.web_page import WebPageChunker
from embedchain.chunkers.youtube_video import YoutubeVideoChunker
from embedchain.config import AddConfig
from embedchain.loaders.docx_file import DocxFileLoader
from embedchain.loaders.local_qna_pair import LocalQnaPairLoader
from embedchain.loaders.local_text import LocalTextLoader
from embedchain.loaders.pdf_file import PdfFileLoader
from embedchain.loaders.sitemap import SitemapLoader
from embedchain.loaders.web_page import WebPageLoader
from embedchain.loaders.youtube_video import YoutubeVideoLoader


class DataFormatter:
    """
    DataFormatter is an internal utility class which abstracts the mapping for
    loaders and chunkers to the data_type entered by the user in their
    .add or .add_local method call
    """

    def __init__(self, data_type: str, config: AddConfig):
        self.loader = self._get_loader(data_type, config.loader)
        self.chunker = self._get_chunker(data_type, config.chunker)

    def _get_loader(self, data_type, config):
        """
        Returns the appropriate data loader for the given data type.

        :param data_type: The type of the data to load.
        :return: The loader for the given data type.
        :raises ValueError: If an unsupported data type is provided.
        """
        loaders = {
<<<<<<< HEAD
            DataType.YOUTUBE_VIDEO: YoutubeVideoLoader(),
            DataType.PDF_FILE: PdfFileLoader(),
            DataType.WEB_PAGE: WebPageLoader(),
            DataType.QNA_PAIR: LocalQnaPairLoader(),
            DataType.TEXT: LocalTextLoader(),
            DataType.DOCX: DocxFileLoader(),
=======
            "youtube_video": YoutubeVideoLoader(),
            "pdf_file": PdfFileLoader(),
            "web_page": WebPageLoader(),
            "qna_pair": LocalQnaPairLoader(),
            "text": LocalTextLoader(),
            "docx": DocxFileLoader(),
            "sitemap": SitemapLoader(),
>>>>>>> d2e8f796
        }
        if isinstance(data_type, DataType):
            return loaders[data_type]
        # compatible string
        if not isinstance(data_type, DataType):
            data_type_enum = DataType.get_enum(data_type)
            return loaders[data_type_enum]
        else:
            raise ValueError(f"Unsupported data type: {data_type}, please use DataType enum")

    def _get_chunker(self, data_type, config):
        """
        Returns the appropriate chunker for the given data type.

        :param data_type: The type of the data to chunk.
        :return: The chunker for the given data type.
        :raises ValueError: If an unsupported data type is provided.
        """
        chunkers = {
<<<<<<< HEAD
            DataType.YOUTUBE_VIDEO: YoutubeVideoChunker(config),
            DataType.PDF_FILE: PdfFileChunker(config),
            DataType.WEB_PAGE: WebPageChunker(config),
            DataType.QNA_PAIR: QnaPairChunker(config),
            DataType.TEXT: TextChunker(config),
            DataType.DOCX: DocxFileChunker(config),
=======
            "youtube_video": YoutubeVideoChunker(config),
            "pdf_file": PdfFileChunker(config),
            "web_page": WebPageChunker(config),
            "qna_pair": QnaPairChunker(config),
            "text": TextChunker(config),
            "docx": DocxFileChunker(config),
            "sitemap": WebPageChunker(config),
>>>>>>> d2e8f796
        }
        if isinstance(data_type, DataType):
            return chunkers[data_type]
        # compatible string
        if not isinstance(data_type, DataType):
            data_type_enum = DataType.get_enum(data_type)
            return chunkers[data_type_enum]
        else:
            raise ValueError(f"Unsupported data type: {data_type}, please use DataType enum")<|MERGE_RESOLUTION|>--- conflicted
+++ resolved
@@ -35,22 +35,13 @@
         :raises ValueError: If an unsupported data type is provided.
         """
         loaders = {
-<<<<<<< HEAD
             DataType.YOUTUBE_VIDEO: YoutubeVideoLoader(),
             DataType.PDF_FILE: PdfFileLoader(),
             DataType.WEB_PAGE: WebPageLoader(),
             DataType.QNA_PAIR: LocalQnaPairLoader(),
             DataType.TEXT: LocalTextLoader(),
             DataType.DOCX: DocxFileLoader(),
-=======
-            "youtube_video": YoutubeVideoLoader(),
-            "pdf_file": PdfFileLoader(),
-            "web_page": WebPageLoader(),
-            "qna_pair": LocalQnaPairLoader(),
-            "text": LocalTextLoader(),
-            "docx": DocxFileLoader(),
             "sitemap": SitemapLoader(),
->>>>>>> d2e8f796
         }
         if isinstance(data_type, DataType):
             return loaders[data_type]
@@ -70,22 +61,13 @@
         :raises ValueError: If an unsupported data type is provided.
         """
         chunkers = {
-<<<<<<< HEAD
             DataType.YOUTUBE_VIDEO: YoutubeVideoChunker(config),
             DataType.PDF_FILE: PdfFileChunker(config),
             DataType.WEB_PAGE: WebPageChunker(config),
             DataType.QNA_PAIR: QnaPairChunker(config),
             DataType.TEXT: TextChunker(config),
             DataType.DOCX: DocxFileChunker(config),
-=======
-            "youtube_video": YoutubeVideoChunker(config),
-            "pdf_file": PdfFileChunker(config),
-            "web_page": WebPageChunker(config),
-            "qna_pair": QnaPairChunker(config),
-            "text": TextChunker(config),
-            "docx": DocxFileChunker(config),
             "sitemap": WebPageChunker(config),
->>>>>>> d2e8f796
         }
         if isinstance(data_type, DataType):
             return chunkers[data_type]
