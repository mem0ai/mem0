--- conflicted
+++ resolved
@@ -51,11 +51,8 @@
             DataType.DOCX: DocxFileLoader,
             DataType.SITEMAP: SitemapLoader,
             DataType.DOCS_SITE: DocsSiteLoader,
-<<<<<<< HEAD
-            DataType.WIKIPEDIA: WikipediaLoader
-=======
+            DataType.WIKIPEDIA: WikipediaLoader,
             DataType.CSV: CsvLoader,
->>>>>>> 4754372f
         }
         lazy_loaders = {DataType.NOTION}
         if data_type in loaders:
@@ -90,11 +87,8 @@
             DataType.WEB_PAGE: WebPageChunker,
             DataType.DOCS_SITE: DocsSiteChunker,
             DataType.NOTION: NotionChunker,
-<<<<<<< HEAD
-            DataType.WIKIPEDIA: WikipediaChunker
-=======
+            DataType.WIKIPEDIA: WikipediaChunker,
             DataType.CSV: TableChunker,
->>>>>>> 4754372f
         }
         if data_type in chunker_classes:
             chunker_class = chunker_classes[data_type]
