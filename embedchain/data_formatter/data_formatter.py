--- conflicted
+++ resolved
@@ -68,17 +68,8 @@
         custom_loaders = set(
             [
                 DataType.POSTGRES,
-<<<<<<< HEAD
                 DataType.MYSQL,
-            ]
-        )
-
-        custom_loaders = set(
-            [
-                DataType.POSTGRES,
-=======
                 DataType.SLACK,
->>>>>>> 539286aa
             ]
         )
 
@@ -117,11 +108,8 @@
             DataType.GMAIL: "embedchain.chunkers.gmail.GmailChunker",
             DataType.NOTION: "embedchain.chunkers.notion.NotionChunker",
             DataType.POSTGRES: "embedchain.chunkers.postgres.PostgresChunker",
-<<<<<<< HEAD
             DataType.MYSQL: "embedchain.chunkers.mysql.MySQLChunker",
-=======
             DataType.SLACK: "embedchain.chunkers.slack.SlackChunker",
->>>>>>> 539286aa
         }
 
         if data_type in chunker_classes:
