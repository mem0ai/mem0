--- conflicted
+++ resolved
@@ -20,15 +20,9 @@
 from embedchain.llm.base import BaseLlm
 from embedchain.llm.openai import OpenAILlm
 from embedchain.telemetry.posthog import AnonymousTelemetry
-<<<<<<< HEAD
-from embedchain.utils import validate_yaml_config
+from embedchain.utils import validate_config
 from embedchain.vector_db.base import BaseVectorDB
 from embedchain.vector_db.chroma import ChromaDB
-=======
-from embedchain.utils import validate_config
-from embedchain.vectordb.base import BaseVectorDB
-from embedchain.vectordb.chroma import ChromaDB
->>>>>>> b02e8fee
 
 # Setup the user directory if doesn't exist already
 Client.setup_dir()
@@ -401,7 +395,7 @@
             raise Exception(f"Error occurred while validating the config. Error: {str(e)}")
 
         pipeline_config_data = config_data.get("app", {}).get("config", {})
-        db_config_data = config_data.get("vector_db", {})
+        db_config_data = config_data.get("vectordb", {})
         embedding_model_config_data = config_data.get("embedding_model", config_data.get("embedder", {}))
         llm_config_data = config_data.get("llm", {})
         chunker_config_data = config_data.get("chunker", {})
