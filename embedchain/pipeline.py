--- conflicted
+++ resolved
@@ -1,443 +1,9 @@
 from embedchain.app import App
 
 
-<<<<<<< HEAD
-from embedchain import Client
-from embedchain.cache import (Config, SearchDistanceEvaluation, cache,
-                              gptcache_data_manager, gptcache_pre_function)
-from embedchain.config import ChunkerConfig, PipelineConfig
-from embedchain.constants import SQLITE_PATH
-from embedchain.embedchain import EmbedChain
-from embedchain.embedder.base import BaseEmbedder
-from embedchain.embedder.openai import OpenAIEmbedder
-from embedchain.factory import EmbedderFactory, LlmFactory, VectorDBFactory
-from embedchain.helpers.json_serializable import register_deserializable
-from embedchain.llm.base import BaseLlm
-from embedchain.llm.openai import OpenAILlm
-from embedchain.telemetry.posthog import AnonymousTelemetry
-from embedchain.utils import validate_config
-from embedchain.vectordb.base import BaseVectorDB
-from embedchain.vectordb.chroma import ChromaDB
-
-# Setup the user directory if doesn't exist already
-Client.setup_dir()
-
-
-@register_deserializable
-class Pipeline(EmbedChain):
-=======
 class Pipeline(App):
->>>>>>> 904baac1
     """
     This is deprecated. Use `App` instead.
     """
 
-<<<<<<< HEAD
-    def __init__(
-        self,
-        id: str = None,
-        name: str = None,
-        config: PipelineConfig = None,
-        db: BaseVectorDB = None,
-        embedding_model: BaseEmbedder = None,
-        llm: BaseLlm = None,
-        config_data: dict = None,
-        log_level=logging.WARN,
-        auto_deploy: bool = False,
-        chunker: ChunkerConfig = None,
-    ):
-        """
-        Initialize a new `App` instance.
-
-        :param config: Configuration for the pipeline, defaults to None
-        :type config: PipelineConfig, optional
-        :param db: The database to use for storing and retrieving embeddings, defaults to None
-        :type db: BaseVectorDB, optional
-        :param embedding_model: The embedding model used to calculate embeddings, defaults to None
-        :type embedding_model: BaseEmbedder, optional
-        :param llm: The LLM model used to calculate embeddings, defaults to None
-        :type llm: BaseLlm, optional
-        :param config_data: Config dictionary, defaults to None
-        :type config_data: dict, optional
-        :param log_level: Log level to use, defaults to logging.WARN
-        :type log_level: int, optional
-        :param auto_deploy: Whether to deploy the pipeline automatically, defaults to False
-        :type auto_deploy: bool, optional
-        :raises Exception: If an error occurs while creating the pipeline
-        """
-        if id and config_data:
-            raise Exception("Cannot provide both id and config. Please provide only one of them.")
-
-        if id and name:
-            raise Exception("Cannot provide both id and name. Please provide only one of them.")
-
-        if name and config:
-            raise Exception("Cannot provide both name and config. Please provide only one of them.")
-
-        logging.basicConfig(level=log_level, format="%(asctime)s - %(name)s - %(levelname)s - %(message)s")
-        self.logger = logging.getLogger(__name__)
-        self.auto_deploy = auto_deploy
-        # Store the dict config as an attribute to be able to send it
-        self.config_data = config_data if (config_data and validate_config(config_data)) else None
-        self.client = None
-        # pipeline_id from the backend
-        self.id = None
-        self.chunker = None
-        if chunker:
-            self.chunker = ChunkerConfig(**chunker)
-
-        self.config = config or PipelineConfig()
-        self.name = self.config.name
-        self.config.id = self.local_id = str(uuid.uuid4()) if self.config.id is None else self.config.id
-
-        if id is not None:
-            # Init client first since user is trying to fetch the pipeline
-            # details from the platform
-            self._init_client()
-            pipeline_details = self._get_pipeline(id)
-            self.config.id = self.local_id = pipeline_details["metadata"]["local_id"]
-            self.id = id
-
-        if name is not None:
-            self.name = name
-
-        self.embedding_model = embedding_model or OpenAIEmbedder()
-        self.db = db or ChromaDB()
-        self.llm = llm or OpenAILlm()
-        self._init_db()
-
-        if self.config.cache:
-            self._init_cache()
-
-        # Send anonymous telemetry
-        self._telemetry_props = {"class": self.__class__.__name__}
-        self.telemetry = AnonymousTelemetry(enabled=self.config.collect_metrics)
-
-        # Establish a connection to the SQLite database
-        self.connection = sqlite3.connect(SQLITE_PATH, check_same_thread=False)
-        self.cursor = self.connection.cursor()
-
-        # Create the 'data_sources' table if it doesn't exist
-        self.cursor.execute(
-            """
-            CREATE TABLE IF NOT EXISTS data_sources (
-                pipeline_id TEXT,
-                hash TEXT,
-                type TEXT,
-                value TEXT,
-                metadata TEXT,
-                is_uploaded INTEGER DEFAULT 0,
-                PRIMARY KEY (pipeline_id, hash)
-            )
-        """
-        )
-        self.connection.commit()
-        # Send anonymous telemetry
-        self.telemetry.capture(event_name="init", properties=self._telemetry_props)
-
-        self.user_asks = []
-        if self.auto_deploy:
-            self.deploy()
-
-    def _init_cache(self):
-        cache.init(
-            pre_embedding_func=gptcache_pre_function,
-            embedding_func=self.embedding_model.to_embeddings,
-            data_manager=gptcache_data_manager(vector_dimension=self.embedding_model.vector_dimension),
-            similarity_evaluation=SearchDistanceEvaluation(max_distance=1.0),
-            config=Config(similarity_threshold=0.8),
-        )
-
-    def _init_db(self):
-        """
-        Initialize the database.
-        """
-        self.db._set_embedder(self.embedding_model)
-        self.db._initialize()
-        self.db.set_collection_name(self.db.config.collection_name)
-
-    def _init_client(self):
-        """
-        Initialize the client.
-        """
-        config = Client.load_config()
-        if config.get("api_key"):
-            self.client = Client()
-        else:
-            api_key = input(
-                "🔑 Enter your Embedchain API key. You can find the API key at https://app.embedchain.ai/settings/keys/ \n"  # noqa: E501
-            )
-            self.client = Client(api_key=api_key)
-
-    def _get_pipeline(self, id):
-        """
-        Get existing pipeline
-        """
-        print("🛠️ Fetching pipeline details from the platform...")
-        url = f"{self.client.host}/api/v1/pipelines/{id}/cli/"
-        r = requests.get(
-            url,
-            headers={"Authorization": f"Token {self.client.api_key}"},
-        )
-        if r.status_code == 404:
-            raise Exception(f"❌ Pipeline with id {id} not found!")
-
-        print(
-            f"🎉 Pipeline loaded successfully! Pipeline url: https://app.embedchain.ai/pipelines/{r.json()['id']}\n"  # noqa: E501
-        )
-        return r.json()
-
-    def _create_pipeline(self):
-        """
-        Create a pipeline on the platform.
-        """
-        print("🛠️ Creating pipeline on the platform...")
-        # self.config_data is a dict. Pass it inside the key 'yaml_config' to the backend
-        payload = {
-            "yaml_config": json.dumps(self.config_data),
-            "name": self.name,
-            "local_id": self.local_id,
-        }
-        url = f"{self.client.host}/api/v1/pipelines/cli/create/"
-        r = requests.post(
-            url,
-            json=payload,
-            headers={"Authorization": f"Token {self.client.api_key}"},
-        )
-        if r.status_code not in [200, 201]:
-            raise Exception(f"❌ Error occurred while creating pipeline. API response: {r.text}")
-
-        if r.status_code == 200:
-            print(
-                f"🎉🎉🎉 Existing pipeline found! View your pipeline: https://app.embedchain.ai/pipelines/{r.json()['id']}\n"  # noqa: E501
-            )  # noqa: E501
-        elif r.status_code == 201:
-            print(
-                f"🎉🎉🎉 Pipeline created successfully! View your pipeline: https://app.embedchain.ai/pipelines/{r.json()['id']}\n"  # noqa: E501
-            )
-        return r.json()
-
-    def _get_presigned_url(self, data_type, data_value):
-        payload = {"data_type": data_type, "data_value": data_value}
-        r = requests.post(
-            f"{self.client.host}/api/v1/pipelines/{self.id}/cli/presigned_url/",
-            json=payload,
-            headers={"Authorization": f"Token {self.client.api_key}"},
-        )
-        r.raise_for_status()
-        return r.json()
-
-    def search(self, query, num_documents=3):
-        """
-        Search for similar documents related to the query in the vector database.
-        """
-        # Send anonymous telemetry
-        self.telemetry.capture(event_name="search", properties=self._telemetry_props)
-
-        # TODO: Search will call the endpoint rather than fetching the data from the db itself when deploy=True.
-        if self.id is None:
-            where = {"app_id": self.local_id}
-            context = self.db.query(
-                query,
-                n_results=num_documents,
-                where=where,
-                skip_embedding=False,
-                citations=True,
-            )
-            result = []
-            for c in context:
-                result.append(
-                    {
-                        "context": c[0],
-                        "source": c[1],
-                        "document_id": c[2],
-                    }
-                )
-            return result
-        else:
-            # Make API call to the backend to get the results
-            NotImplementedError("Search is not implemented yet for the prod mode.")
-
-    def _upload_file_to_presigned_url(self, presigned_url, file_path):
-        try:
-            with open(file_path, "rb") as file:
-                response = requests.put(presigned_url, data=file)
-                response.raise_for_status()
-                return response.status_code == 200
-        except Exception as e:
-            self.logger.exception(f"Error occurred during file upload: {str(e)}")
-            print("❌ Error occurred during file upload!")
-            return False
-
-    def _upload_data_to_pipeline(self, data_type, data_value, metadata=None):
-        payload = {
-            "data_type": data_type,
-            "data_value": data_value,
-            "metadata": metadata,
-        }
-        try:
-            self._send_api_request(f"/api/v1/pipelines/{self.id}/cli/add/", payload)
-            # print the local file path if user tries to upload a local file
-            printed_value = metadata.get("file_path") if metadata.get("file_path") else data_value
-            print(f"✅ Data of type: {data_type}, value: {printed_value} added successfully.")
-        except Exception as e:
-            print(f"❌ Error occurred during data upload for type {data_type}!. Error: {str(e)}")
-
-    def _send_api_request(self, endpoint, payload):
-        url = f"{self.client.host}{endpoint}"
-        headers = {"Authorization": f"Token {self.client.api_key}"}
-        response = requests.post(url, json=payload, headers=headers)
-        response.raise_for_status()
-        return response
-
-    def _process_and_upload_data(self, data_hash, data_type, data_value):
-        if os.path.isabs(data_value):
-            presigned_url_data = self._get_presigned_url(data_type, data_value)
-            presigned_url = presigned_url_data["presigned_url"]
-            s3_key = presigned_url_data["s3_key"]
-            if self._upload_file_to_presigned_url(presigned_url, file_path=data_value):
-                metadata = {"file_path": data_value, "s3_key": s3_key}
-                data_value = presigned_url
-            else:
-                self.logger.error(f"File upload failed for hash: {data_hash}")
-                return False
-        else:
-            if data_type == "qna_pair":
-                data_value = list(ast.literal_eval(data_value))
-            metadata = {}
-
-        try:
-            self._upload_data_to_pipeline(data_type, data_value, metadata)
-            self._mark_data_as_uploaded(data_hash)
-            return True
-        except Exception:
-            print(f"❌ Error occurred during data upload for hash {data_hash}!")
-            return False
-
-    def _mark_data_as_uploaded(self, data_hash):
-        self.cursor.execute(
-            "UPDATE data_sources SET is_uploaded = 1 WHERE hash = ? AND pipeline_id = ?",
-            (data_hash, self.local_id),
-        )
-        self.connection.commit()
-
-    def get_data_sources(self):
-        db_data = self.cursor.execute("SELECT * FROM data_sources WHERE pipeline_id = ?", (self.local_id,)).fetchall()
-
-        data_sources = []
-        for data in db_data:
-            data_sources.append({"data_type": data[2], "data_value": data[3], "metadata": data[4]})
-
-        return data_sources
-
-    def deploy(self):
-        if self.client is None:
-            self._init_client()
-
-        pipeline_data = self._create_pipeline()
-        self.id = pipeline_data["id"]
-
-        results = self.cursor.execute(
-            "SELECT * FROM data_sources WHERE pipeline_id = ? AND is_uploaded = 0", (self.local_id,)  # noqa:E501
-        ).fetchall()
-
-        if len(results) > 0:
-            print("🛠️ Adding data to your pipeline...")
-        for result in results:
-            data_hash, data_type, data_value = result[1], result[2], result[3]
-            self._process_and_upload_data(data_hash, data_type, data_value)
-
-        # Send anonymous telemetry
-        self.telemetry.capture(event_name="deploy", properties=self._telemetry_props)
-
-    @classmethod
-    def from_config(
-        cls,
-        config_path: Optional[str] = None,
-        config: Optional[Dict[str, Any]] = None,
-        auto_deploy: bool = False,
-        yaml_path: Optional[str] = None,
-    ):
-        """
-        Instantiate a Pipeline object from a configuration.
-
-        :param config_path: Path to the YAML or JSON configuration file.
-        :type config_path: Optional[str]
-        :param config: A dictionary containing the configuration.
-        :type config: Optional[Dict[str, Any]]
-        :param auto_deploy: Whether to deploy the pipeline automatically, defaults to False
-        :type auto_deploy: bool, optional
-        :param yaml_path: (Deprecated) Path to the YAML configuration file. Use config_path instead.
-        :type yaml_path: Optional[str]
-        :return: An instance of the Pipeline class.
-        :rtype: Pipeline
-        """
-        # Backward compatibility for yaml_path
-        if yaml_path and not config_path:
-            config_path = yaml_path
-
-        if config_path and config:
-            raise ValueError("Please provide only one of config_path or config.")
-
-        config_data = None
-
-        if config_path:
-            file_extension = os.path.splitext(config_path)[1]
-            with open(config_path, "r") as file:
-                if file_extension in [".yaml", ".yml"]:
-                    config_data = yaml.safe_load(file)
-                elif file_extension == ".json":
-                    config_data = json.load(file)
-                else:
-                    raise ValueError("config_path must be a path to a YAML or JSON file.")
-        elif config and isinstance(config, dict):
-            config_data = config
-        else:
-            logging.error(
-                "Please provide either a config file path (YAML or JSON) or a config dictionary. Falling back to defaults because no config is provided.",  # noqa: E501
-            )
-            config_data = {}
-
-        try:
-            validate_config(config_data)
-        except Exception as e:
-            raise Exception(f"Error occurred while validating the config. Error: {str(e)}")
-
-        pipeline_config_data = config_data.get("app", {}).get("config", {})
-        db_config_data = config_data.get("vectordb", {})
-        embedding_model_config_data = config_data.get("embedding_model", config_data.get("embedder", {}))
-        llm_config_data = config_data.get("llm", {})
-        chunker_config_data = config_data.get("chunker", {})
-
-        pipeline_config = PipelineConfig(**pipeline_config_data)
-
-        db_provider = db_config_data.get("provider", "chroma")
-        db = VectorDBFactory.create(db_provider, db_config_data.get("config", {}))
-
-        if llm_config_data:
-            llm_provider = llm_config_data.get("provider", "openai")
-            llm = LlmFactory.create(llm_provider, llm_config_data.get("config", {}))
-        else:
-            llm = None
-
-        embedding_model_provider = embedding_model_config_data.get("provider", "openai")
-        embedding_model = EmbedderFactory.create(
-            embedding_model_provider, embedding_model_config_data.get("config", {})
-        )
-
-        # Send anonymous telemetry
-        event_properties = {"init_type": "config_data"}
-        AnonymousTelemetry().capture(event_name="init", properties=event_properties)
-
-        return cls(
-            config=pipeline_config,
-            llm=llm,
-            db=db,
-            embedding_model=embedding_model,
-            config_data=config_data,
-            auto_deploy=auto_deploy,
-            chunker=chunker_config_data,
-        )
-=======
-    pass
->>>>>>> 904baac1
+    pass