import argparse
import logging
import os
from typing import List, Optional

<<<<<<< HEAD
from embedchain.helper_classes.json_serializable import register_deserializable
=======
from fastapi_poe import PoeBot, run

from embedchain.helper.json_serializable import register_deserializable
>>>>>>> 79f5a1d0

from .base import BaseBot

try:
    from fastapi_poe import PoeBot, run
except ModuleNotFoundError:
    raise ModuleNotFoundError(
        "The required dependencies for Poe are not installed." 'Please install with `pip install "embedchain[poe]"`'
    ) from None


def start_command():
    parser = argparse.ArgumentParser(description="EmbedChain PoeBot command line interface")
    # parser.add_argument("--host", default="0.0.0.0", help="Host IP to bind")
    parser.add_argument("--port", default=8080, type=int, help="Port to bind")
    parser.add_argument("--api-key", type=str, help="Poe API key")
    # parser.add_argument(
    #     "--history-length",
    #     default=5,
    #     type=int,
    #     help="Set the max size of the chat history. Multiplies cost, but improves conversation awareness.",
    # )
    args = parser.parse_args()

    # FIXME: Arguments are automatically loaded by Poebot's ArgumentParser which causes it to fail.
    # the port argument here is also just for show, it actually works because poe has the same argument.

    run(PoeBot(), api_key=args.api_key or os.environ.get("POE_API_KEY"))


@register_deserializable
class PoeBot(BaseBot, PoeBot):
    def __init__(self):
        self.history_length = 5
        super().__init__()

    async def get_response(self, query):
        last_message = query.query[-1].content
        try:
            history = (
                [f"{m.role}: {m.content}" for m in query.query[-(self.history_length + 1) : -1]]
                if len(query.query) > 0
                else None
            )
        except Exception as e:
            logging.error(f"Error when processing the chat history. Message is being sent without history. Error: {e}")
        answer = self.handle_message(last_message, history)
        yield self.text_event(answer)

    def handle_message(self, message, history: Optional[List[str]] = None):
        if message.startswith("/add "):
            response = self.add_data(message)
        else:
            response = self.ask_bot(message, history)
        return response

    # def add_data(self, message):
    #     data = message.split(" ")[-1]
    #     try:
    #         self.add(data)
    #         response = f"Added data from: {data}"
    #     except Exception:
    #         logging.exception(f"Failed to add data {data}.")
    #         response = "Some error occurred while adding data."
    #     return response

    def ask_bot(self, message, history: List[str]):
        try:
            self.app.llm.set_history(history=history)
            response = self.query(message)
        except Exception:
            logging.exception(f"Failed to query {message}.")
            response = "An error occurred. Please try again!"
        return response

    def start(self):
        start_command()


if __name__ == "__main__":
    start_command()<|MERGE_RESOLUTION|>--- conflicted
+++ resolved
@@ -3,13 +3,7 @@
 import os
 from typing import List, Optional
 
-<<<<<<< HEAD
-from embedchain.helper_classes.json_serializable import register_deserializable
-=======
-from fastapi_poe import PoeBot, run
-
 from embedchain.helper.json_serializable import register_deserializable
->>>>>>> 79f5a1d0
 
 from .base import BaseBot
 
