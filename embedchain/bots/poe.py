import argparse
import logging
import os
from typing import List, Optional

from fastapi_poe import PoeBot, run

<<<<<<< HEAD
=======
from embedchain.config import QueryConfig
from embedchain.helper_classes.json_serializable import register_deserializable

>>>>>>> eecdbc5e
from .base import BaseBot


@register_deserializable
class EcPoeBot(BaseBot, PoeBot):
    def __init__(self):
        self.history_length = 5
        super().__init__()

    async def get_response(self, query):
        last_message = query.query[-1].content
        try:
            history = (
                [f"{m.role}: {m.content}" for m in query.query[-(self.history_length + 1) : -1]]
                if len(query.query) > 0
                else None
            )
        except Exception as e:
            logging.error(f"Error when processing the chat history. Message is being sent without history. Error: {e}")
        answer = self.handle_message(last_message, history)
        yield self.text_event(answer)

    def handle_message(self, message, history: Optional[List[str]] = None):
        if message.startswith("/add "):
            response = self.add_data(message)
        else:
            response = self.ask_bot(message, history)
        return response

    def add_data(self, message):
        data = message.split(" ")[-1]
        try:
            self.add(data)
            response = f"Added data from: {data}"
        except Exception:
            logging.exception(f"Failed to add data {data}.")
            response = "Some error occurred while adding data."
        return response

    def ask_bot(self, message, history: List[str]):
        try:
            self.app.llm.set_history(history=history)
            response = self.query(message)
        except Exception:
            logging.exception(f"Failed to query {message}.")
            response = "An error occurred. Please try again!"
        return response


def start_command():
    parser = argparse.ArgumentParser(description="EmbedChain PoeBot command line interface")
    # parser.add_argument("--host", default="0.0.0.0", help="Host IP to bind")
    parser.add_argument("--port", default=8080, type=int, help="Port to bind")
    parser.add_argument("--api-key", type=str, help="Poe API key")
    # parser.add_argument(
    #     "--history-length",
    #     default=5,
    #     type=int,
    #     help="Set the max size of the chat history. Multiplies cost, but improves conversation awareness.",
    # )
    args = parser.parse_args()

    # FIXME: Arguments are automatically loaded by Poebot's ArgumentParser which causes it to fail.
    # the port argument here is also just for show, it actually works because poe has the same argument.

    run(EcPoeBot(), api_key=args.api_key or os.environ.get("POE_API_KEY"))


if __name__ == "__main__":
    start_command()<|MERGE_RESOLUTION|>--- conflicted
+++ resolved
@@ -4,13 +4,8 @@
 from typing import List, Optional
 
 from fastapi_poe import PoeBot, run
-
-<<<<<<< HEAD
-=======
-from embedchain.config import QueryConfig
 from embedchain.helper_classes.json_serializable import register_deserializable
 
->>>>>>> eecdbc5e
 from .base import BaseBot
 
 
