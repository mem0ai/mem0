from embedchain import CustomApp
<<<<<<< HEAD
from embedchain.config import AddConfig, CustomAppConfig, LlmConfig
from embedchain.embedder.openai_embedder import OpenAiEmbedder
from embedchain.llm.openai_llm import OpenAiLlm
from embedchain.vectordb.chroma_db import ChromaDB


class BaseBot:
    def __init__(self):
        self.app = CustomApp(config=CustomAppConfig(), llm=OpenAiLlm(), db=ChromaDB(), embedder=OpenAiEmbedder())
=======
from embedchain.config import AddConfig, CustomAppConfig, QueryConfig
from embedchain.helper_classes.json_serializable import (
    JSONSerializable, register_deserializable)
from embedchain.models import EmbeddingFunctions, Providers


@register_deserializable
class BaseBot(JSONSerializable):
    def __init__(self, app_config=None):
        if app_config is None:
            app_config = CustomAppConfig(embedding_fn=EmbeddingFunctions.OPENAI, provider=Providers.OPENAI)
        self.app_config = app_config
        self.app = CustomApp(config=self.app_config)
>>>>>>> eecdbc5e

    def add(self, data, config: AddConfig = None):
        """Add data to the bot"""
        config = config if config else AddConfig()
        self.app.add(data, config=config)

    def query(self, query, config: LlmConfig = None):
        """Query bot"""
        config = config
        return self.app.query(query, config=config)

    def start(self):
        """Start the bot's functionality."""
        raise NotImplementedError("Subclasses must implement the start method.")<|MERGE_RESOLUTION|>--- conflicted
+++ resolved
@@ -1,29 +1,16 @@
 from embedchain import CustomApp
-<<<<<<< HEAD
 from embedchain.config import AddConfig, CustomAppConfig, LlmConfig
+from embedchain.helper_classes.json_serializable import (
+    JSONSerializable, register_deserializable)
 from embedchain.embedder.openai_embedder import OpenAiEmbedder
 from embedchain.llm.openai_llm import OpenAiLlm
 from embedchain.vectordb.chroma_db import ChromaDB
 
 
-class BaseBot:
+@register_deserializable
+class BaseBot(JSONSerializable):
     def __init__(self):
         self.app = CustomApp(config=CustomAppConfig(), llm=OpenAiLlm(), db=ChromaDB(), embedder=OpenAiEmbedder())
-=======
-from embedchain.config import AddConfig, CustomAppConfig, QueryConfig
-from embedchain.helper_classes.json_serializable import (
-    JSONSerializable, register_deserializable)
-from embedchain.models import EmbeddingFunctions, Providers
-
-
-@register_deserializable
-class BaseBot(JSONSerializable):
-    def __init__(self, app_config=None):
-        if app_config is None:
-            app_config = CustomAppConfig(embedding_fn=EmbeddingFunctions.OPENAI, provider=Providers.OPENAI)
-        self.app_config = app_config
-        self.app = CustomApp(config=self.app_config)
->>>>>>> eecdbc5e
 
     def add(self, data, config: AddConfig = None):
         """Add data to the bot"""
