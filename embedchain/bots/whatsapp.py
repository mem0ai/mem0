--- conflicted
+++ resolved
@@ -12,11 +12,6 @@
 @register_deserializable
 class WhatsAppBot(BaseBot):
     def __init__(self):
-<<<<<<< HEAD
-        from flask import Flask, request
-        from twilio.twiml.messaging_response import MessagingResponse
-
-=======
         try:
             self.flask = importlib.import_module("flask")
             self.twilio = importlib.import_module("twilio")
@@ -25,7 +20,6 @@
                 "The required dependencies for WhatsApp are not installed. "
                 'Please install with `pip install --upgrade "embedchain[whatsapp]"`'
             ) from None
->>>>>>> 4754372f
         super().__init__()
 
     def handle_message(self, message):
