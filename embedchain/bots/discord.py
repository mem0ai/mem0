import argparse
import logging
import os

<<<<<<< HEAD
from embedchain.helper_classes.json_serializable import register_deserializable
=======
import discord
from discord import app_commands
from discord.ext import commands

from embedchain.helper.json_serializable import register_deserializable
>>>>>>> 79f5a1d0

from .base import BaseBot

try:
    import discord
    from discord import app_commands
    from discord.ext import commands
except ModuleNotFoundError:
    raise ModuleNotFoundError(
        "The required dependencies for Discord are not installed."
        'Please install with `pip install "embedchain[discord]"`'
    ) from None


intents = discord.Intents.default()
intents.message_content = True
client = discord.Client(intents=intents)
tree = app_commands.CommandTree(client)

# Invite link example
# https://discord.com/api/oauth2/authorize?client_id={DISCORD_CLIENT_ID}&permissions=2048&scope=bot


@register_deserializable
class DiscordBot(BaseBot):
    def __init__(self, *args, **kwargs):
        BaseBot.__init__(self, *args, **kwargs)

    def add_data(self, message):
        data = message.split(" ")[-1]
        try:
            self.add(data)
            response = f"Added data from: {data}"
        except Exception:
            logging.exception(f"Failed to add data {data}.")
            response = "Some error occurred while adding data."
        return response

    def ask_bot(self, message):
        try:
            response = self.query(message)
        except Exception:
            logging.exception(f"Failed to query {message}.")
            response = "An error occurred. Please try again!"
        return response

    def start(self):
        client.run(os.environ["DISCORD_BOT_TOKEN"])


# @tree decorator cannot be used in a class. A global discord_bot is used as a workaround.


@tree.command(name="question", description="ask embedchain")
async def query_command(interaction: discord.Interaction, question: str):
    await interaction.response.defer()
    member = client.guilds[0].get_member(client.user.id)
    logging.info(f"User: {member}, Query: {question}")
    try:
        answer = discord_bot.ask_bot(question)
        if args.include_question:
            response = f"> {question}\n\n{answer}"
        else:
            response = answer
        await interaction.followup.send(response)
    except Exception as e:
        await interaction.followup.send("An error occurred. Please try again!")
        logging.error("Error occurred during 'query' command:", e)


@tree.command(name="add", description="add new content to the embedchain database")
async def add_command(interaction: discord.Interaction, url_or_text: str):
    await interaction.response.defer()
    member = client.guilds[0].get_member(client.user.id)
    logging.info(f"User: {member}, Add: {url_or_text}")
    try:
        response = discord_bot.add_data(url_or_text)
        await interaction.followup.send(response)
    except Exception as e:
        await interaction.followup.send("An error occurred. Please try again!")
        logging.error("Error occurred during 'add' command:", e)


@tree.command(name="ping", description="Simple ping pong command")
async def ping(interaction: discord.Interaction):
    await interaction.response.send_message("Pong", ephemeral=True)


@tree.error
async def on_app_command_error(interaction: discord.Interaction, error: discord.app_commands.AppCommandError) -> None:
    if isinstance(error, commands.CommandNotFound):
        await interaction.followup.send("Invalid command. Please refer to the documentation for correct syntax.")
    else:
        logging.error("Error occurred during command execution:", error)


@client.event
async def on_ready():
    # TODO: Sync in admin command, to not hit rate limits.
    # This might be overkill for most users, and it would require to set a guild or user id, where sync is allowed.
    await tree.sync()
    logging.debug("Command tree synced")
    logging.info(f"Logged in as {client.user.name}")


def start_command():
    parser = argparse.ArgumentParser(description="EmbedChain DiscordBot command line interface")
    parser.add_argument(
        "--include-question",
        help="include question in query reply, otherwise it is hidden behind the slash command.",
        action="store_true",
    )
    global args
    args = parser.parse_args()

    global discord_bot
    discord_bot = DiscordBot()
    discord_bot.start()


if __name__ == "__main__":
    start_command()<|MERGE_RESOLUTION|>--- conflicted
+++ resolved
@@ -2,15 +2,7 @@
 import logging
 import os
 
-<<<<<<< HEAD
-from embedchain.helper_classes.json_serializable import register_deserializable
-=======
-import discord
-from discord import app_commands
-from discord.ext import commands
-
 from embedchain.helper.json_serializable import register_deserializable
->>>>>>> 79f5a1d0
 
 from .base import BaseBot
 
