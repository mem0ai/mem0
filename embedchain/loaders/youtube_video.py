--- conflicted
+++ resolved
@@ -44,21 +44,8 @@
         content = clean_string(content)
         metadata = doc[0].metadata
         metadata["url"] = url
-<<<<<<< HEAD
         metadata["transcript"] = transcript
-=======
-
-        video_id = url.split("v=")[1].split("&")[0]
-        try:
-            # Fetching transcript data
-            transcript = YouTubeTranscriptApi.get_transcript(video_id, languages=["en"])
-            # convert transcript to json to avoid unicode symboles
-            metadata["transcript"] = json.dumps(transcript, ensure_ascii=True)
-        except Exception:
-            logging.exception(f"Failed to fetch transcript for video {url}")
-            metadata["transcript"] = "Unavailable"
->>>>>>> 9544c69c
-
+        
         output.append(
             {
                 "content": content,
