import concurrent.futures
import hashlib
import logging
<<<<<<< HEAD
import os
=======
>>>>>>> 9fe80c5c
from urllib.parse import urlparse

import requests
from tqdm import tqdm

try:
    from bs4 import BeautifulSoup
    from bs4.builder import ParserRejectedMarkup
except ImportError:
    raise ImportError(
        'Sitemap requires extra dependencies. Install with `pip install --upgrade "embedchain[dataloaders]"`'
    ) from None

from embedchain.helpers.json_serializable import register_deserializable
from embedchain.loaders.base_loader import BaseLoader
from embedchain.loaders.web_page import WebPageLoader


@register_deserializable
class SitemapLoader(BaseLoader):
    """
    This method takes a sitemap URL or local file path as input and retrieves
    all the URLs to use the WebPageLoader to load content
    of each page.
    """

    def load_data(self, sitemap_source):
        output = []
        web_page_loader = WebPageLoader()

<<<<<<< HEAD
        if urlparse(sitemap_source).scheme in ("http", "https"):
            try:
                response = requests.get(sitemap_source)
                response.raise_for_status()
                soup = BeautifulSoup(response.text, "xml")
            except requests.RequestException as e:
                logging.error(f"Error fetching sitemap from URL: {e}")
                return
        elif os.path.isfile(sitemap_source):
            with open(sitemap_source, "r") as file:
                soup = BeautifulSoup(file, "xml")
        else:
            raise ValueError("Invalid sitemap source. Please provide a valid URL or local file path.")
=======
        if urlparse(sitemap_url).scheme not in ["file", "http", "https"]:
            raise ValueError("Not a valid URL.")

        if urlparse(sitemap_url).scheme in ["http", "https"]:
            response = requests.get(sitemap_url)
            response.raise_for_status()
            soup = BeautifulSoup(response.text, "xml")
        else:
            with open(sitemap_url, "r") as file:
                soup = BeautifulSoup(file, "xml")
>>>>>>> 9fe80c5c

        links = [link.text for link in soup.find_all("loc") if link.parent.name == "url"]
        if len(links) == 0:
            links = [link.text for link in soup.find_all("loc")]

        doc_id = hashlib.sha256((" ".join(links) + sitemap_source).encode()).hexdigest()

        def load_web_page(link):
            try:
                loader_data = web_page_loader.load_data(link)
                return loader_data.get("data")
            except ParserRejectedMarkup as e:
                logging.error(f"Failed to parse {link}: {e}")
            return None

        with concurrent.futures.ThreadPoolExecutor() as executor:
            future_to_link = {executor.submit(load_web_page, link): link for link in links}
            for future in tqdm(concurrent.futures.as_completed(future_to_link), total=len(links), desc="Loading pages"):
                link = future_to_link[future]
                try:
                    data = future.result()
                    if data:
                        output.extend(data)
                except Exception as e:
                    logging.error(f"Error loading page {link}: {e}")

        return {"doc_id": doc_id, "data": output}<|MERGE_RESOLUTION|>--- conflicted
+++ resolved
@@ -1,10 +1,7 @@
 import concurrent.futures
 import hashlib
 import logging
-<<<<<<< HEAD
 import os
-=======
->>>>>>> 9fe80c5c
 from urllib.parse import urlparse
 
 import requests
@@ -35,7 +32,6 @@
         output = []
         web_page_loader = WebPageLoader()
 
-<<<<<<< HEAD
         if urlparse(sitemap_source).scheme in ("http", "https"):
             try:
                 response = requests.get(sitemap_source)
@@ -49,18 +45,6 @@
                 soup = BeautifulSoup(file, "xml")
         else:
             raise ValueError("Invalid sitemap source. Please provide a valid URL or local file path.")
-=======
-        if urlparse(sitemap_url).scheme not in ["file", "http", "https"]:
-            raise ValueError("Not a valid URL.")
-
-        if urlparse(sitemap_url).scheme in ["http", "https"]:
-            response = requests.get(sitemap_url)
-            response.raise_for_status()
-            soup = BeautifulSoup(response.text, "xml")
-        else:
-            with open(sitemap_url, "r") as file:
-                soup = BeautifulSoup(file, "xml")
->>>>>>> 9fe80c5c
 
         links = [link.text for link in soup.find_all("loc") if link.parent.name == "url"]
         if len(links) == 0:
