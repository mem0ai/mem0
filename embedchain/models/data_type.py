from enum import Enum


class DataType(Enum):
    YOUTUBE_VIDEO = "youtube_video"
    PDF_FILE = "pdf_file"
    WEB_PAGE = "web_page"
    SITEMAP = "sitemap"
    DOCX = "docx"
    DOCS_SITE = "docs_site"
    TEXT = "text"
    QNA_PAIR = "qna_pair"
    NOTION = "notion"
<<<<<<< HEAD
    WIKIPEDIA = "wikipedia"
=======
    CSV = "csv"
>>>>>>> 4754372f
<|MERGE_RESOLUTION|>--- conflicted
+++ resolved
@@ -11,8 +11,5 @@
     TEXT = "text"
     QNA_PAIR = "qna_pair"
     NOTION = "notion"
-<<<<<<< HEAD
     WIKIPEDIA = "wikipedia"
-=======
-    CSV = "csv"
->>>>>>> 4754372f
+    CSV = "csv"