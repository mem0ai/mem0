from enum import Enum


class DataType(Enum):
    YOUTUBE_VIDEO = "youtube_video"
    PDF_FILE = "pdf_file"
    WEB_PAGE = "web_page"
    SITEMAP = "sitemap"
    DOCX = "docx"
    DOCS_SITE = "docs_site"
    TEXT = "text"
    QNA_PAIR = "qna_pair"
    NOTION = "notion"
    CSV = "csv"
<<<<<<< HEAD
    POSTGRES = "postgres"
=======
    MDX = "mdx"
>>>>>>> 701d0b21
<|MERGE_RESOLUTION|>--- conflicted
+++ resolved
@@ -12,8 +12,5 @@
     QNA_PAIR = "qna_pair"
     NOTION = "notion"
     CSV = "csv"
-<<<<<<< HEAD
-    POSTGRES = "postgres"
-=======
     MDX = "mdx"
->>>>>>> 701d0b21
+    POSTGRES = "postgres"