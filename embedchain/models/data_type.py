from enum import Enum


class DirectDataType(Enum):
    """
    DirectDataType enum contains data types that contain raw data directly.
    """

    TEXT = "text"


class IndirectDataType(Enum):
    """
    IndirectDataType enum contains data types that contain references to data stored elsewhere.
    """

    YOUTUBE_VIDEO = "youtube_video"
    PDF_FILE = "pdf_file"
    WEB_PAGE = "web_page"
    SITEMAP = "sitemap"
    XML = "xml"
    DOCX = "docx"
    DOCS_SITE = "docs_site"
    NOTION = "notion"
    CSV = "csv"
    MDX = "mdx"
    IMAGES = "images"
<<<<<<< HEAD
    USF = 'USF'
=======
    JSON = "json"
>>>>>>> c8846e0e


class SpecialDataType(Enum):
    """
    SpecialDataType enum contains data types that are neither direct nor indirect, or simply require special attention.
    """

    QNA_PAIR = "qna_pair"


class DataType(Enum):
    TEXT = DirectDataType.TEXT.value
    YOUTUBE_VIDEO = IndirectDataType.YOUTUBE_VIDEO.value
    PDF_FILE = IndirectDataType.PDF_FILE.value
    WEB_PAGE = IndirectDataType.WEB_PAGE.value
    SITEMAP = IndirectDataType.SITEMAP.value
    XML = IndirectDataType.XML.value
    DOCX = IndirectDataType.DOCX.value
    DOCS_SITE = IndirectDataType.DOCS_SITE.value
    NOTION = IndirectDataType.NOTION.value
    CSV = IndirectDataType.CSV.value
    MDX = IndirectDataType.MDX.value
    QNA_PAIR = SpecialDataType.QNA_PAIR.value
    IMAGES = IndirectDataType.IMAGES.value
<<<<<<< HEAD
    USF = IndirectDataType.USF.value
=======
    JSON = IndirectDataType.JSON.value
>>>>>>> c8846e0e
<|MERGE_RESOLUTION|>--- conflicted
+++ resolved
@@ -25,11 +25,8 @@
     CSV = "csv"
     MDX = "mdx"
     IMAGES = "images"
-<<<<<<< HEAD
-    USF = 'USF'
-=======
+    UNSTRUCTURED = 'unstructured'
     JSON = "json"
->>>>>>> c8846e0e
 
 
 class SpecialDataType(Enum):
@@ -54,8 +51,5 @@
     MDX = IndirectDataType.MDX.value
     QNA_PAIR = SpecialDataType.QNA_PAIR.value
     IMAGES = IndirectDataType.IMAGES.value
-<<<<<<< HEAD
-    USF = IndirectDataType.USF.value
-=======
-    JSON = IndirectDataType.JSON.value
->>>>>>> c8846e0e
+    UNSTRUCTURED = IndirectDataType.UNSTRUCTURED.value
+    JSON = IndirectDataType.JSON.value