from enum import Enum


class DirectDataType(Enum):
    """
    DirectDataType enum contains data types that contain raw data directly.
    """

    TEXT = "text"


class IndirectDataType(Enum):
    """
    IndirectDataType enum contains data types that contain references to data stored elsewhere.
    """

    YOUTUBE_VIDEO = "youtube_video"
    PDF_FILE = "pdf_file"
    WEB_PAGE = "web_page"
    SITEMAP = "sitemap"
    XML = "xml"
    DOCX = "docx"
    DOCS_SITE = "docs_site"
    NOTION = "notion"
    CSV = "csv"
    MDX = "mdx"
    IMAGES = "images"
    UNSTRUCTURED = "unstructured"
    JSON = "json"
    OPENAPI = "openapi"
    GMAIL = "gmail"
    SUBSTACK = "substack"
    YOUTUBE_CHANNEL = "youtube_channel"
    DISCORD = "discord"
    CUSTOM = "custom"
<<<<<<< HEAD
    RSSFEED = "rss_feed"
=======
    BEEHIIV = "beehiiv"

>>>>>>> d62a23ed

class SpecialDataType(Enum):
    """
    SpecialDataType enum contains data types that are neither direct nor indirect, or simply require special attention.
    """

    QNA_PAIR = "qna_pair"


class DataType(Enum):
    TEXT = DirectDataType.TEXT.value
    YOUTUBE_VIDEO = IndirectDataType.YOUTUBE_VIDEO.value
    PDF_FILE = IndirectDataType.PDF_FILE.value
    WEB_PAGE = IndirectDataType.WEB_PAGE.value
    SITEMAP = IndirectDataType.SITEMAP.value
    XML = IndirectDataType.XML.value
    DOCX = IndirectDataType.DOCX.value
    DOCS_SITE = IndirectDataType.DOCS_SITE.value
    NOTION = IndirectDataType.NOTION.value
    CSV = IndirectDataType.CSV.value
    MDX = IndirectDataType.MDX.value
    QNA_PAIR = SpecialDataType.QNA_PAIR.value
    IMAGES = IndirectDataType.IMAGES.value
    UNSTRUCTURED = IndirectDataType.UNSTRUCTURED.value
    JSON = IndirectDataType.JSON.value
    OPENAPI = IndirectDataType.OPENAPI.value
    GMAIL = IndirectDataType.GMAIL.value
    SUBSTACK = IndirectDataType.SUBSTACK.value
    YOUTUBE_CHANNEL = IndirectDataType.YOUTUBE_CHANNEL.value
    DISCORD = IndirectDataType.DISCORD.value
    CUSTOM = IndirectDataType.CUSTOM.value
<<<<<<< HEAD
    RSSFEED = IndirectDataType.RSSFEED.value
=======
    BEEHIIV = IndirectDataType.BEEHIIV.value
>>>>>>> d62a23ed
<|MERGE_RESOLUTION|>--- conflicted
+++ resolved
@@ -33,12 +33,9 @@
     YOUTUBE_CHANNEL = "youtube_channel"
     DISCORD = "discord"
     CUSTOM = "custom"
-<<<<<<< HEAD
     RSSFEED = "rss_feed"
-=======
     BEEHIIV = "beehiiv"
 
->>>>>>> d62a23ed
 
 class SpecialDataType(Enum):
     """
@@ -70,8 +67,5 @@
     YOUTUBE_CHANNEL = IndirectDataType.YOUTUBE_CHANNEL.value
     DISCORD = IndirectDataType.DISCORD.value
     CUSTOM = IndirectDataType.CUSTOM.value
-<<<<<<< HEAD
     RSSFEED = IndirectDataType.RSSFEED.value
-=======
-    BEEHIIV = IndirectDataType.BEEHIIV.value
->>>>>>> d62a23ed
+    BEEHIIV = IndirectDataType.BEEHIIV.value