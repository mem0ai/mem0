from enum import Enum


class DirectDataType(Enum):
    """
    DirectDataType enum contains data types that contain raw data directly.
    """

    TEXT = "text"


class IndirectDataType(Enum):
    """
    IndirectDataType enum contains data types that contain references to data stored elsewhere.
    """

    YOUTUBE_VIDEO = "youtube_video"
    PDF_FILE = "pdf_file"
    WEB_PAGE = "web_page"
    SITEMAP = "sitemap"
    XML = "xml"
    DOCX = "docx"
    DOCS_SITE = "docs_site"
    NOTION = "notion"
    CSV = "csv"
    MDX = "mdx"
    IMAGE = "image"
    UNSTRUCTURED = "unstructured"
    JSON = "json"
    OPENAPI = "openapi"
    GMAIL = "gmail"
    SUBSTACK = "substack"
    YOUTUBE_CHANNEL = "youtube_channel"
    DISCORD = "discord"
    CUSTOM = "custom"
    RSSFEED = "rss_feed"
    BEEHIIV = "beehiiv"
<<<<<<< HEAD
    GOOGLE_DRIVE_FOLDER = "google_drive_folder"
=======
    DIRECTORY = "directory"
    SLACK = "slack"
    DROPBOX = "dropbox"
    TEXT_FILE = "text_file"
>>>>>>> ae2e9cb8


class SpecialDataType(Enum):
    """
    SpecialDataType enum contains data types that are neither direct nor indirect, or simply require special attention.
    """

    QNA_PAIR = "qna_pair"


class DataType(Enum):
    TEXT = DirectDataType.TEXT.value
    YOUTUBE_VIDEO = IndirectDataType.YOUTUBE_VIDEO.value
    PDF_FILE = IndirectDataType.PDF_FILE.value
    WEB_PAGE = IndirectDataType.WEB_PAGE.value
    SITEMAP = IndirectDataType.SITEMAP.value
    XML = IndirectDataType.XML.value
    DOCX = IndirectDataType.DOCX.value
    DOCS_SITE = IndirectDataType.DOCS_SITE.value
    NOTION = IndirectDataType.NOTION.value
    CSV = IndirectDataType.CSV.value
    MDX = IndirectDataType.MDX.value
    QNA_PAIR = SpecialDataType.QNA_PAIR.value
    IMAGE = IndirectDataType.IMAGE.value
    UNSTRUCTURED = IndirectDataType.UNSTRUCTURED.value
    JSON = IndirectDataType.JSON.value
    OPENAPI = IndirectDataType.OPENAPI.value
    GMAIL = IndirectDataType.GMAIL.value
    SUBSTACK = IndirectDataType.SUBSTACK.value
    YOUTUBE_CHANNEL = IndirectDataType.YOUTUBE_CHANNEL.value
    DISCORD = IndirectDataType.DISCORD.value
    CUSTOM = IndirectDataType.CUSTOM.value
    RSSFEED = IndirectDataType.RSSFEED.value
    BEEHIIV = IndirectDataType.BEEHIIV.value
<<<<<<< HEAD
    GOOGLE_DRIVE_FOLDER = IndirectDataType.GOOGLE_DRIVE_FOLDER.value
=======
    DIRECTORY = IndirectDataType.DIRECTORY.value
    SLACK = IndirectDataType.SLACK.value
    DROPBOX = IndirectDataType.DROPBOX.value
    TEXT_FILE = IndirectDataType.TEXT_FILE.value
>>>>>>> ae2e9cb8
<|MERGE_RESOLUTION|>--- conflicted
+++ resolved
@@ -35,14 +35,11 @@
     CUSTOM = "custom"
     RSSFEED = "rss_feed"
     BEEHIIV = "beehiiv"
-<<<<<<< HEAD
     GOOGLE_DRIVE_FOLDER = "google_drive_folder"
-=======
     DIRECTORY = "directory"
     SLACK = "slack"
     DROPBOX = "dropbox"
     TEXT_FILE = "text_file"
->>>>>>> ae2e9cb8
 
 
 class SpecialDataType(Enum):
@@ -77,11 +74,8 @@
     CUSTOM = IndirectDataType.CUSTOM.value
     RSSFEED = IndirectDataType.RSSFEED.value
     BEEHIIV = IndirectDataType.BEEHIIV.value
-<<<<<<< HEAD
     GOOGLE_DRIVE_FOLDER = IndirectDataType.GOOGLE_DRIVE_FOLDER.value
-=======
     DIRECTORY = IndirectDataType.DIRECTORY.value
     SLACK = IndirectDataType.SLACK.value
     DROPBOX = IndirectDataType.DROPBOX.value
-    TEXT_FILE = IndirectDataType.TEXT_FILE.value
->>>>>>> ae2e9cb8
+    TEXT_FILE = IndirectDataType.TEXT_FILE.value