--- conflicted
+++ resolved
@@ -182,13 +182,9 @@
             config = QueryConfig()
         context = self.retrieve_from_database(input_query)
         prompt = self.generate_prompt(input_query, context, config.template)
-<<<<<<< HEAD
         logging.info(f"Prompt: {prompt}")
-        answer = self.get_answer_from_llm(prompt)
+        answer = self.get_answer_from_llm(prompt, config)
         logging.info(f"Answer: {answer}")
-=======
-        answer = self.get_answer_from_llm(prompt, config)
->>>>>>> c597b193
         return answer
 
     def generate_chat_prompt(self, input_query, context, chat_history=''):
@@ -231,12 +227,8 @@
             context,
             chat_history=chat_history,
         )
-<<<<<<< HEAD
         logging.info(f"Prompt: {prompt}")
-        answer = self.get_answer_from_llm(prompt)
-=======
         answer = self.get_answer_from_llm(prompt, config)
->>>>>>> c597b193
         memory.chat_memory.add_user_message(input_query)
         
         if isinstance(answer, str):
