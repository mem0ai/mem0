--- conflicted
+++ resolved
@@ -255,13 +255,8 @@
         """
         if config is None:
             config = QueryConfig()
-<<<<<<< HEAD
         contexts = self.retrieve_from_database(input_query, config)
-        prompt = self.generate_prompt(input_query, contexts)
-=======
-        context = self.retrieve_from_database(input_query)
-        prompt = self.generate_prompt(input_query, context, config.template)
->>>>>>> 8674297d
+        prompt = self.generate_prompt(input_query, contexts, config.template)
         return prompt
 
     def count(self):
