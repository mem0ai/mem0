import openai
import os
from string import Template

from chromadb.utils import embedding_functions
from dotenv import load_dotenv
from langchain.docstore.document import Document
from langchain.embeddings.openai import OpenAIEmbeddings
from langchain.memory import ConversationBufferMemory
from embedchain.config import InitConfig, AddConfig, QueryConfig, ChatConfig
from embedchain.config.QueryConfig import DEFAULT_PROMPT
from embedchain.data_formatter import DataFormatter

gpt4all_model = None

load_dotenv()

ABS_PATH = os.getcwd()
DB_DIR = os.path.join(ABS_PATH, "db")

memory = ConversationBufferMemory()


class EmbedChain:
<<<<<<< HEAD
    def __init__(self, db=None, server=None):
=======
    def __init__(self, config: InitConfig):
>>>>>>> ae1e2183
        """
        Initializes the EmbedChain instance, sets up a vector DB client and
        creates a collection.

<<<<<<< HEAD
        :param db: The instance of the VectorDB subclass.
        :param server: Optional. If you want to use EmbedChain as a client only, define the server connection string here.
        """
        if db is None:
            db = ChromaDB(server=server)
        self.db_client = db.client
        self.collection = db.collection
        self.user_asks = []

    def _get_loader(self, data_type):
        """
        Returns the appropriate data loader for the given data type.

        :param data_type: The type of the data to load.
        :return: The loader for the given data type.
        :raises ValueError: If an unsupported data type is provided.
=======
        :param config: InitConfig instance to load as configuration.
>>>>>>> ae1e2183
        """

        self.config = config
        self.db_client = self.config.db.client
        self.collection = self.config.db.collection
        self.user_asks = []

    

    
    def add(self, data_type, url, config: AddConfig = None):
        """
        Adds the data from the given URL to the vector db.
        Loads the data, chunks it, create embedding for each chunk
        and then stores the embedding to vector database.

        :param data_type: The type of the data to add.
        :param url: The URL where the data is located.
        :param config: Optional. The `AddConfig` instance to use as configuration options.
        """
        if config is None:
            config = AddConfig()
        
        data_formatter = DataFormatter(data_type)
        self.user_asks.append([data_type, url])
        self.load_and_embed(data_formatter.loader, data_formatter.chunker, url)

    def add_local(self, data_type, content, config: AddConfig = None):
        """
        Adds the data you supply to the vector db.
        Loads the data, chunks it, create embedding for each chunk
        and then stores the embedding to vector database.

        :param data_type: The type of the data to add.
        :param content: The local data. Refer to the `README` for formatting.
        :param config: Optional. The `AddConfig` instance to use as configuration options.
        """
        if config is None:
            config = AddConfig()
        
        data_formatter = DataFormatter(data_type)
        self.user_asks.append([data_type, content])
        self.load_and_embed(data_formatter.loader, data_formatter.chunker, content)

    def load_and_embed(self, loader, chunker, src):
        """
        Loads the data from the given URL, chunks it, and adds it to the database.

        :param loader: The loader to use to load the data.
        :param chunker: The chunker to use to chunk the data.
        :param src: The data to be handled by the loader. Can be a URL for remote sources or local content for local loaders.
        """
        embeddings_data = chunker.create_chunks(loader, src)
        documents = embeddings_data["documents"]
        metadatas = embeddings_data["metadatas"]
        ids = embeddings_data["ids"]
        # get existing ids, and discard doc if any common id exist.
        existing_docs = self.collection.get(
            ids=ids,
            # where={"url": src}
        )
        existing_ids = set(existing_docs["ids"])

        if len(existing_ids):
            data_dict = {id: (doc, meta) for id, doc, meta in zip(ids, documents, metadatas)}
            data_dict = {id: value for id, value in data_dict.items() if id not in existing_ids}

            if not data_dict:
                print(f"All data from {src} already exists in the database.")
                return

            ids = list(data_dict.keys())
            documents, metadatas = zip(*data_dict.values())

        self.collection.add(
            documents=documents,
            metadatas=list(metadatas),
            ids=ids
        )
        print(f"Successfully saved {src}. Total chunks count: {self.collection.count()}")

    def _format_result(self, results):
        return [
            (Document(page_content=result[0], metadata=result[1] or {}), result[2])
            for result in zip(
                results["documents"][0],
                results["metadatas"][0],
                results["distances"][0],
            )
        ]

    def get_llm_model_answer(self, prompt):
        raise NotImplementedError

    def retrieve_from_database(self, input_query):
        """
        Queries the vector database based on the given input query.
        Gets relevant doc based on the query

        :param input_query: The query to use.
        :return: The content of the document that matched your query.
        """
        result = self.collection.query(
            query_texts=[input_query,],
            n_results=1,
        )
        result_formatted = self._format_result(result)
        if result_formatted:
            content = result_formatted[0][0].page_content
        else:
            content = ""
        return content

    def generate_prompt(self, input_query, context, template: Template = None):
        """
        Generates a prompt based on the given query and context, ready to be passed to an LLM

        :param input_query: The query to use.
        :param context: Similar documents to the query used as context.
        :param template: Optional. The `Template` instance to use as a template for prompt.
        :return: The prompt
        """
        prompt = template.substitute(context = context, query = input_query)
        return prompt

    def get_answer_from_llm(self, prompt):
        """
        Gets an answer based on the given query and context by passing it
        to an LLM.

        :param query: The query to use.
        :param context: Similar documents to the query used as context.
        :return: The answer.
        """
        answer = self.get_llm_model_answer(prompt)
        return answer

    def query(self, input_query, config: QueryConfig = None):
        """
        Queries the vector database based on the given input query.
        Gets relevant doc based on the query and then passes it to an
        LLM as context to get the answer.

        :param input_query: The query to use.
        :param config: Optional. The `QueryConfig` instance to use as configuration options.
        :return: The answer to the query.
        """
        if config is None:
            config = QueryConfig()
        context = self.retrieve_from_database(input_query)
        prompt = self.generate_prompt(input_query, context, config.template)
        answer = self.get_answer_from_llm(prompt)
        return answer

    def generate_chat_prompt(self, input_query, context, chat_history=''):
        """
        Generates a prompt based on the given query, context and chat history
        for chat interface. This is then passed to an LLM.

        :param input_query: The query to use.
        :param context: Similar documents to the query used as context.
        :param chat_history: User and bot conversation that happened before.
        :return: The prompt
        """
        prefix_prompt = f"""You are a chatbot having a conversation with a human. You are given chat history and context. You need to answer the query considering context, chat history and your knowledge base. If you don't know the answer or the answer is neither contained in the context nor in history, then simply say "I don't know"."""
        chat_history_prompt = f"""\n----\nChat History: {chat_history}\n----"""
        suffix_prompt = f"""\n####\nContext: {context}\n####\nQuery: {input_query}\nHelpful Answer:"""
        prompt = prefix_prompt
        if chat_history:
            prompt += chat_history_prompt
        prompt += suffix_prompt
        return prompt

    def chat(self, input_query, config: ChatConfig = None):
        """
        Queries the vector database on the given input query.
        Gets relevant doc based on the query and then passes it to an
        LLM as context to get the answer.

        Maintains last 5 conversations in memory.
        :param input_query: The query to use.
        :param config: Optional. The `ChatConfig` instance to use as configuration options.
        :return: The answer to the query.
        """
        if config is None:
            config = ChatConfig()
        context = self.retrieve_from_database(input_query)
        global memory
        chat_history = memory.load_memory_variables({})["history"]
        prompt = self.generate_chat_prompt(
            input_query,
            context,
            chat_history=chat_history,
        )
        answer = self.get_answer_from_llm(prompt)
        memory.chat_memory.add_user_message(input_query)
        memory.chat_memory.add_ai_message(answer)
        return answer

    def dry_run(self, input_query, config: QueryConfig = None):
        """
        A dry run does everything except send the resulting prompt to
        the LLM. The purpose is to test the prompt, not the response.
        You can use it to test your prompt, including the context provided
        by the vector database's doc retrieval.
        The only thing the dry run does not consider is the cut-off due to
        the `max_tokens` parameter.

        :param input_query: The query to use.
        :param config: Optional. The `QueryConfig` instance to use as configuration options.
        :return: The prompt that would be sent to the LLM
        """
        if config is None:
            config = QueryConfig()
        context = self.retrieve_from_database(input_query)
        prompt = self.generate_prompt(input_query, context)
        return prompt

    def count(self):
        """
        Count the number of embeddings.

        :return: The number of embeddings.
        """
        return self.collection.count()


    def reset(self):
        """
        Resets the database. Deletes all embeddings irreversibly.
        `App` has to be reinitialized after using this method.
        """
        self.db_client.reset()


class App(EmbedChain):
    """
    The EmbedChain app.
    Has two functions: add and query.

    adds(data_type, url): adds the data from the given URL to the vector db.
    query(query): finds answer to the given query using vector database and LLM.
    dry_run(query): test your prompt without consuming tokens.
    """

    def __init__(self, config: InitConfig = None):
        """
        :param config: InitConfig instance to load as configuration. Optional.
        """
        if config is None:
            config = InitConfig()
        super().__init__(config)

    def get_llm_model_answer(self, prompt):
        messages = []
        messages.append({
            "role": "user", "content": prompt
        })
        response = openai.ChatCompletion.create(
            model="gpt-3.5-turbo-0613",
            messages=messages,
            temperature=0,
            max_tokens=1000,
            top_p=1,
        )
        return response["choices"][0]["message"]["content"]


class OpenSourceApp(EmbedChain):
    """
    The OpenSource app.
    Same as App, but uses an open source embedding model and LLM.

    Has two function: add and query.

    adds(data_type, url): adds the data from the given URL to the vector db.
    query(query): finds answer to the given query using vector database and LLM.
    """

    def __init__(self, config: InitConfig = None):
        """
        :param config: InitConfig instance to load as configuration. Optional. `ef` defaults to open source.
        """
        print("Loading open source embedding model. This may take some time...")
        if not config:
            config = InitConfig(
                ef = embedding_functions.SentenceTransformerEmbeddingFunction(
                    model_name="all-MiniLM-L6-v2"
                )
            )
        elif not config.ef:
            config._set_embedding_function(
                    embedding_functions.SentenceTransformerEmbeddingFunction(
                model_name="all-MiniLM-L6-v2"
            ))
        print("Successfully loaded open source embedding model.")
        super().__init__(config)

    def get_llm_model_answer(self, prompt):
        from gpt4all import GPT4All

        global gpt4all_model
        if gpt4all_model is None:
            gpt4all_model = GPT4All("orca-mini-3b.ggmlv3.q4_0.bin")
        response = gpt4all_model.generate(
            prompt=prompt,
        )
        return response


class EmbedChainPersonApp:
    """
    Base class to create a person bot.
    This bot behaves and speaks like a person.

    :param person: name of the person, better if its a well known person.
    :param config: InitConfig instance to load as configuration.
    """
    def __init__(self, person, config: InitConfig = None):
        self.person = person
        self.person_prompt = f"You are {person}. Whatever you say, you will always say in {person} style."
        self.template = Template(
            self.person_prompt + " " + DEFAULT_PROMPT
        )
        if config is None:
            config = InitConfig()
        super().__init__(config)


class PersonApp(EmbedChainPersonApp, App):
    """
    The Person app.
    Extends functionality from EmbedChainPersonApp and App
    """
    def query(self, input_query, config: QueryConfig = None):
        query_config = QueryConfig(
            template=self.template,
        )
        return super().query(input_query, query_config)

    def chat(self, input_query, config: ChatConfig = None):
        chat_config = ChatConfig(
            template = self.template,
        )
        return super().chat(input_query, chat_config)


class PersonOpenSourceApp(EmbedChainPersonApp, OpenSourceApp):
    """
    The Person app.
    Extends functionality from EmbedChainPersonApp and OpenSourceApp
    """
    def query(self, input_query, config: QueryConfig = None):
        query_config = QueryConfig(
            template=self.template,
        )
        return super().query(input_query, query_config)

    def chat(self, input_query, config: ChatConfig = None):
        chat_config = ChatConfig(
            template = self.template,
        )
        return super().chat(input_query, chat_config)<|MERGE_RESOLUTION|>--- conflicted
+++ resolved
@@ -22,35 +22,11 @@
 
 
 class EmbedChain:
-<<<<<<< HEAD
-    def __init__(self, db=None, server=None):
-=======
     def __init__(self, config: InitConfig):
->>>>>>> ae1e2183
         """
         Initializes the EmbedChain instance, sets up a vector DB client and
         creates a collection.
-
-<<<<<<< HEAD
-        :param db: The instance of the VectorDB subclass.
-        :param server: Optional. If you want to use EmbedChain as a client only, define the server connection string here.
-        """
-        if db is None:
-            db = ChromaDB(server=server)
-        self.db_client = db.client
-        self.collection = db.collection
-        self.user_asks = []
-
-    def _get_loader(self, data_type):
-        """
-        Returns the appropriate data loader for the given data type.
-
-        :param data_type: The type of the data to load.
-        :return: The loader for the given data type.
-        :raises ValueError: If an unsupported data type is provided.
-=======
         :param config: InitConfig instance to load as configuration.
->>>>>>> ae1e2183
         """
 
         self.config = config
