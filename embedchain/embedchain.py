--- conflicted
+++ resolved
@@ -96,7 +96,6 @@
         thread_telemetry = threading.Thread(target=self._send_telemetry_event, args=("init",))
         thread_telemetry.start()
 
-<<<<<<< HEAD
     @property
     def collect_metrics(self):
         return self.config.collect_metrics
@@ -107,10 +106,7 @@
             raise ValueError(f"Boolean value expected but got {type(value)}.")
         self.config.collect_metrics = value
 
-    def _load_or_generate_user_id(self):
-=======
     def _load_or_generate_user_id(self) -> str:
->>>>>>> 3c3d98b9
         """
         Loads the user id from the config file if it exists, otherwise generates a new
         one and saves it to the config file.
