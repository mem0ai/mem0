import hashlib
import importlib.metadata
import json
import logging
import os
import threading
import uuid
from pathlib import Path
from typing import Any, Dict, List, Optional

import requests
from dotenv import load_dotenv
from langchain.docstore.document import Document
from tenacity import retry, stop_after_attempt, wait_fixed

from embedchain.chunkers.base_chunker import BaseChunker
from embedchain.config import AddConfig, BaseLlmConfig
from embedchain.config.apps.base_app_config import BaseAppConfig
from embedchain.data_formatter import DataFormatter
from embedchain.embedder.base import BaseEmbedder
from embedchain.helper.json_serializable import JSONSerializable
from embedchain.llm.base import BaseLlm
from embedchain.loaders.base_loader import BaseLoader
from embedchain.models.data_type import (DataType, DirectDataType,
                                         IndirectDataType, SpecialDataType)
from embedchain.utils import detect_datatype
from embedchain.vectordb.base import BaseVectorDB

load_dotenv()

ABS_PATH = os.getcwd()
HOME_DIR = str(Path.home())
CONFIG_DIR = os.path.join(HOME_DIR, ".embedchain")
CONFIG_FILE = os.path.join(CONFIG_DIR, "config.json")


class EmbedChain(JSONSerializable):
    def __init__(
        self,
        config: BaseAppConfig,
        llm: BaseLlm,
        db: BaseVectorDB = None,
        embedder: BaseEmbedder = None,
        system_prompt: Optional[str] = None,
    ):
        """
        Initializes the EmbedChain instance, sets up a vector DB client and
        creates a collection.

        :param config: Configuration just for the app, not the db or llm or embedder.
        :type config: BaseAppConfig
        :param llm: Instance of the LLM you want to use.
        :type llm: BaseLlm
        :param db: Instance of the Database to use, defaults to None
        :type db: BaseVectorDB, optional
        :param embedder: instance of the embedder to use, defaults to None
        :type embedder: BaseEmbedder, optional
        :param system_prompt: System prompt to use in the llm query, defaults to None
        :type system_prompt: Optional[str], optional
        :raises ValueError: No database or embedder provided.
        """

        self.config = config
        # Llm
        self.llm = llm
        # Database has support for config assignment for backwards compatibility
        if db is None and (not hasattr(self.config, "db") or self.config.db is None):
            raise ValueError("App requires Database.")
        self.db = db or self.config.db
        # Embedder
        if embedder is None:
            raise ValueError("App requires Embedder.")
        self.embedder = embedder

        # Initialize database
        self.db._set_embedder(self.embedder)
        self.db._initialize()
        # Set collection name from app config for backwards compatibility.
        if config.collection_name:
            self.db.set_collection_name(config.collection_name)

        # Add variables that are "shortcuts"
        if system_prompt:
            self.llm.config.system_prompt = system_prompt

        # Attributes that aren't subclass related.
        self.user_asks = []

        # Send anonymous telemetry
        self.s_id = self.config.id if self.config.id else str(uuid.uuid4())
        self.u_id = self._load_or_generate_user_id()
        # NOTE: Uncomment the next two lines when running tests to see if any test fires a telemetry event.
        # if (self.config.collect_metrics):
        #     raise ConnectionRefusedError("Collection of metrics should not be allowed.")
        thread_telemetry = threading.Thread(target=self._send_telemetry_event, args=("init",))
        thread_telemetry.start()

    @property
    def collect_metrics(self):
        return self.config.collect_metrics

    @collect_metrics.setter
    def collect_metrics(self, value):
        if not isinstance(value, bool):
            raise ValueError(f"Boolean value expected but got {type(value)}.")
        self.config.collect_metrics = value

    @property
    def online(self):
        return self.llm.online

    @online.setter
    def online(self, value):
        if not isinstance(value, bool):
            raise ValueError(f"Boolean value expected but got {type(value)}.")
        self.llm.online = value

    def _load_or_generate_user_id(self) -> str:
        """
        Loads the user id from the config file if it exists, otherwise generates a new
        one and saves it to the config file.

        :return: user id
        :rtype: str
        """
        if not os.path.exists(CONFIG_DIR):
            os.makedirs(CONFIG_DIR)

        if os.path.exists(CONFIG_FILE):
            with open(CONFIG_FILE, "r") as f:
                data = json.load(f)
                if "user_id" in data:
                    return data["user_id"]

        u_id = str(uuid.uuid4())
        with open(CONFIG_FILE, "w") as f:
            json.dump({"user_id": u_id}, f)

        return u_id

    def add(
        self,
        source: Any,
        data_type: Optional[DataType] = None,
        metadata: Optional[Dict[str, Any]] = None,
        config: Optional[AddConfig] = None,
        dry_run=False,
    ):
        """
        Adds the data from the given URL to the vector db.
        Loads the data, chunks it, create embedding for each chunk
        and then stores the embedding to vector database.

        :param source: The data to embed, can be a URL, local file or raw content, depending on the data type.
        :type source: Any
        :param data_type: Automatically detected, but can be forced with this argument. The type of the data to add,
        defaults to None
        :type data_type: Optional[DataType], optional
        :param metadata: Metadata associated with the data source., defaults to None
        :type metadata: Optional[Dict[str, Any]], optional
        :param config: The `AddConfig` instance to use as configuration options., defaults to None
        :type config: Optional[AddConfig], optional
        :raises ValueError: Invalid data type
        :param dry_run: Optional. A dry run displays the chunks to ensure that the loader and chunker work as intended.
        deafaults to False
        :return: source_id, a md5-hash of the source, in hexadecimal representation.
        :rtype: str
        """
        if config is None:
            config = AddConfig()

        try:
            DataType(source)
            logging.warning(
                f"""Starting from version v0.0.40, Embedchain can automatically detect the data type. So, in the `add` method, the argument order has changed. You no longer need to specify '{source}' for the `source` argument. So the code snippet will be `.add("{data_type}", "{source}")`"""  # noqa #E501
            )
            logging.warning(
                "Embedchain is swapping the arguments for you. This functionality might be deprecated in the future, so please adjust your code."  # noqa #E501
            )
            source, data_type = data_type, source
        except ValueError:
            pass

        if data_type:
            try:
                data_type = DataType(data_type)
            except ValueError:
                raise ValueError(
                    f"Invalid data_type: '{data_type}'.",
                    f"Please use one of the following: {[data_type.value for data_type in DataType]}",
                ) from None
        if not data_type:
            data_type = detect_datatype(source)

        # `source_id` is the hash of the source argument
        hash_object = hashlib.md5(str(source).encode("utf-8"))
        source_id = hash_object.hexdigest()

        data_formatter = DataFormatter(data_type, config)
        self.user_asks.append([source, data_type.value, metadata])
        documents, metadatas, _ids, new_chunks = self.load_and_embed(
            data_formatter.loader, data_formatter.chunker, source, metadata, source_id, dry_run
        )
        if data_type in {DataType.DOCS_SITE}:
            self.is_docs_site_instance = True

        if dry_run:
            data_chunks_info = {"chunks": documents, "metadata": metadatas, "count": len(documents), "type": data_type}
            logging.debug(f"Dry run info : {data_chunks_info}")
            return data_chunks_info

        # Send anonymous telemetry
        if self.config.collect_metrics:
            # it's quicker to check the variable twice than to count words when they won't be submitted.
            word_count = sum([len(document.split(" ")) for document in documents])

            extra_metadata = {"data_type": data_type.value, "word_count": word_count, "chunks_count": new_chunks}
            thread_telemetry = threading.Thread(target=self._send_telemetry_event, args=("add", extra_metadata))
            thread_telemetry.start()

        return source_id

    def add_local(
        self,
        source: Any,
        data_type: Optional[DataType] = None,
        metadata: Optional[Dict[str, Any]] = None,
        config: Optional[AddConfig] = None,
    ):
        """
        Adds the data from the given URL to the vector db.
        Loads the data, chunks it, create embedding for each chunk
        and then stores the embedding to vector database.

        Warning:
            This method is deprecated and will be removed in future versions. Use `add` instead.

        :param source: The data to embed, can be a URL, local file or raw content, depending on the data type.
        :type source: Any
        :param data_type: Automatically detected, but can be forced with this argument. The type of the data to add,
        defaults to None
        :type data_type: Optional[DataType], optional
        :param metadata: Metadata associated with the data source., defaults to None
        :type metadata: Optional[Dict[str, Any]], optional
        :param config: The `AddConfig` instance to use as configuration options., defaults to None
        :type config: Optional[AddConfig], optional
        :raises ValueError: Invalid data type
        :return: source_id, a md5-hash of the source, in hexadecimal representation.
        :rtype: str
        """
        logging.warning(
            "The `add_local` method is deprecated and will be removed in future versions. Please use the `add` method for both local and remote files."  # noqa: E501
        )
        return self.add(source=source, data_type=data_type, metadata=metadata, config=config)

    def _get_existing_doc_id(self, chunker: BaseChunker, src: Any):
        """
        Get id of existing document for a given source, based on the data type
        """
        # Find existing embeddings for the source
        # Depending on the data type, existing embeddings are checked for.
        if chunker.data_type.value in [item.value for item in DirectDataType]:
            # DirectDataTypes can't be updated.
            # Think of a text:
            #   Either it's the same, then it won't change, so it's not an update.
            #   Or it's different, then it will be added as a new text.
            return None
        elif chunker.data_type.value in [item.value for item in IndirectDataType]:
            # These types have a indirect source reference
            # As long as the reference is the same, they can be updated.
            existing_embeddings_data = self.db.get(
                where={
                    "url": src,
                },
                limit=1,
            )
            if len(existing_embeddings_data.get("metadatas", [])) > 0:
                return existing_embeddings_data["metadatas"][0]["doc_id"]
            else:
                return None
        elif chunker.data_type.value in [item.value for item in SpecialDataType]:
            # These types don't contain indirect references.
            # Through custom logic, they can be attributed to a source and be updated.
            if chunker.data_type == DataType.QNA_PAIR:
                # QNA_PAIRs update the answer if the question already exists.
                existing_embeddings_data = self.db.get(
                    where={
                        "question": src[0],
                    },
                    limit=1,
                )
                if len(existing_embeddings_data.get("metadatas", [])) > 0:
                    return existing_embeddings_data["metadatas"][0]["doc_id"]
                else:
                    return None
            else:
                raise NotImplementedError(
                    f"SpecialDataType {chunker.data_type} must have a custom logic to check for existing data"
                )
        else:
            raise TypeError(
                f"{chunker.data_type} is type {type(chunker.data_type)}. "
                "When it should be  DirectDataType, IndirectDataType or SpecialDataType."
            )

    def load_and_embed(
        self,
        loader: BaseLoader,
        chunker: BaseChunker,
        src: Any,
        metadata: Optional[Dict[str, Any]] = None,
        source_id: Optional[str] = None,
        dry_run=False,
    ):
        """
        Loads the data from the given URL, chunks it, and adds it to database.

        :param loader: The loader to use to load the data.
        :param chunker: The chunker to use to chunk the data.
        :param src: The data to be handled by the loader. Can be a URL for
        remote sources or local content for local loaders.
        :param metadata: Optional. Metadata associated with the data source.
        :param source_id: Hexadecimal hash of the source.
        :param dry_run: Optional. A dry run returns chunks and doesn't update DB.
        :type dry_run: bool, defaults to False
        :return: (List) documents (embedded text), (List) metadata, (list) ids, (int) number of chunks
        """
        existing_doc_id = self._get_existing_doc_id(chunker=chunker, src=src)

        # Create chunks
        embeddings_data = chunker.create_chunks(loader, src)

        # spread chunking results
        documents = embeddings_data["documents"]
        metadatas = embeddings_data["metadatas"]
        ids = embeddings_data["ids"]
        new_doc_id = embeddings_data["doc_id"]

        if existing_doc_id and existing_doc_id == new_doc_id:
            print("Doc content has not changed. Skipping creating chunks and embeddings")
            return [], [], [], 0

        # this means that doc content has changed.
        if existing_doc_id and existing_doc_id != new_doc_id:
            print("Doc content has changed. Recomputing chunks and embeddings intelligently.")
            self.db.delete({"doc_id": existing_doc_id})

        # get existing ids, and discard doc if any common id exist.
        where = {"app_id": self.config.id} if self.config.id is not None else {}
        # where={"url": src}
        db_result = self.db.get(
            ids=ids,
            where=where,  # optional filter
        )
        existing_ids = set(db_result["ids"])

        if len(existing_ids):
            data_dict = {id: (doc, meta) for id, doc, meta in zip(ids, documents, metadatas)}
            data_dict = {id: value for id, value in data_dict.items() if id not in existing_ids}

            if not data_dict:
                src_copy = src
                if len(src_copy) > 50:
                    src_copy = src[:50] + "..."
                print(f"All data from {src_copy} already exists in the database.")
                # Make sure to return a matching return type
                return [], [], [], 0

            ids = list(data_dict.keys())
            documents, metadatas = zip(*data_dict.values())

        # Loop though all metadatas and add extras.
        new_metadatas = []
        for m in metadatas:
            # Add app id in metadatas so that they can be queried on later
            if self.config.id:
                m["app_id"] = self.config.id

            # Add hashed source
            m["hash"] = source_id

            # Note: Metadata is the function argument
            if metadata:
                # Spread whatever is in metadata into the new object.
                m.update(metadata)

            new_metadatas.append(m)
        metadatas = new_metadatas

        if dry_run:
            return list(documents), metadatas, ids, 0

        # Count before, to calculate a delta in the end.
        chunks_before_addition = self.db.count()

        self.db.add(documents=documents, metadatas=metadatas, ids=ids)
<<<<<<< HEAD
        count_new_chunks = self.count() - chunks_before_addition
=======
        count_new_chunks = self.db.count() - chunks_before_addition
        print((f"Successfully saved {src} ({chunker.data_type}). New chunks count: {count_new_chunks}"))
>>>>>>> d229b108
        return list(documents), metadatas, ids, count_new_chunks

    def _format_result(self, results):
        return [
            (Document(page_content=result[0], metadata=result[1] or {}), result[2])
            for result in zip(
                results["documents"][0],
                results["metadatas"][0],
                results["distances"][0],
            )
        ]

    def retrieve_from_database(self, input_query: str, config: Optional[BaseLlmConfig] = None, where=None) -> List[str]:
        """
        Queries the vector database based on the given input query.
        Gets relevant doc based on the query

        :param input_query: The query to use.
        :type input_query: str
        :param config: The query configuration, defaults to None
        :type config: Optional[BaseLlmConfig], optional
        :param where: A dictionary of key-value pairs to filter the database results, defaults to None
        :type where: _type_, optional
        :return: List of contents of the document that matched your query
        :rtype: List[str]
        """
        query_config = config or self.llm.config

        if where is not None:
            where = where
        elif query_config is not None and query_config.where is not None:
            where = query_config.where
        else:
            where = {}

        if self.config.id is not None:
            where.update({"app_id": self.config.id})

        contents = self.db.query(
            input_query=input_query,
            n_results=query_config.number_documents,
            where=where,
        )

        return contents

    def query(self, input_query: str, config: BaseLlmConfig = None, dry_run=False, where: Optional[Dict] = None) -> str:
        """
        Queries the vector database based on the given input query.
        Gets relevant doc based on the query and then passes it to an
        LLM as context to get the answer.

        :param input_query: The query to use.
        :type input_query: str
        :param config: The `LlmConfig` instance to use as configuration options. This is used for one method call.
        To persistently use a config, declare it during app init., defaults to None
        :type config: Optional[BaseLlmConfig], optional
        :param dry_run: A dry run does everything except send the resulting prompt to
        the LLM. The purpose is to test the prompt, not the response., defaults to False
        :type dry_run: bool, optional
        :param where: A dictionary of key-value pairs to filter the database results., defaults to None
        :type where: Optional[Dict[str, str]], optional
        :return: The answer to the query or the dry run result
        :rtype: str
        """
        contexts = self.retrieve_from_database(input_query=input_query, config=config, where=where)
        answer = self.llm.query(input_query=input_query, contexts=contexts, config=config, dry_run=dry_run)

        # Send anonymous telemetry
        thread_telemetry = threading.Thread(target=self._send_telemetry_event, args=("query",))
        thread_telemetry.start()

        return answer

    def chat(
        self,
        input_query: str,
        config: Optional[BaseLlmConfig] = None,
        dry_run=False,
        where: Optional[Dict[str, str]] = None,
    ) -> str:
        """
        Queries the vector database on the given input query.
        Gets relevant doc based on the query and then passes it to an
        LLM as context to get the answer.

        Maintains the whole conversation in memory.

        :param input_query: The query to use.
        :type input_query: str
        :param config: The `LlmConfig` instance to use as configuration options. This is used for one method call.
        To persistently use a config, declare it during app init., defaults to None
        :type config: Optional[BaseLlmConfig], optional
        :param dry_run: A dry run does everything except send the resulting prompt to
        the LLM. The purpose is to test the prompt, not the response., defaults to False
        :type dry_run: bool, optional
        :param where: A dictionary of key-value pairs to filter the database results., defaults to None
        :type where: Optional[Dict[str, str]], optional
        :return: The answer to the query or the dry run result
        :rtype: str
        """
        contexts = self.retrieve_from_database(input_query=input_query, config=config, where=where)
        answer = self.llm.chat(input_query=input_query, contexts=contexts, config=config, dry_run=dry_run)

        # Send anonymous telemetry
        thread_telemetry = threading.Thread(target=self._send_telemetry_event, args=("chat",))
        thread_telemetry.start()

        return answer

    def set_collection_name(self, name: str):
        """
        Set the name of the collection. A collection is an isolated space for vectors.

        Using `app.db.set_collection_name` method is preferred to this.

        :param name: Name of the collection.
        :type name: str
        """
        self.db.set_collection_name(name)
        # Create the collection if it does not exist
        self.db._get_or_create_collection(name)
        # TODO: Check whether it is necessary to assign to the `self.collection` attribute,
        # since the main purpose is the creation.

    def count(self) -> int:
        """
        Count the number of embeddings.

        DEPRECATED IN FAVOR OF `db.count()`

        :return: The number of embeddings.
        :rtype: int
        """
        logging.warning("DEPRECATION WARNING: Please use `app.db.count()` instead of `app.count()`.")
        return self.db.count()

    def reset(self):
        """
        Resets the database. Deletes all embeddings irreversibly.
        `App` does not have to be reinitialized after using this method.

        DEPRECATED IN FAVOR OF `db.reset()`
        """
        # Send anonymous telemetry
        thread_telemetry = threading.Thread(target=self._send_telemetry_event, args=("reset",))
        thread_telemetry.start()

        logging.warning("DEPRECATION WARNING: Please use `app.db.reset()` instead of `App.reset()`.")
        self.db.reset()

    @retry(stop=stop_after_attempt(3), wait=wait_fixed(1))
    def _send_telemetry_event(self, method: str, extra_metadata: Optional[dict] = None):
        """
        Send telemetry event to the embedchain server. This is anonymous. It can be toggled off in `AppConfig`.
        """
        if not self.config.collect_metrics:
            return

        with threading.Lock():
            url = "https://api.embedchain.ai/api/v1/telemetry/"
            metadata = {
                "s_id": self.s_id,
                "version": importlib.metadata.version(__package__ or __name__),
                "method": method,
                "language": "py",
                "u_id": self.u_id,
            }
            if extra_metadata:
                metadata.update(extra_metadata)

            response = requests.post(url, json={"metadata": metadata})
            if response.status_code != 200:
                logging.warning(f"Telemetry event failed with status code {response.status_code}")<|MERGE_RESOLUTION|>--- conflicted
+++ resolved
@@ -394,12 +394,7 @@
         chunks_before_addition = self.db.count()
 
         self.db.add(documents=documents, metadatas=metadatas, ids=ids)
-<<<<<<< HEAD
-        count_new_chunks = self.count() - chunks_before_addition
-=======
         count_new_chunks = self.db.count() - chunks_before_addition
-        print((f"Successfully saved {src} ({chunker.data_type}). New chunks count: {count_new_chunks}"))
->>>>>>> d229b108
         return list(documents), metadatas, ids, count_new_chunks
 
     def _format_result(self, results):
