import hashlib
import json
import logging
import sqlite3
from typing import Any, Optional, Union

from dotenv import load_dotenv
from langchain.docstore.document import Document

<<<<<<< HEAD
from embedchain.cache import adapt, get_gptcache_session, gptcache_data_convert, gptcache_update_cache_callback
=======
from embedchain.cache import (adapt, get_gptcache_session,
                              gptcache_data_convert,
                              gptcache_update_cache_callback)
>>>>>>> affe3194
from embedchain.chunkers.base_chunker import BaseChunker
from embedchain.config import AddConfig, BaseLlmConfig, ChunkerConfig
from embedchain.config.base_app_config import BaseAppConfig
from embedchain.constants import SQLITE_PATH
from embedchain.data_formatter import DataFormatter
from embedchain.embedder.base import BaseEmbedder
from embedchain.helpers.json_serializable import JSONSerializable
from embedchain.llm.base import BaseLlm
from embedchain.loaders.base_loader import BaseLoader
from embedchain.models.data_type import (DataType, DirectDataType,
                                         IndirectDataType, SpecialDataType)
from embedchain.telemetry.posthog import AnonymousTelemetry
from embedchain.utils.misc import detect_datatype, is_valid_json_string
from embedchain.vectordb.base import BaseVectorDB

load_dotenv()


class EmbedChain(JSONSerializable):
    def __init__(
        self,
        config: BaseAppConfig,
        llm: BaseLlm,
        db: BaseVectorDB = None,
        embedder: BaseEmbedder = None,
        system_prompt: Optional[str] = None,
    ):
        """
        Initializes the EmbedChain instance, sets up a vector DB client and
        creates a collection.

        :param config: Configuration just for the app, not the db or llm or embedder.
        :type config: BaseAppConfig
        :param llm: Instance of the LLM you want to use.
        :type llm: BaseLlm
        :param db: Instance of the Database to use, defaults to None
        :type db: BaseVectorDB, optional
        :param embedder: instance of the embedder to use, defaults to None
        :type embedder: BaseEmbedder, optional
        :param system_prompt: System prompt to use in the llm query, defaults to None
        :type system_prompt: Optional[str], optional
        :raises ValueError: No database or embedder provided.
        """

        self.config = config
        self.cache_config = None
        # Llm
        self.llm = llm
        # Database has support for config assignment for backwards compatibility
        if db is None and (not hasattr(self.config, "db") or self.config.db is None):
            raise ValueError("App requires Database.")
        self.db = db or self.config.db
        # Embedder
        if embedder is None:
            raise ValueError("App requires Embedder.")
        self.embedder = embedder

        # Initialize database
        self.db._set_embedder(self.embedder)
        self.db._initialize()
        # Set collection name from app config for backwards compatibility.
        if config.collection_name:
            self.db.set_collection_name(config.collection_name)

        # Add variables that are "shortcuts"
        if system_prompt:
            self.llm.config.system_prompt = system_prompt

        # Fetch the history from the database if exists
        self.llm.update_history(app_id=self.config.id)

        # Attributes that aren't subclass related.
        self.user_asks = []

        self.chunker: Optional[ChunkerConfig] = None
        # Send anonymous telemetry
        self._telemetry_props = {"class": self.__class__.__name__}
        self.telemetry = AnonymousTelemetry(enabled=self.config.collect_metrics)
        # Establish a connection to the SQLite database
        self.connection = sqlite3.connect(SQLITE_PATH, check_same_thread=False)
        self.cursor = self.connection.cursor()

        # Create the 'data_sources' table if it doesn't exist
        self.cursor.execute(
            """
            CREATE TABLE IF NOT EXISTS data_sources (
                pipeline_id TEXT,
                hash TEXT,
                type TEXT,
                value TEXT,
                metadata TEXT,
                is_uploaded INTEGER DEFAULT 0,
                PRIMARY KEY (pipeline_id, hash)
            )
        """
        )
        self.connection.commit()
        # Send anonymous telemetry
        self.telemetry.capture(event_name="init", properties=self._telemetry_props)

    @property
    def collect_metrics(self):
        return self.config.collect_metrics

    @collect_metrics.setter
    def collect_metrics(self, value):
        if not isinstance(value, bool):
            raise ValueError(f"Boolean value expected but got {type(value)}.")
        self.config.collect_metrics = value

    @property
    def online(self):
        return self.llm.online

    @online.setter
    def online(self, value):
        if not isinstance(value, bool):
            raise ValueError(f"Boolean value expected but got {type(value)}.")
        self.llm.online = value

    def add(
        self,
        source: Any,
        data_type: Optional[DataType] = None,
        metadata: Optional[dict[str, Any]] = None,
        config: Optional[AddConfig] = None,
        dry_run=False,
        loader: Optional[BaseLoader] = None,
        chunker: Optional[BaseChunker] = None,
        **kwargs: Optional[dict[str, Any]],
    ):
        """
        Adds the data from the given URL to the vector db.
        Loads the data, chunks it, create embedding for each chunk
        and then stores the embedding to vector database.

        :param source: The data to embed, can be a URL, local file or raw content, depending on the data type.
        :type source: Any
        :param data_type: Automatically detected, but can be forced with this argument. The type of the data to add,
        defaults to None
        :type data_type: Optional[DataType], optional
        :param metadata: Metadata associated with the data source., defaults to None
        :type metadata: Optional[dict[str, Any]], optional
        :param config: The `AddConfig` instance to use as configuration options., defaults to None
        :type config: Optional[AddConfig], optional
        :raises ValueError: Invalid data type
        :param dry_run: Optional. A dry run displays the chunks to ensure that the loader and chunker work as intended.
        deafaults to False
        :return: source_hash, a md5-hash of the source, in hexadecimal representation.
        :rtype: str
        """
        if config is not None:
            pass
        elif self.chunker is not None:
            config = AddConfig(chunker=self.chunker)
        else:
            config = AddConfig()

        try:
            DataType(source)
            logging.warning(
                f"""Starting from version v0.0.40, Embedchain can automatically detect the data type. So, in the `add` method, the argument order has changed. You no longer need to specify '{source}' for the `source` argument. So the code snippet will be `.add("{data_type}", "{source}")`"""  # noqa #E501
            )
            logging.warning(
                "Embedchain is swapping the arguments for you. This functionality might be deprecated in the future, so please adjust your code."  # noqa #E501
            )
            source, data_type = data_type, source
        except ValueError:
            pass

        if data_type:
            try:
                data_type = DataType(data_type)
            except ValueError:
                logging.info(
                    f"Invalid data_type: '{data_type}', using `custom` instead.\n Check docs to pass the valid data type: `https://docs.embedchain.ai/data-sources/overview`"  # noqa: E501
                )
                data_type = DataType.CUSTOM

        if not data_type:
            data_type = detect_datatype(source)

        # `source_hash` is the md5 hash of the source argument
        source_hash = hashlib.md5(str(source).encode("utf-8")).hexdigest()

        self.user_asks.append([source, data_type.value, metadata])

        data_formatter = DataFormatter(data_type, config, loader, chunker)
        documents, metadatas, _ids, new_chunks = self._load_and_embed(
            data_formatter.loader, data_formatter.chunker, source, metadata, source_hash, config, dry_run, **kwargs
        )
        if data_type in {DataType.DOCS_SITE}:
            self.is_docs_site_instance = True

        # Insert the data into the 'data' table
        self.cursor.execute(
            """
            INSERT OR REPLACE INTO data_sources (hash, pipeline_id, type, value, metadata)
            VALUES (?, ?, ?, ?, ?)
        """,
            (source_hash, self.config.id, data_type.value, str(source), json.dumps(metadata)),
        )

        # Commit the transaction
        self.connection.commit()

        if dry_run:
            data_chunks_info = {"chunks": documents, "metadata": metadatas, "count": len(documents), "type": data_type}
            logging.debug(f"Dry run info : {data_chunks_info}")
            return data_chunks_info

        # Send anonymous telemetry
        if self.config.collect_metrics:
            # it's quicker to check the variable twice than to count words when they won't be submitted.
            word_count = data_formatter.chunker.get_word_count(documents)

            # Send anonymous telemetry
            event_properties = {
                **self._telemetry_props,
                "data_type": data_type.value,
                "word_count": word_count,
                "chunks_count": new_chunks,
            }
            self.telemetry.capture(event_name="add", properties=event_properties)

        return source_hash

    def add_local(
        self,
        source: Any,
        data_type: Optional[DataType] = None,
        metadata: Optional[dict[str, Any]] = None,
        config: Optional[AddConfig] = None,
        **kwargs: Optional[dict[str, Any]],
    ):
        """
        Adds the data from the given URL to the vector db.
        Loads the data, chunks it, create embedding for each chunk
        and then stores the embedding to vector database.

        Warning:
            This method is deprecated and will be removed in future versions. Use `add` instead.

        :param source: The data to embed, can be a URL, local file or raw content, depending on the data type.
        :type source: Any
        :param data_type: Automatically detected, but can be forced with this argument. The type of the data to add,
        defaults to None
        :type data_type: Optional[DataType], optional
        :param metadata: Metadata associated with the data source., defaults to None
        :type metadata: Optional[dict[str, Any]], optional
        :param config: The `AddConfig` instance to use as configuration options., defaults to None
        :type config: Optional[AddConfig], optional
        :raises ValueError: Invalid data type
        :return: source_hash, a md5-hash of the source, in hexadecimal representation.
        :rtype: str
        """
        logging.warning(
            "The `add_local` method is deprecated and will be removed in future versions. Please use the `add` method for both local and remote files."  # noqa: E501
        )
        return self.add(
            source=source,
            data_type=data_type,
            metadata=metadata,
            config=config,
            **kwargs,
        )

    def _get_existing_doc_id(self, chunker: BaseChunker, src: Any):
        """
        Get id of existing document for a given source, based on the data type
        """
        # Find existing embeddings for the source
        # Depending on the data type, existing embeddings are checked for.
        if chunker.data_type.value in [item.value for item in DirectDataType]:
            # DirectDataTypes can't be updated.
            # Think of a text:
            #   Either it's the same, then it won't change, so it's not an update.
            #   Or it's different, then it will be added as a new text.
            return None
        elif chunker.data_type.value in [item.value for item in IndirectDataType]:
            # These types have an indirect source reference
            # As long as the reference is the same, they can be updated.
            where = {"url": src}
            if chunker.data_type == DataType.JSON and is_valid_json_string(src):
                url = hashlib.sha256((src).encode("utf-8")).hexdigest()
                where = {"url": url}

            if self.config.id is not None:
                where.update({"app_id": self.config.id})

            existing_embeddings = self.db.get(
                where=where,
                limit=1,
            )
            if len(existing_embeddings.get("metadatas", [])) > 0:
                return existing_embeddings["metadatas"][0]["doc_id"]
            else:
                return None
        elif chunker.data_type.value in [item.value for item in SpecialDataType]:
            # These types don't contain indirect references.
            # Through custom logic, they can be attributed to a source and be updated.
            if chunker.data_type == DataType.QNA_PAIR:
                # QNA_PAIRs update the answer if the question already exists.
                where = {"question": src[0]}
                if self.config.id is not None:
                    where.update({"app_id": self.config.id})

                existing_embeddings = self.db.get(
                    where=where,
                    limit=1,
                )
                if len(existing_embeddings.get("metadatas", [])) > 0:
                    return existing_embeddings["metadatas"][0]["doc_id"]
                else:
                    return None
            else:
                raise NotImplementedError(
                    f"SpecialDataType {chunker.data_type} must have a custom logic to check for existing data"
                )
        else:
            raise TypeError(
                f"{chunker.data_type} is type {type(chunker.data_type)}. "
                "When it should be  DirectDataType, IndirectDataType or SpecialDataType."
            )

    def _load_and_embed(
        self,
        loader: BaseLoader,
        chunker: BaseChunker,
        src: Any,
        metadata: Optional[dict[str, Any]] = None,
        source_hash: Optional[str] = None,
        add_config: Optional[AddConfig] = None,
        dry_run=False,
        **kwargs: Optional[dict[str, Any]],
    ):
        """
        Loads the data from the given URL, chunks it, and adds it to database.

        :param loader: The loader to use to load the data.
        :param chunker: The chunker to use to chunk the data.
        :param src: The data to be handled by the loader. Can be a URL for
        remote sources or local content for local loaders.
        :param metadata: Optional. Metadata associated with the data source.
        :param source_hash: Hexadecimal hash of the source.
        :param dry_run: Optional. A dry run returns chunks and doesn't update DB.
        :type dry_run: bool, defaults to False
        :return: (list) documents (embedded text), (list) metadata, (list) ids, (int) number of chunks
        """
        existing_doc_id = self._get_existing_doc_id(chunker=chunker, src=src)
        app_id = self.config.id if self.config is not None else None

        # Create chunks
        embeddings_data = chunker.create_chunks(loader, src, app_id=app_id, config=add_config.chunker)
        # spread chunking results
        documents = embeddings_data["documents"]
        metadatas = embeddings_data["metadatas"]
        ids = embeddings_data["ids"]
        new_doc_id = embeddings_data["doc_id"]

        if existing_doc_id and existing_doc_id == new_doc_id:
            print("Doc content has not changed. Skipping creating chunks and embeddings")
            return [], [], [], 0

        # this means that doc content has changed.
        if existing_doc_id and existing_doc_id != new_doc_id:
            print("Doc content has changed. Recomputing chunks and embeddings intelligently.")
            self.db.delete({"doc_id": existing_doc_id})

        # get existing ids, and discard doc if any common id exist.
        where = {"url": src}
        if chunker.data_type == DataType.JSON and is_valid_json_string(src):
            url = hashlib.sha256((src).encode("utf-8")).hexdigest()
            where = {"url": url}

        # if data type is qna_pair, we check for question
        if chunker.data_type == DataType.QNA_PAIR:
            where = {"question": src[0]}

        if self.config.id is not None:
            where["app_id"] = self.config.id

        db_result = self.db.get(ids=ids, where=where)  # optional filter
        existing_ids = set(db_result["ids"])
        if len(existing_ids):
            data_dict = {id: (doc, meta) for id, doc, meta in zip(ids, documents, metadatas)}
            data_dict = {id: value for id, value in data_dict.items() if id not in existing_ids}

            if not data_dict:
                src_copy = src
                if len(src_copy) > 50:
                    src_copy = src[:50] + "..."
                print(f"All data from {src_copy} already exists in the database.")
                # Make sure to return a matching return type
                return [], [], [], 0

            ids = list(data_dict.keys())
            documents, metadatas = zip(*data_dict.values())

        # Loop though all metadatas and add extras.
        new_metadatas = []
        for m in metadatas:
            # Add app id in metadatas so that they can be queried on later
            if self.config.id:
                m["app_id"] = self.config.id

            # Add hashed source
            m["hash"] = source_hash

            # Note: Metadata is the function argument
            if metadata:
                # Spread whatever is in metadata into the new object.
                m.update(metadata)

            new_metadatas.append(m)
        metadatas = new_metadatas

        if dry_run:
            return list(documents), metadatas, ids, 0

        # Count before, to calculate a delta in the end.
        chunks_before_addition = self.db.count()

        self.db.add(documents=documents, metadatas=metadatas, ids=ids, **kwargs)
        count_new_chunks = self.db.count() - chunks_before_addition

        print(f"Successfully saved {src} ({chunker.data_type}). New chunks count: {count_new_chunks}")
        return list(documents), metadatas, ids, count_new_chunks

    @staticmethod
    def _format_result(results):
        return [
            (Document(page_content=result[0], metadata=result[1] or {}), result[2])
            for result in zip(
                results["documents"][0],
                results["metadatas"][0],
                results["distances"][0],
            )
        ]

    def _retrieve_from_database(
        self,
        input_query: str,
        config: Optional[BaseLlmConfig] = None,
        where=None,
        citations: bool = False,
        **kwargs: Optional[dict[str, Any]],
    ) -> Union[list[tuple[str, str, str]], list[str]]:
        """
        Queries the vector database based on the given input query.
        Gets relevant doc based on the query

        :param input_query: The query to use.
        :type input_query: str
        :param config: The query configuration, defaults to None
        :type config: Optional[BaseLlmConfig], optional
        :param where: A dictionary of key-value pairs to filter the database results, defaults to None
        :type where: _type_, optional
        :param citations: A boolean to indicate if db should fetch citation source
        :type citations: bool
        :return: List of contents of the document that matched your query
        :rtype: list[str]
        """
        query_config = config or self.llm.config
        if where is not None:
            where = where
        else:
            where = {}
            if query_config is not None and query_config.where is not None:
                where = query_config.where

            if self.config.id is not None:
                where.update({"app_id": self.config.id})

        contexts = self.db.query(
            input_query=input_query,
            n_results=query_config.number_documents,
            where=where,
            citations=citations,
            **kwargs,
        )

        return contexts

    def query(
        self,
        input_query: str,
        config: BaseLlmConfig = None,
        dry_run=False,
        where: Optional[dict] = None,
        citations: bool = False,
        **kwargs: dict[str, Any],
    ) -> Union[tuple[str, list[tuple[str, dict]]], str]:
        """
        Queries the vector database based on the given input query.
        Gets relevant doc based on the query and then passes it to an
        LLM as context to get the answer.

        :param input_query: The query to use.
        :type input_query: str
        :param config: The `BaseLlmConfig` instance to use as configuration options. This is used for one method call.
        To persistently use a config, declare it during app init., defaults to None
        :type config: Optional[BaseLlmConfig], optional
        :param dry_run: A dry run does everything except send the resulting prompt to
        the LLM. The purpose is to test the prompt, not the response., defaults to False
        :type dry_run: bool, optional
        :param where: A dictionary of key-value pairs to filter the database results., defaults to None
        :type where: Optional[dict[str, str]], optional
        :param kwargs: To read more params for the query function. Ex. we use citations boolean
        param to return context along with the answer
        :type kwargs: dict[str, Any]
        :return: The answer to the query, with citations if the citation flag is True
        or the dry run result
        :rtype: str, if citations is False, otherwise tuple[str, list[tuple[str,str,str]]]
        """
        contexts = self._retrieve_from_database(
            input_query=input_query, config=config, where=where, citations=citations, **kwargs
        )
        if citations and len(contexts) > 0 and isinstance(contexts[0], tuple):
            contexts_data_for_llm_query = list(map(lambda x: x[0], contexts))
        else:
            contexts_data_for_llm_query = contexts

        if self.cache_config is not None:
            logging.info("Cache enabled. Checking cache...")
            answer = adapt(
                llm_handler=self.llm.query,
                cache_data_convert=gptcache_data_convert,
                update_cache_callback=gptcache_update_cache_callback,
                session=get_gptcache_session(session_id=self.config.id),
                input_query=input_query,
                contexts=contexts_data_for_llm_query,
                config=config,
                dry_run=dry_run,
            )
        else:
            answer = self.llm.query(
                input_query=input_query, contexts=contexts_data_for_llm_query, config=config, dry_run=dry_run
            )

        # Send anonymous telemetry
        self.telemetry.capture(event_name="query", properties=self._telemetry_props)

        if citations:
            return answer, contexts
        else:
            return answer

    def chat(
        self,
        input_query: str,
        config: Optional[BaseLlmConfig] = None,
        dry_run=False,
        session_id: str = "default",
        where: Optional[dict[str, str]] = None,
        citations: bool = False,
        **kwargs: dict[str, Any],
    ) -> Union[tuple[str, list[tuple[str, dict]]], str]:
        """
        Queries the vector database on the given input query.
        Gets relevant doc based on the query and then passes it to an
        LLM as context to get the answer.

        Maintains the whole conversation in memory.

        :param input_query: The query to use.
        :type input_query: str
        :param config: The `BaseLlmConfig` instance to use as configuration options. This is used for one method call.
        To persistently use a config, declare it during app init., defaults to None
        :type config: Optional[BaseLlmConfig], optional
        :param dry_run: A dry run does everything except send the resulting prompt to
        the LLM. The purpose is to test the prompt, not the response., defaults to False
        :type dry_run: bool, optional
        :param session_id: The session id to use for chat history, defaults to 'default'.
        :type session_id: Optional[str], optional
        :param where: A dictionary of key-value pairs to filter the database results., defaults to None
        :type where: Optional[dict[str, str]], optional
        :param kwargs: To read more params for the query function. Ex. we use citations boolean
        param to return context along with the answer
        :type kwargs: dict[str, Any]
        :return: The answer to the query, with citations if the citation flag is True
        or the dry run result
        :rtype: str, if citations is False, otherwise tuple[str, list[tuple[str,str,str]]]
        """
        contexts = self._retrieve_from_database(
            input_query=input_query, config=config, where=where, citations=citations, **kwargs
        )
        if citations and len(contexts) > 0 and isinstance(contexts[0], tuple):
            contexts_data_for_llm_query = list(map(lambda x: x[0], contexts))
        else:
            contexts_data_for_llm_query = contexts

        # Update the history beforehand so that we can handle multiple chat sessions in the same python session
        self.llm.update_history(app_id=self.config.id, session_id=session_id)

        if self.cache_config is not None:
            logging.info("Cache enabled. Checking cache...")
            cache_id = f"{session_id}--{self.config.id}"
            answer = adapt(
                llm_handler=self.llm.chat,
                cache_data_convert=gptcache_data_convert,
                update_cache_callback=gptcache_update_cache_callback,
                session=get_gptcache_session(session_id=cache_id),
                input_query=input_query,
                contexts=contexts_data_for_llm_query,
                config=config,
                dry_run=dry_run,
            )
        else:
            answer = self.llm.chat(
                input_query=input_query, contexts=contexts_data_for_llm_query, config=config, dry_run=dry_run
            )

        # add conversation in memory
        self.llm.add_history(self.config.id, input_query, answer, session_id=session_id)

        # Send anonymous telemetry
        self.telemetry.capture(event_name="chat", properties=self._telemetry_props)

        if citations:
            return answer, contexts
        else:
            return answer

    def set_collection_name(self, name: str):
        """
        Set the name of the collection. A collection is an isolated space for vectors.

        Using `app.db.set_collection_name` method is preferred to this.

        :param name: Name of the collection.
        :type name: str
        """
        self.db.set_collection_name(name)
        # Create the collection if it does not exist
        self.db._get_or_create_collection(name)
        # TODO: Check whether it is necessary to assign to the `self.collection` attribute,
        # since the main purpose is the creation.

    def reset(self):
        """
        Resets the database. Deletes all embeddings irreversibly.
        `App` does not have to be reinitialized after using this method.
        """
        self.db.reset()
        self.cursor.execute("DELETE FROM data_sources WHERE pipeline_id = ?", (self.config.id,))
        self.connection.commit()
        self.delete_all_chat_history(app_id=self.config.id)
        # Send anonymous telemetry
        self.telemetry.capture(event_name="reset", properties=self._telemetry_props)

    def get_history(self, num_rounds: int = 10, display_format: bool = True, session_id: Optional[str] = "default"):
        history = self.llm.memory.get(
            app_id=self.config.id, session_id=session_id, num_rounds=num_rounds, display_format=display_format
        )
        return history

    def delete_session_chat_history(self, session_id: str = "default"):
        self.llm.memory.delete(app_id=self.config.id, session_id=session_id)
        self.llm.update_history(app_id=self.config.id)

    def delete_all_chat_history(self, app_id: str):
        self.llm.memory.delete(app_id=app_id)
        self.llm.update_history(app_id=app_id)<|MERGE_RESOLUTION|>--- conflicted
+++ resolved
@@ -7,13 +7,9 @@
 from dotenv import load_dotenv
 from langchain.docstore.document import Document
 
-<<<<<<< HEAD
-from embedchain.cache import adapt, get_gptcache_session, gptcache_data_convert, gptcache_update_cache_callback
-=======
 from embedchain.cache import (adapt, get_gptcache_session,
                               gptcache_data_convert,
                               gptcache_update_cache_callback)
->>>>>>> affe3194
 from embedchain.chunkers.base_chunker import BaseChunker
 from embedchain.config import AddConfig, BaseLlmConfig, ChunkerConfig
 from embedchain.config.base_app_config import BaseAppConfig
