--- conflicted
+++ resolved
@@ -184,13 +184,8 @@
         if config is None:
             config = QueryConfig()
         context = self.retrieve_from_database(input_query)
-<<<<<<< HEAD
         prompt = self.generate_prompt(input_query, context, config)
-        answer = self.get_answer_from_llm(prompt)
-=======
-        prompt = self.generate_prompt(input_query, context, config.template)
         answer = self.get_answer_from_llm(prompt, config)
->>>>>>> c597b193
         return answer
 
 
@@ -208,7 +203,6 @@
         context = self.retrieve_from_database(input_query)
         global memory
         chat_history = memory.load_memory_variables({})["history"]
-<<<<<<< HEAD
         
         if config is None:
             config = ChatConfig()
@@ -216,15 +210,8 @@
             config.set_history(chat_history)
             
         prompt = self.generate_prompt(input_query, context, config)
-        answer = self.get_answer_from_llm(prompt)
-=======
-        prompt = self.generate_chat_prompt(
-            input_query,
-            context,
-            chat_history=chat_history,
-        )
         answer = self.get_answer_from_llm(prompt, config)
->>>>>>> c597b193
+
         memory.chat_memory.add_user_message(input_query)
         if isinstance(answer, str):
             memory.chat_memory.add_ai_message(answer)
