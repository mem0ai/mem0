--- conflicted
+++ resolved
@@ -156,28 +156,10 @@
             )
         ]
 
-<<<<<<< HEAD
-    def get_openai_answer(self, prompt):
-        messages = []
-        messages.append({
-            "role": "user", "content": prompt
-        })
-        response = openai.ChatCompletion.create(
-            model="gpt-3.5-turbo-0613",
-            messages=messages,
-            temperature=0,
-            max_tokens=1000,
-            top_p=1,
-        )
-        return response["choices"][0]["message"]["content"]
-    
-    def retrieve_from_database(self, input_query, number_documents = 1):
-=======
     def get_llm_model_answer(self, prompt):
         raise NotImplementedError
 
-    def retrieve_from_database(self, input_query):
->>>>>>> c8745113
+    def retrieve_from_database(self, input_query, number_documents = 1):
         """
         Queries the vector database based on the given input query.
         Gets relevant doc based on the query
@@ -191,21 +173,11 @@
             n_results=number_documents,
         )
         result_formatted = self._format_result(result)
-<<<<<<< HEAD
         print(result_formatted)
         contents = [document[0].page_content for document in result_formatted]
         return contents
     
     def generate_prompt(self, input_query, contexts):
-=======
-        if result_formatted:
-            content = result_formatted[0][0].page_content
-        else:
-            content = ""
-        return content
-
-    def generate_prompt(self, input_query, context):
->>>>>>> c8745113
         """
         Generates a prompt based on the given query and context, ready to be passed to an LLM
 
