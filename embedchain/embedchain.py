import hashlib
import importlib.metadata
import json
import logging
import os
import threading
import uuid
from pathlib import Path
from typing import Dict, Optional

import requests
from dotenv import load_dotenv
from langchain.docstore.document import Document
from langchain.memory import ConversationBufferMemory
from tenacity import retry, stop_after_attempt, wait_fixed

from embedchain.chunkers.base_chunker import BaseChunker
from embedchain.config import AddConfig, ChatConfig, QueryConfig
from embedchain.config.apps.BaseAppConfig import BaseAppConfig
from embedchain.config.QueryConfig import DOCS_SITE_PROMPT_TEMPLATE
from embedchain.data_formatter import DataFormatter
from embedchain.loaders.base_loader import BaseLoader
from embedchain.models.data_type import DataType
from embedchain.utils import detect_datatype

load_dotenv()

ABS_PATH = os.getcwd()
DB_DIR = os.path.join(ABS_PATH, "db")
HOME_DIR = str(Path.home())
CONFIG_DIR = os.path.join(HOME_DIR, ".embedchain")
CONFIG_FILE = os.path.join(CONFIG_DIR, "config.json")


class EmbedChain:
    def __init__(self, config: BaseAppConfig):
        """
        Initializes the EmbedChain instance, sets up a vector DB client and
        creates a collection.

        :param config: BaseAppConfig instance to load as configuration.
        """

        self.config = config
        self.collection = self.config.db._get_or_create_collection(self.config.collection_name)
        self.db = self.config.db
        self.user_asks = []
        self.is_docs_site_instance = False
        self.online = False
        self.memory = ConversationBufferMemory()

        # Send anonymous telemetry
        self.s_id = self.config.id if self.config.id else str(uuid.uuid4())
<<<<<<< HEAD
        if self.config.collect_metrics:
            thread_telemetry = threading.Thread(target=self._send_telemetry_event, args=("init",))
            thread_telemetry.start()
=======
        self.u_id = self._load_or_generate_user_id()
        thread_telemetry = threading.Thread(target=self._send_telemetry_event, args=("init",))
        thread_telemetry.start()
>>>>>>> aafb3349

    def _load_or_generate_user_id(self):
        """
        Loads the user id from the config file if it exists, otherwise generates a new
        one and saves it to the config file.
        """
        if not os.path.exists(CONFIG_DIR):
            os.makedirs(CONFIG_DIR)

        if os.path.exists(CONFIG_FILE):
            with open(CONFIG_FILE, "r") as f:
                data = json.load(f)
                if "user_id" in data:
                    return data["user_id"]

        u_id = str(uuid.uuid4())
        with open(CONFIG_FILE, "w") as f:
            json.dump({"user_id": u_id}, f)

        return u_id

    def add(
        self,
        source,
        data_type: Optional[DataType] = None,
        metadata: Optional[Dict] = None,
        config: Optional[AddConfig] = None,
    ):
        """
        Adds the data from the given URL to the vector db.
        Loads the data, chunks it, create embedding for each chunk
        and then stores the embedding to vector database.

        :param source: The data to embed, can be a URL, local file or raw content, depending on the data type.
        :param data_type: Optional. Automatically detected, but can be forced with this argument.
        The type of the data to add.
        :param metadata: Optional. Metadata associated with the data source.
        :param config: Optional. The `AddConfig` instance to use as configuration
        options.
        :return: source_id, a md5-hash of the source, in hexadecimal representation.
        """
        if config is None:
            config = AddConfig()

        try:
            DataType(source)
            logging.warning(
                f"""Starting from version v0.0.40, Embedchain can automatically detect the data type. So, in the `add` method, the argument order has changed. You no longer need to specify '{source}' for the `source` argument. So the code snippet will be `.add("{data_type}", "{source}")`"""  # noqa #E501
            )
            logging.warning(
                "Embedchain is swapping the arguments for you. This functionality might be deprecated in the future, so please adjust your code."  # noqa #E501
            )
            source, data_type = data_type, source
        except ValueError:
            pass

        if data_type:
            try:
                data_type = DataType(data_type)
            except ValueError:
                raise ValueError(
                    f"Invalid data_type: '{data_type}'.",
                    f"Please use one of the following: {[data_type.value for data_type in DataType]}",
                ) from None
        if not data_type:
            data_type = detect_datatype(source)

        # `source_id` is the hash of the source argument
        hash_object = hashlib.md5(str(source).encode("utf-8"))
        source_id = hash_object.hexdigest()

        data_formatter = DataFormatter(data_type, config)
        self.user_asks.append([source, data_type.value, metadata])
        documents, _metadatas, _ids, new_chunks = self.load_and_embed(
            data_formatter.loader, data_formatter.chunker, source, metadata, source_id
        )
        if data_type in {DataType.DOCS_SITE}:
            self.is_docs_site_instance = True

        # Send anonymous telemetry
        if self.config.collect_metrics:
            # it's quicker to check the variable twice than to count words when they won't be submitted.
            word_count = sum([len(document.split(" ")) for document in documents])

            extra_metadata = {"data_type": data_type.value, "word_count": word_count, "chunks_count": new_chunks}
            thread_telemetry = threading.Thread(target=self._send_telemetry_event, args=("add", extra_metadata))
            thread_telemetry.start()

        return source_id

    def add_local(self, source, data_type=None, metadata=None, config: AddConfig = None):
        """
        Warning:
            This method is deprecated and will be removed in future versions. Use `add` instead.

        Adds the data from the given URL to the vector db.
        Loads the data, chunks it, create embedding for each chunk
        and then stores the embedding to vector database.

        :param source: The data to embed, can be a URL, local file or raw content, depending on the data type.
        :param data_type: Optional. Automatically detected, but can be forced with this argument.
        The type of the data to add.
        :param metadata: Optional. Metadata associated with the data source.
        :param config: Optional. The `AddConfig` instance to use as configuration
        options.
        :return: md5-hash of the source, in hexadecimal representation.
        """
        logging.warning(
            "The `add_local` method is deprecated and will be removed in future versions. Please use the `add` method for both local and remote files."  # noqa: E501
        )
        return self.add(source=source, data_type=data_type, metadata=metadata, config=config)

    def load_and_embed(self, loader: BaseLoader, chunker: BaseChunker, src, metadata=None, source_id=None):
        """
        Loads the data from the given URL, chunks it, and adds it to database.

        :param loader: The loader to use to load the data.
        :param chunker: The chunker to use to chunk the data.
        :param src: The data to be handled by the loader. Can be a URL for
        remote sources or local content for local loaders.
        :param metadata: Optional. Metadata associated with the data source.
        :param source_id: Hexadecimal hash of the source.
        :return: (List) documents (embedded text), (List) metadata, (list) ids, (int) number of chunks
        """
        embeddings_data = chunker.create_chunks(loader, src)

        # spread chunking results
        documents = embeddings_data["documents"]
        metadatas = embeddings_data["metadatas"]
        ids = embeddings_data["ids"]

        # get existing ids, and discard doc if any common id exist.
        where = {"app_id": self.config.id} if self.config.id is not None else {}
        # where={"url": src}
        existing_ids = self.db.get(
            ids=ids,
            where=where,  # optional filter
        )

        if len(existing_ids):
            data_dict = {id: (doc, meta) for id, doc, meta in zip(ids, documents, metadatas)}
            data_dict = {id: value for id, value in data_dict.items() if id not in existing_ids}

            if not data_dict:
                print(f"All data from {src} already exists in the database.")
                # Make sure to return a matching return type
                return [], [], [], 0

            ids = list(data_dict.keys())
            documents, metadatas = zip(*data_dict.values())

        # Loop though all metadatas and add extras.
        new_metadatas = []
        for m in metadatas:
            # Add app id in metadatas so that they can be queried on later
            if self.config.id:
                m["app_id"] = self.config.id

            # Add hashed source
            m["hash"] = source_id

            # Note: Metadata is the function argument
            if metadata:
                # Spread whatever is in metadata into the new object.
                m.update(metadata)

            new_metadatas.append(m)
        metadatas = new_metadatas

        # Count before, to calculate a delta in the end.
        chunks_before_addition = self.count()

        self.db.add(documents=documents, metadatas=metadatas, ids=ids)
        count_new_chunks = self.count() - chunks_before_addition
        print((f"Successfully saved {src} ({chunker.data_type}). New chunks count: {count_new_chunks}"))
        return list(documents), metadatas, ids, count_new_chunks

    def _format_result(self, results):
        return [
            (Document(page_content=result[0], metadata=result[1] or {}), result[2])
            for result in zip(
                results["documents"][0],
                results["metadatas"][0],
                results["distances"][0],
            )
        ]

    def get_llm_model_answer(self):
        """
        Usually implemented by child class
        """
        raise NotImplementedError

    def retrieve_from_database(self, input_query, config: QueryConfig):
        """
        Queries the vector database based on the given input query.
        Gets relevant doc based on the query

        :param input_query: The query to use.
        :param config: The query configuration.
        :return: The content of the document that matched your query.
        """
        where = {"app_id": self.config.id} if self.config.id is not None else {}  # optional filter
        contents = self.db.query(
            input_query=input_query,
            n_results=config.number_documents,
            where=where,
        )

        return contents

    def _append_search_and_context(self, context, web_search_result):
        return f"{context}\nWeb Search Result: {web_search_result}"

    def generate_prompt(self, input_query, contexts, config: QueryConfig, **kwargs):
        """
        Generates a prompt based on the given query and context, ready to be
        passed to an LLM

        :param input_query: The query to use.
        :param contexts: List of similar documents to the query used as context.
        :param config: Optional. The `QueryConfig` instance to use as
        configuration options.
        :return: The prompt
        """
        context_string = (" | ").join(contexts)
        web_search_result = kwargs.get("web_search_result", "")
        if web_search_result:
            context_string = self._append_search_and_context(context_string, web_search_result)
        if not config.history:
            prompt = config.template.substitute(context=context_string, query=input_query)
        else:
            prompt = config.template.substitute(context=context_string, query=input_query, history=config.history)
        return prompt

    def get_answer_from_llm(self, prompt, config: ChatConfig):
        """
        Gets an answer based on the given query and context by passing it
        to an LLM.

        :param query: The query to use.
        :param context: Similar documents to the query used as context.
        :return: The answer.
        """

        return self.get_llm_model_answer(prompt, config)

    def access_search_and_get_results(self, input_query):
        from langchain.tools import DuckDuckGoSearchRun

        search = DuckDuckGoSearchRun()
        logging.info(f"Access search to get answers for {input_query}")
        return search.run(input_query)

    def query(self, input_query, config: QueryConfig = None, dry_run=False):
        """
        Queries the vector database based on the given input query.
        Gets relevant doc based on the query and then passes it to an
        LLM as context to get the answer.

        :param input_query: The query to use.
        :param config: Optional. The `QueryConfig` instance to use as
        configuration options.
        :param dry_run: Optional. A dry run does everything except send the resulting prompt to
        the LLM. The purpose is to test the prompt, not the response.
        You can use it to test your prompt, including the context provided
        by the vector database's doc retrieval.
        The only thing the dry run does not consider is the cut-off due to
        the `max_tokens` parameter.
        :return: The answer to the query.
        """
        if config is None:
            config = QueryConfig()
        if self.is_docs_site_instance:
            config.template = DOCS_SITE_PROMPT_TEMPLATE
            config.number_documents = 5
        k = {}
        if self.online:
            k["web_search_result"] = self.access_search_and_get_results(input_query)
        contexts = self.retrieve_from_database(input_query, config)
        prompt = self.generate_prompt(input_query, contexts, config, **k)
        logging.info(f"Prompt: {prompt}")

        if dry_run:
            return prompt

        answer = self.get_answer_from_llm(prompt, config)

        # Send anonymous telemetry
        thread_telemetry = threading.Thread(target=self._send_telemetry_event, args=("query",))
        thread_telemetry.start()

        if isinstance(answer, str):
            logging.info(f"Answer: {answer}")
            return answer
        else:
            return self._stream_query_response(answer)

    def _stream_query_response(self, answer):
        streamed_answer = ""
        for chunk in answer:
            streamed_answer = streamed_answer + chunk
            yield chunk
        logging.info(f"Answer: {streamed_answer}")

    def chat(self, input_query, config: ChatConfig = None, dry_run=False):
        """
        Queries the vector database on the given input query.
        Gets relevant doc based on the query and then passes it to an
        LLM as context to get the answer.

        Maintains the whole conversation in memory.
        :param input_query: The query to use.
        :param config: Optional. The `ChatConfig` instance to use as
        configuration options.
        :param dry_run: Optional. A dry run does everything except send the resulting prompt to
        the LLM. The purpose is to test the prompt, not the response.
        You can use it to test your prompt, including the context provided
        by the vector database's doc retrieval.
        The only thing the dry run does not consider is the cut-off due to
        the `max_tokens` parameter.
        :return: The answer to the query.
        """
        if config is None:
            config = ChatConfig()
        if self.is_docs_site_instance:
            config.template = DOCS_SITE_PROMPT_TEMPLATE
            config.number_documents = 5
        k = {}
        if self.online:
            k["web_search_result"] = self.access_search_and_get_results(input_query)
        contexts = self.retrieve_from_database(input_query, config)

        chat_history = self.memory.load_memory_variables({})["history"]

        if chat_history:
            config.set_history(chat_history)

        prompt = self.generate_prompt(input_query, contexts, config, **k)
        logging.info(f"Prompt: {prompt}")

        if dry_run:
            return prompt

        answer = self.get_answer_from_llm(prompt, config)

        self.memory.chat_memory.add_user_message(input_query)

        # Send anonymous telemetry
        thread_telemetry = threading.Thread(target=self._send_telemetry_event, args=("chat",))
        thread_telemetry.start()

        if isinstance(answer, str):
            self.memory.chat_memory.add_ai_message(answer)
            logging.info(f"Answer: {answer}")
            return answer
        else:
            # this is a streamed response and needs to be handled differently.
            return self._stream_chat_response(answer)

    def _stream_chat_response(self, answer):
        streamed_answer = ""
        for chunk in answer:
            streamed_answer = streamed_answer + chunk
            yield chunk
        self.memory.chat_memory.add_ai_message(streamed_answer)
        logging.info(f"Answer: {streamed_answer}")

    def set_collection(self, collection_name):
        """
        Set the collection to use.

        :param collection_name: The name of the collection to use.
        """
        self.collection = self.config.db._get_or_create_collection(collection_name)

    def count(self) -> int:
        """
        Count the number of embeddings.

        :return: The number of embeddings.
        """
        return self.db.count()

    def reset(self):
        """
        Resets the database. Deletes all embeddings irreversibly.
        `App` does not have to be reinitialized after using this method.
        """
        # Send anonymous telemetry
        thread_telemetry = threading.Thread(target=self._send_telemetry_event, args=("reset",))
        thread_telemetry.start()

        collection_name = self.collection.name
        self.db.reset()
        self.collection = self.config.db._get_or_create_collection(collection_name)
        # Todo: Automatically recreating a collection with the same name cannot be the best way to handle a reset.
        # A downside of this implementation is, if you have two instances,
        # the other instance will not get the updated `self.collection` attribute.
        # A better way would be to create the collection if it is called again after being reset.
        # That means, checking if collection exists in the db-consuming methods, and creating it if it doesn't.
        # That's an extra steps for all uses, just to satisfy a niche use case in a niche method. For now, this will do.

    @retry(stop=stop_after_attempt(3), wait=wait_fixed(1))
    def _send_telemetry_event(self, method: str, extra_metadata: Optional[dict] = None):
        if not self.config.collect_metrics:
            return

        with threading.Lock():
            url = "https://api.embedchain.ai/api/v1/telemetry/"
            metadata = {
                "s_id": self.s_id,
                "version": importlib.metadata.version(__package__ or __name__),
                "method": method,
                "language": "py",
                "u_id": self.u_id,
            }
            if extra_metadata:
                metadata.update(extra_metadata)

            response = requests.post(url, json={"metadata": metadata})
            if response.status_code != 200:
                logging.warning(f"Telemetry event failed with status code {response.status_code}")<|MERGE_RESOLUTION|>--- conflicted
+++ resolved
@@ -51,15 +51,10 @@
 
         # Send anonymous telemetry
         self.s_id = self.config.id if self.config.id else str(uuid.uuid4())
-<<<<<<< HEAD
+        self.u_id = self._load_or_generate_user_id()
         if self.config.collect_metrics:
             thread_telemetry = threading.Thread(target=self._send_telemetry_event, args=("init",))
             thread_telemetry.start()
-=======
-        self.u_id = self._load_or_generate_user_id()
-        thread_telemetry = threading.Thread(target=self._send_telemetry_event, args=("init",))
-        thread_telemetry.start()
->>>>>>> aafb3349
 
     def _load_or_generate_user_id(self):
         """
