--- conflicted
+++ resolved
@@ -1,8 +1,5 @@
-<<<<<<< HEAD
 import hashlib
-=======
 import importlib.metadata
->>>>>>> 4021d931
 import logging
 import os
 import threading
@@ -48,16 +45,12 @@
         self.is_docs_site_instance = False
         self.online = False
 
-<<<<<<< HEAD
-    def add(self, source, data_type=None, metadata=None, config: AddConfig = None):
-=======
         # Send anonymous telemetry
         self.s_id = self.config.id if self.config.id else str(uuid.uuid4())
         thread_telemetry = threading.Thread(target=self._send_telemetry_event, args=("init",))
         thread_telemetry.start()
 
-    def add(self, data_type, url, metadata=None, config: AddConfig = None):
->>>>>>> 4021d931
+    def add(self, source, data_type=None, metadata=None, config: AddConfig = None):
         """
         Adds the data from the given URL to the vector db.
         Loads the data, chunks it, create embedding for each chunk
@@ -102,21 +95,9 @@
         source_id = hash_object.hexdigest()
 
         data_formatter = DataFormatter(data_type, config)
-<<<<<<< HEAD
         self.user_asks.append([source, data_type, metadata])
-        self.load_and_embed(data_formatter.loader, data_formatter.chunker, source, metadata, source_id)
+        documents, _metadatas, _ids, new_chunks = self.load_and_embed(data_formatter.loader, data_formatter.chunker, source, metadata, source_id)
         if data_type in {DataType.DOCS_SITE}:
-            self.is_docs_site_instance = True
-
-        return source_id
-
-    def add_local(self, source, data_type=None, metadata=None, config: AddConfig = None):
-=======
-        self.user_asks.append([data_type, url, metadata])
-        documents, _metadatas, _ids, new_chunks = self.load_and_embed(
-            data_formatter.loader, data_formatter.chunker, url, metadata
-        )
-        if data_type in ("docs_site",):
             self.is_docs_site_instance = True
 
         # Send anonymous telemetry
@@ -128,8 +109,9 @@
             thread_telemetry = threading.Thread(target=self._send_telemetry_event, args=("add", extra_metadata))
             thread_telemetry.start()
 
-    def add_local(self, data_type, content, metadata=None, config: AddConfig = None):
->>>>>>> 4021d931
+        return source_id
+
+    def add_local(self, source, data_type=None, metadata=None, config: AddConfig = None):
         """
         Warning:
             This method is deprecated and will be removed in future versions. Use `add` instead.
@@ -146,35 +128,12 @@
         options.
         :return: md5-hash of the source, in hexadecimal representation.
         """
-<<<<<<< HEAD
         logging.warning(
             "The `add_local` method is deprecated and will be removed in future versions. Please use the `add` method for both local and remote files."  # noqa: E501
-=======
-        if config is None:
-            config = AddConfig()
-
-        data_formatter = DataFormatter(data_type, config)
-        self.user_asks.append([data_type, content])
-        documents, _metadatas, _ids, new_chunks = self.load_and_embed(
-            data_formatter.loader, data_formatter.chunker, content, metadata
->>>>>>> 4021d931
         )
         return self.add(source=source, data_type=data_type, metadata=metadata, config=config)
 
-<<<<<<< HEAD
     def load_and_embed(self, loader: BaseLoader, chunker: BaseChunker, src, metadata=None, source_id=None):
-=======
-        # Send anonymous telemetry
-        if self.config.collect_metrics:
-            # it's quicker to check the variable twice than to count words when they won't be submitted.
-            word_count = sum([len(document.split(" ")) for document in documents])
-
-            extra_metadata = {"data_type": data_type, "word_count": word_count, "chunks_count": new_chunks}
-            thread_telemetry = threading.Thread(target=self._send_telemetry_event, args=("add_local", extra_metadata))
-            thread_telemetry.start()
-
-    def load_and_embed(self, loader: BaseLoader, chunker: BaseChunker, src, metadata=None):
->>>>>>> 4021d931
         """
         Loads the data from the given URL, chunks it, and adds it to database.
 
@@ -183,11 +142,8 @@
         :param src: The data to be handled by the loader. Can be a URL for
         remote sources or local content for local loaders.
         :param metadata: Optional. Metadata associated with the data source.
-<<<<<<< HEAD
         :param source_id: Hexadecimal hash of the source.
-=======
         :return: (List) documents (embedded text), (List) metadata, (list) ids, (int) number of chunks
->>>>>>> 4021d931
         """
         embeddings_data = chunker.create_chunks(loader, src)
 
@@ -237,15 +193,10 @@
         # Count before, to calculate a delta in the end.
         chunks_before_addition = self.count()
 
-<<<<<<< HEAD
         self.db.add(documents=documents, metadatas=metadatas, ids=ids)
-        print((f"Successfully saved {src}. New chunks count: " f"{self.count() - chunks_before_addition}"))
-=======
-        self.db.add(documents=documents, metadatas=metadatas_with_metadata, ids=ids)
         count_new_chunks = self.count() - chunks_before_addition
         print((f"Successfully saved {src}. New chunks count: {count_new_chunks}"))
-        return list(documents), metadatas_with_metadata, ids, count_new_chunks
->>>>>>> 4021d931
+        return list(documents), metadatas, ids, count_new_chunks
 
     def _format_result(self, results):
         return [
