--- conflicted
+++ resolved
@@ -274,17 +274,7 @@
             )
         ]
 
-<<<<<<< HEAD
-    def retrieve_from_database(self, input_query):
-=======
-    def get_llm_model_answer(self):
-        """
-        Usually implemented by child class
-        """
-        raise NotImplementedError
-
-    def retrieve_from_database(self, input_query, config: QueryConfig, where=None):
->>>>>>> 387b042a
+    def retrieve_from_database(self, input_query, where=None):
         """
         Queries the vector database based on the given input query.
         Gets relevant doc based on the query
@@ -313,54 +303,7 @@
 
         return contents
 
-<<<<<<< HEAD
     def query(self, input_query, config: BaseLlmConfig = None, dry_run=False):
-=======
-    def _append_search_and_context(self, context, web_search_result):
-        return f"{context}\nWeb Search Result: {web_search_result}"
-
-    def generate_prompt(self, input_query, contexts, config: QueryConfig, **kwargs):
-        """
-        Generates a prompt based on the given query and context, ready to be
-        passed to an LLM
-
-        :param input_query: The query to use.
-        :param contexts: List of similar documents to the query used as context.
-        :param config: Optional. The `QueryConfig` instance to use as
-        configuration options.
-        :return: The prompt
-        """
-        context_string = (" | ").join(contexts)
-        web_search_result = kwargs.get("web_search_result", "")
-        if web_search_result:
-            context_string = self._append_search_and_context(context_string, web_search_result)
-        if not config.history:
-            prompt = config.template.substitute(context=context_string, query=input_query)
-        else:
-            prompt = config.template.substitute(context=context_string, query=input_query, history=config.history)
-        return prompt
-
-    def get_answer_from_llm(self, prompt, config: ChatConfig):
-        """
-        Gets an answer based on the given query and context by passing it
-        to an LLM.
-
-        :param query: The query to use.
-        :param context: Similar documents to the query used as context.
-        :return: The answer.
-        """
-
-        return self.get_llm_model_answer(prompt, config)
-
-    def access_search_and_get_results(self, input_query):
-        from langchain.tools import DuckDuckGoSearchRun
-
-        search = DuckDuckGoSearchRun()
-        logging.info(f"Access search to get answers for {input_query}")
-        return search.run(input_query)
-
-    def query(self, input_query, config: QueryConfig = None, dry_run=False, where=None):
->>>>>>> 387b042a
         """
         Queries the vector database based on the given input query.
         Gets relevant doc based on the query and then passes it to an
@@ -378,27 +321,8 @@
         :param where: Optional. A dictionary of key-value pairs to filter the database results.
         :return: The answer to the query.
         """
-<<<<<<< HEAD
         contexts = self.retrieve_from_database(input_query=input_query)
         answer = self.llm.query(input_query=input_query, contexts=contexts, config=config, dry_run=dry_run)
-=======
-        if config is None:
-            config = QueryConfig()
-        if self.is_docs_site_instance:
-            config.template = DOCS_SITE_PROMPT_TEMPLATE
-            config.number_documents = 5
-        k = {}
-        if self.online:
-            k["web_search_result"] = self.access_search_and_get_results(input_query)
-        contexts = self.retrieve_from_database(input_query, config, where)
-        prompt = self.generate_prompt(input_query, contexts, config, **k)
-        logging.info(f"Prompt: {prompt}")
-
-        if dry_run:
-            return prompt
-
-        answer = self.get_answer_from_llm(prompt, config)
->>>>>>> 387b042a
 
         # Send anonymous telemetry
         thread_telemetry = threading.Thread(target=self._send_telemetry_event, args=("query",))
@@ -406,18 +330,7 @@
 
         return answer
 
-<<<<<<< HEAD
-    def chat(self, input_query, config: BaseLlmConfig = None, dry_run=False):
-=======
-    def _stream_query_response(self, answer):
-        streamed_answer = ""
-        for chunk in answer:
-            streamed_answer = streamed_answer + chunk
-            yield chunk
-        logging.info(f"Answer: {streamed_answer}")
-
-    def chat(self, input_query, config: ChatConfig = None, dry_run=False, where=None):
->>>>>>> 387b042a
+    def chat(self, input_query, config: BaseLlmConfig = None, dry_run=False, where=None):
         """
         Queries the vector database on the given input query.
         Gets relevant doc based on the query and then passes it to an
@@ -436,35 +349,8 @@
         :param where: Optional. A dictionary of key-value pairs to filter the database results.
         :return: The answer to the query.
         """
-<<<<<<< HEAD
         contexts = self.retrieve_from_database(input_query=input_query)
         answer = self.llm.chat(input_query=input_query, contexts=contexts, config=config, dry_run=dry_run)
-=======
-        if config is None:
-            config = ChatConfig()
-        if self.is_docs_site_instance:
-            config.template = DOCS_SITE_PROMPT_TEMPLATE
-            config.number_documents = 5
-        k = {}
-        if self.online:
-            k["web_search_result"] = self.access_search_and_get_results(input_query)
-        contexts = self.retrieve_from_database(input_query, config, where)
-
-        chat_history = self.memory.load_memory_variables({})["history"]
-
-        if chat_history:
-            config.set_history(chat_history)
-
-        prompt = self.generate_prompt(input_query, contexts, config, **k)
-        logging.info(f"Prompt: {prompt}")
-
-        if dry_run:
-            return prompt
-
-        answer = self.get_answer_from_llm(prompt, config)
-
-        self.memory.chat_memory.add_user_message(input_query)
->>>>>>> 387b042a
 
         # Send anonymous telemetry
         thread_telemetry = threading.Thread(target=self._send_telemetry_event, args=("chat",))
