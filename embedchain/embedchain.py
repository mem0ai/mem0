import hashlib
import importlib.metadata
import json
import logging
import os
import threading
import uuid
from pathlib import Path
from typing import Dict, Optional

import requests
from dotenv import load_dotenv
from langchain.docstore.document import Document
from langchain.memory import ConversationBufferMemory
from tenacity import retry, stop_after_attempt, wait_fixed

from embedchain.chunkers.base_chunker import BaseChunker
from embedchain.config import AddConfig, ChatConfig, QueryConfig
from embedchain.config.apps.BaseAppConfig import BaseAppConfig
from embedchain.config.QueryConfig import DOCS_SITE_PROMPT_TEMPLATE
from embedchain.data_formatter import DataFormatter
from embedchain.helper_classes.json_serializable import JSONSerializable
from embedchain.loaders.base_loader import BaseLoader
from embedchain.models.data_type import DataType
from embedchain.utils import detect_datatype

load_dotenv()

ABS_PATH = os.getcwd()
DB_DIR = os.path.join(ABS_PATH, "db")
HOME_DIR = str(Path.home())
CONFIG_DIR = os.path.join(HOME_DIR, ".embedchain")
CONFIG_FILE = os.path.join(CONFIG_DIR, "config.json")


class EmbedChain(JSONSerializable):
    def __init__(self, config: BaseAppConfig, system_prompt: Optional[str] = None):
        """
        Initializes the EmbedChain instance, sets up a vector DB client and
        creates a collection.

        :param config: BaseAppConfig instance to load as configuration.
        :param system_prompt: Optional. System prompt string.
        """

        self.config = config
        self.system_prompt = system_prompt
        self.collection = self.config.db._get_or_create_collection(self.config.collection_name)
        self.db = self.config.db
        self.user_asks = []
        self.is_docs_site_instance = False
        self.online = False
        self.memory = ConversationBufferMemory()

        # Send anonymous telemetry
        self.s_id = self.config.id if self.config.id else str(uuid.uuid4())
        self.u_id = self._load_or_generate_user_id()
        thread_telemetry = threading.Thread(target=self._send_telemetry_event, args=("init",))
        thread_telemetry.start()

<<<<<<< HEAD
    @property
    def collect_metrics(self):
        return self.config.collect_metrics

    @collect_metrics.setter
    def collect_metrics(self, value):
        if not isinstance(value, bool):
            raise ValueError(f"Boolean value expected but got {type(value)}.")
        self.config.collect_metrics = value
=======
    def _load_or_generate_user_id(self):
        """
        Loads the user id from the config file if it exists, otherwise generates a new
        one and saves it to the config file.
        """
        if not os.path.exists(CONFIG_DIR):
            os.makedirs(CONFIG_DIR)

        if os.path.exists(CONFIG_FILE):
            with open(CONFIG_FILE, "r") as f:
                data = json.load(f)
                if "user_id" in data:
                    return data["user_id"]

        u_id = str(uuid.uuid4())
        with open(CONFIG_FILE, "w") as f:
            json.dump({"user_id": u_id}, f)

        return u_id
>>>>>>> 433c4157

    def add(
        self,
        source,
        data_type: Optional[DataType] = None,
        metadata: Optional[Dict] = None,
        config: Optional[AddConfig] = None,
    ):
        """
        Adds the data from the given URL to the vector db.
        Loads the data, chunks it, create embedding for each chunk
        and then stores the embedding to vector database.

        :param source: The data to embed, can be a URL, local file or raw content, depending on the data type.
        :param data_type: Optional. Automatically detected, but can be forced with this argument.
        The type of the data to add.
        :param metadata: Optional. Metadata associated with the data source.
        :param config: Optional. The `AddConfig` instance to use as configuration
        options.
        :return: source_id, a md5-hash of the source, in hexadecimal representation.
        """
        if config is None:
            config = AddConfig()

        try:
            DataType(source)
            logging.warning(
                f"""Starting from version v0.0.40, Embedchain can automatically detect the data type. So, in the `add` method, the argument order has changed. You no longer need to specify '{source}' for the `source` argument. So the code snippet will be `.add("{data_type}", "{source}")`"""  # noqa #E501
            )
            logging.warning(
                "Embedchain is swapping the arguments for you. This functionality might be deprecated in the future, so please adjust your code."  # noqa #E501
            )
            source, data_type = data_type, source
        except ValueError:
            pass

        if data_type:
            try:
                data_type = DataType(data_type)
            except ValueError:
                raise ValueError(
                    f"Invalid data_type: '{data_type}'.",
                    f"Please use one of the following: {[data_type.value for data_type in DataType]}",
                ) from None
        if not data_type:
            data_type = detect_datatype(source)

        # `source_id` is the hash of the source argument
        hash_object = hashlib.md5(str(source).encode("utf-8"))
        source_id = hash_object.hexdigest()

        data_formatter = DataFormatter(data_type, config)
        self.user_asks.append([source, data_type.value, metadata])
        documents, _metadatas, _ids, new_chunks = self.load_and_embed(
            data_formatter.loader, data_formatter.chunker, source, metadata, source_id
        )
        if data_type in {DataType.DOCS_SITE}:
            self.is_docs_site_instance = True

        # Send anonymous telemetry
        if self.config.collect_metrics:
            # it's quicker to check the variable twice than to count words when they won't be submitted.
            word_count = sum([len(document.split(" ")) for document in documents])

            extra_metadata = {"data_type": data_type.value, "word_count": word_count, "chunks_count": new_chunks}
            thread_telemetry = threading.Thread(target=self._send_telemetry_event, args=("add", extra_metadata))
            thread_telemetry.start()

        return source_id

    def add_local(self, source, data_type=None, metadata=None, config: AddConfig = None):
        """
        Warning:
            This method is deprecated and will be removed in future versions. Use `add` instead.

        Adds the data from the given URL to the vector db.
        Loads the data, chunks it, create embedding for each chunk
        and then stores the embedding to vector database.

        :param source: The data to embed, can be a URL, local file or raw content, depending on the data type.
        :param data_type: Optional. Automatically detected, but can be forced with this argument.
        The type of the data to add.
        :param metadata: Optional. Metadata associated with the data source.
        :param config: Optional. The `AddConfig` instance to use as configuration
        options.
        :return: md5-hash of the source, in hexadecimal representation.
        """
        logging.warning(
            "The `add_local` method is deprecated and will be removed in future versions. Please use the `add` method for both local and remote files."  # noqa: E501
        )
        return self.add(source=source, data_type=data_type, metadata=metadata, config=config)

    def load_and_embed(self, loader: BaseLoader, chunker: BaseChunker, src, metadata=None, source_id=None):
        """
        Loads the data from the given URL, chunks it, and adds it to database.

        :param loader: The loader to use to load the data.
        :param chunker: The chunker to use to chunk the data.
        :param src: The data to be handled by the loader. Can be a URL for
        remote sources or local content for local loaders.
        :param metadata: Optional. Metadata associated with the data source.
        :param source_id: Hexadecimal hash of the source.
        :return: (List) documents (embedded text), (List) metadata, (list) ids, (int) number of chunks
        """
        embeddings_data = chunker.create_chunks(loader, src)

        # spread chunking results
        documents = embeddings_data["documents"]
        metadatas = embeddings_data["metadatas"]
        ids = embeddings_data["ids"]

        # get existing ids, and discard doc if any common id exist.
        where = {"app_id": self.config.id} if self.config.id is not None else {}
        # where={"url": src}
        existing_ids = self.db.get(
            ids=ids,
            where=where,  # optional filter
        )

        if len(existing_ids):
            data_dict = {id: (doc, meta) for id, doc, meta in zip(ids, documents, metadatas)}
            data_dict = {id: value for id, value in data_dict.items() if id not in existing_ids}

            if not data_dict:
                print(f"All data from {src} already exists in the database.")
                # Make sure to return a matching return type
                return [], [], [], 0

            ids = list(data_dict.keys())
            documents, metadatas = zip(*data_dict.values())

        # Loop though all metadatas and add extras.
        new_metadatas = []
        for m in metadatas:
            # Add app id in metadatas so that they can be queried on later
            if self.config.id:
                m["app_id"] = self.config.id

            # Add hashed source
            m["hash"] = source_id

            # Note: Metadata is the function argument
            if metadata:
                # Spread whatever is in metadata into the new object.
                m.update(metadata)

            new_metadatas.append(m)
        metadatas = new_metadatas

        # Count before, to calculate a delta in the end.
        chunks_before_addition = self.count()

        self.db.add(documents=documents, metadatas=metadatas, ids=ids)
        count_new_chunks = self.count() - chunks_before_addition
        print((f"Successfully saved {src} ({chunker.data_type}). New chunks count: {count_new_chunks}"))
        return list(documents), metadatas, ids, count_new_chunks

    def _format_result(self, results):
        return [
            (Document(page_content=result[0], metadata=result[1] or {}), result[2])
            for result in zip(
                results["documents"][0],
                results["metadatas"][0],
                results["distances"][0],
            )
        ]

    def get_llm_model_answer(self):
        """
        Usually implemented by child class
        """
        raise NotImplementedError

    def retrieve_from_database(self, input_query, config: QueryConfig):
        """
        Queries the vector database based on the given input query.
        Gets relevant doc based on the query

        :param input_query: The query to use.
        :param config: The query configuration.
        :return: The content of the document that matched your query.
        """
        where = {"app_id": self.config.id} if self.config.id is not None else {}  # optional filter
        contents = self.db.query(
            input_query=input_query,
            n_results=config.number_documents,
            where=where,
        )

        return contents

    def _append_search_and_context(self, context, web_search_result):
        return f"{context}\nWeb Search Result: {web_search_result}"

    def generate_prompt(self, input_query, contexts, config: QueryConfig, **kwargs):
        """
        Generates a prompt based on the given query and context, ready to be
        passed to an LLM

        :param input_query: The query to use.
        :param contexts: List of similar documents to the query used as context.
        :param config: Optional. The `QueryConfig` instance to use as
        configuration options.
        :return: The prompt
        """
        context_string = (" | ").join(contexts)
        web_search_result = kwargs.get("web_search_result", "")
        if web_search_result:
            context_string = self._append_search_and_context(context_string, web_search_result)
        if not config.history:
            prompt = config.template.substitute(context=context_string, query=input_query)
        else:
            prompt = config.template.substitute(context=context_string, query=input_query, history=config.history)
        return prompt

    def get_answer_from_llm(self, prompt, config: ChatConfig):
        """
        Gets an answer based on the given query and context by passing it
        to an LLM.

        :param query: The query to use.
        :param context: Similar documents to the query used as context.
        :return: The answer.
        """

        return self.get_llm_model_answer(prompt, config)

    def access_search_and_get_results(self, input_query):
        from langchain.tools import DuckDuckGoSearchRun

        search = DuckDuckGoSearchRun()
        logging.info(f"Access search to get answers for {input_query}")
        return search.run(input_query)

    def query(self, input_query, config: QueryConfig = None, dry_run=False):
        """
        Queries the vector database based on the given input query.
        Gets relevant doc based on the query and then passes it to an
        LLM as context to get the answer.

        :param input_query: The query to use.
        :param config: Optional. The `QueryConfig` instance to use as
        configuration options.
        :param dry_run: Optional. A dry run does everything except send the resulting prompt to
        the LLM. The purpose is to test the prompt, not the response.
        You can use it to test your prompt, including the context provided
        by the vector database's doc retrieval.
        The only thing the dry run does not consider is the cut-off due to
        the `max_tokens` parameter.
        :return: The answer to the query.
        """
        if config is None:
            config = QueryConfig()
        if self.is_docs_site_instance:
            config.template = DOCS_SITE_PROMPT_TEMPLATE
            config.number_documents = 5
        k = {}
        if self.online:
            k["web_search_result"] = self.access_search_and_get_results(input_query)
        contexts = self.retrieve_from_database(input_query, config)
        prompt = self.generate_prompt(input_query, contexts, config, **k)
        logging.info(f"Prompt: {prompt}")

        if dry_run:
            return prompt

        answer = self.get_answer_from_llm(prompt, config)

        # Send anonymous telemetry
        thread_telemetry = threading.Thread(target=self._send_telemetry_event, args=("query",))
        thread_telemetry.start()

        if isinstance(answer, str):
            logging.info(f"Answer: {answer}")
            return answer
        else:
            return self._stream_query_response(answer)

    def _stream_query_response(self, answer):
        streamed_answer = ""
        for chunk in answer:
            streamed_answer = streamed_answer + chunk
            yield chunk
        logging.info(f"Answer: {streamed_answer}")

    def chat(self, input_query, config: ChatConfig = None, dry_run=False):
        """
        Queries the vector database on the given input query.
        Gets relevant doc based on the query and then passes it to an
        LLM as context to get the answer.

        Maintains the whole conversation in memory.
        :param input_query: The query to use.
        :param config: Optional. The `ChatConfig` instance to use as
        configuration options.
        :param dry_run: Optional. A dry run does everything except send the resulting prompt to
        the LLM. The purpose is to test the prompt, not the response.
        You can use it to test your prompt, including the context provided
        by the vector database's doc retrieval.
        The only thing the dry run does not consider is the cut-off due to
        the `max_tokens` parameter.
        :return: The answer to the query.
        """
        if config is None:
            config = ChatConfig()
        if self.is_docs_site_instance:
            config.template = DOCS_SITE_PROMPT_TEMPLATE
            config.number_documents = 5
        k = {}
        if self.online:
            k["web_search_result"] = self.access_search_and_get_results(input_query)
        contexts = self.retrieve_from_database(input_query, config)

        chat_history = self.memory.load_memory_variables({})["history"]

        if chat_history:
            config.set_history(chat_history)

        prompt = self.generate_prompt(input_query, contexts, config, **k)
        logging.info(f"Prompt: {prompt}")

        if dry_run:
            return prompt

        answer = self.get_answer_from_llm(prompt, config)

        self.memory.chat_memory.add_user_message(input_query)

        # Send anonymous telemetry
        thread_telemetry = threading.Thread(target=self._send_telemetry_event, args=("chat",))
        thread_telemetry.start()

        if isinstance(answer, str):
            self.memory.chat_memory.add_ai_message(answer)
            logging.info(f"Answer: {answer}")
            return answer
        else:
            # this is a streamed response and needs to be handled differently.
            return self._stream_chat_response(answer)

    def _stream_chat_response(self, answer):
        streamed_answer = ""
        for chunk in answer:
            streamed_answer = streamed_answer + chunk
            yield chunk
        self.memory.chat_memory.add_ai_message(streamed_answer)
        logging.info(f"Answer: {streamed_answer}")

    def set_collection(self, collection_name):
        """
        Set the collection to use.

        :param collection_name: The name of the collection to use.
        """
        self.collection = self.config.db._get_or_create_collection(collection_name)

    def count(self) -> int:
        """
        Count the number of embeddings.

        :return: The number of embeddings.
        """
        return self.db.count()

    def reset(self):
        """
        Resets the database. Deletes all embeddings irreversibly.
        `App` does not have to be reinitialized after using this method.
        """
        # Send anonymous telemetry
        thread_telemetry = threading.Thread(target=self._send_telemetry_event, args=("reset",))
        thread_telemetry.start()

        collection_name = self.collection.name
        self.db.reset()
        self.collection = self.config.db._get_or_create_collection(collection_name)
        # Todo: Automatically recreating a collection with the same name cannot be the best way to handle a reset.
        # A downside of this implementation is, if you have two instances,
        # the other instance will not get the updated `self.collection` attribute.
        # A better way would be to create the collection if it is called again after being reset.
        # That means, checking if collection exists in the db-consuming methods, and creating it if it doesn't.
        # That's an extra steps for all uses, just to satisfy a niche use case in a niche method. For now, this will do.

    @retry(stop=stop_after_attempt(3), wait=wait_fixed(1))
    def _send_telemetry_event(self, method: str, extra_metadata: Optional[dict] = None):
        if not self.config.collect_metrics:
            return

        with threading.Lock():
            url = "https://api.embedchain.ai/api/v1/telemetry/"
            metadata = {
                "s_id": self.s_id,
                "version": importlib.metadata.version(__package__ or __name__),
                "method": method,
                "language": "py",
                "u_id": self.u_id,
            }
            if extra_metadata:
                metadata.update(extra_metadata)

            response = requests.post(url, json={"metadata": metadata})
            if response.status_code != 200:
                logging.warning(f"Telemetry event failed with status code {response.status_code}")<|MERGE_RESOLUTION|>--- conflicted
+++ resolved
@@ -58,7 +58,6 @@
         thread_telemetry = threading.Thread(target=self._send_telemetry_event, args=("init",))
         thread_telemetry.start()
 
-<<<<<<< HEAD
     @property
     def collect_metrics(self):
         return self.config.collect_metrics
@@ -68,7 +67,7 @@
         if not isinstance(value, bool):
             raise ValueError(f"Boolean value expected but got {type(value)}.")
         self.config.collect_metrics = value
-=======
+
     def _load_or_generate_user_id(self):
         """
         Loads the user id from the config file if it exists, otherwise generates a new
@@ -88,7 +87,6 @@
             json.dump({"user_id": u_id}, f)
 
         return u_id
->>>>>>> 433c4157
 
     def add(
         self,
