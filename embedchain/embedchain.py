--- conflicted
+++ resolved
@@ -133,14 +133,6 @@
         and then stores the embedding to vector database.
 
         :param source: The data to embed, can be a URL, local file or raw content, depending on the data type.
-<<<<<<< HEAD
-        :param data_type: Optional. Automatically detected, but can be forced with this argument.
-        The type of the data to add.
-        :param metadata: Optional. Metadata associated with the data source.
-        :param config: Optional. The `AddConfig` instance to use as configuration
-        options.
-        :param dry_run: Optional. A dry run displays the chunks to ensure that the loader and chunker work as intended.
-=======
         :type source: Any
         :param data_type: Automatically detected, but can be forced with this argument. The type of the data to add,
         defaults to None
@@ -150,7 +142,8 @@
         :param config: The `AddConfig` instance to use as configuration options., defaults to None
         :type config: Optional[AddConfig], optional
         :raises ValueError: Invalid data type
->>>>>>> 3c3d98b9
+        :param dry_run: Optional. A dry run displays the chunks to ensure that the loader and chunker work as intended.
+        deafaults to False
         :return: source_id, a md5-hash of the source, in hexadecimal representation.
         :rtype: str
         """
@@ -242,32 +235,19 @@
         return self.add(source=source, data_type=data_type, metadata=metadata, config=config)
 
     def load_and_embed(
-<<<<<<< HEAD
-        self, loader: BaseLoader, chunker: BaseChunker, src, metadata=None, source_id=None, dry_run=None
-    ):
-        """
-        Loads the data from the given URL, chunks it, and adds it to database.
-=======
         self,
         loader: BaseLoader,
         chunker: BaseChunker,
         src: Any,
         metadata: Optional[Dict[str, Any]] = None,
         source_id: Optional[str] = None,
+        dry_run = False
     ) -> Tuple[List[str], Dict[str, Any], List[str], int]:
         """The loader to use to load the data.
->>>>>>> 3c3d98b9
 
         :param loader: The loader to use to load the data.
         :type loader: BaseLoader
         :param chunker: The chunker to use to chunk the data.
-<<<<<<< HEAD
-        :param src: The data to be handled by the loader. Can be a URL for
-        remote sources or local content for local loaders.
-        :param metadata: Optional. Metadata associated with the data source.
-        :param source_id: Hexadecimal hash of the source.
-        :param dry_run: Optional. A dry run returns chunks and doesn't update DB.
-=======
         :type chunker: BaseChunker
         :param src: The data to be handled by the loader.
         Can be a URL for remote sources or local content for local loaders.
@@ -276,7 +256,8 @@
         :type metadata: Dict[str, Any], optional
         :param source_id: Hexadecimal hash of the source., defaults to None
         :type source_id: str, optional
->>>>>>> 3c3d98b9
+        :param dry_run: Optional. A dry run returns chunks and doesn't update DB.
+        :type dry_run: bool, defaults to False
         :return: (List) documents (embedded text), (List) metadata, (list) ids, (int) number of chunks
         :rtype: Tuple[List[str], Dict[str, Any], List[str], int]
         """
