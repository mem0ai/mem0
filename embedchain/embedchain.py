--- conflicted
+++ resolved
@@ -143,32 +143,20 @@
         contents = [result[0].page_content for result in results_formatted]
         return contents
 
-<<<<<<< HEAD
-    def generate_prompt(self, input_query, contexts, template: Template = None):
-=======
-    def generate_prompt(self, input_query, context, config: QueryConfig):
->>>>>>> ae87dc4a
+    def generate_prompt(self, input_query, contexts, config: QueryConfig):
         """
         Generates a prompt based on the given query and context, ready to be passed to an LLM
 
         :param input_query: The query to use.
-<<<<<<< HEAD
         :param contexts: List of similar documents to the query used as context.
-        :param template: Optional. The `Template` instance to use as a template for prompt.
-        :return: The prompt
-        """
-        context_string = (' | ').join(contexts)
-        prompt = template.substitute(context = context_string, query = input_query)
-=======
-        :param context: Similar documents to the query used as context.
         :param config: Optional. The `QueryConfig` instance to use as configuration options.
         :return: The prompt
         """
+        context_string = (' | ').join(contexts)
         if not config.history:
-            prompt = config.template.substitute(context = context, query = input_query)
+            prompt = config.template.substitute(context = context_string, query = input_query)
         else:
-            prompt = config.template.substitute(context = context, query = input_query, history = config.history)
->>>>>>> ae87dc4a
+            prompt = config.template.substitute(context = context_string, query = input_query, history = config.history)
         return prompt
 
     def get_answer_from_llm(self, prompt, config: ChatConfig):
@@ -195,17 +183,11 @@
         """
         if config is None:
             config = QueryConfig()
-<<<<<<< HEAD
         contexts = self.retrieve_from_database(input_query, config)
-        prompt = self.generate_prompt(input_query, contexts, config.template)
-        answer = self.get_answer_from_llm(prompt)
-=======
-        context = self.retrieve_from_database(input_query)
-        prompt = self.generate_prompt(input_query, context, config)
+        prompt = self.generate_prompt(input_query, contexts, config)
         logging.info(f"Prompt: {prompt}")
         answer = self.get_answer_from_llm(prompt, config)
         logging.info(f"Answer: {answer}")
->>>>>>> ae87dc4a
         return answer
 
 
@@ -220,20 +202,7 @@
         :param config: Optional. The `ChatConfig` instance to use as configuration options.
         :return: The answer to the query.
         """
-<<<<<<< HEAD
-        if config is None:
-            config = ChatConfig()
         contexts = self.retrieve_from_database(input_query, config)
-        global memory
-        chat_history = memory.load_memory_variables({})["history"]
-        prompt = self.generate_chat_prompt(
-            input_query,
-            contexts,
-            chat_history=chat_history,
-        )
-        answer = self.get_answer_from_llm(prompt)
-=======
-        context = self.retrieve_from_database(input_query)
         global memory
         chat_history = memory.load_memory_variables({})["history"]
         
@@ -242,11 +211,10 @@
         if chat_history:
             config.set_history(chat_history)
             
-        prompt = self.generate_prompt(input_query, context, config)
+        prompt = self.generate_prompt(input_query, contexts, config)
         logging.info(f"Prompt: {prompt}")
         answer = self.get_answer_from_llm(prompt, config)
 
->>>>>>> ae87dc4a
         memory.chat_memory.add_user_message(input_query)
         
         if isinstance(answer, str):
@@ -281,14 +249,9 @@
         """
         if config is None:
             config = QueryConfig()
-<<<<<<< HEAD
         contexts = self.retrieve_from_database(input_query, config)
-        prompt = self.generate_prompt(input_query, contexts, config.template)
-=======
-        context = self.retrieve_from_database(input_query)
-        prompt = self.generate_prompt(input_query, context, config)
+        prompt = self.generate_prompt(input_query, contexts, config)
         logging.info(f"Prompt: {prompt}")
->>>>>>> ae87dc4a
         return prompt
 
     def count(self):
