import importlib.metadata
import logging
import os
import threading

<<<<<<< HEAD
import requests
from chromadb.errors import InvalidDimensionException
=======
>>>>>>> a86deb26
from dotenv import load_dotenv
from langchain.docstore.document import Document
from langchain.memory import ConversationBufferMemory
from tenacity import retry, stop_after_attempt, wait_fixed

from embedchain.chunkers.base_chunker import BaseChunker
from embedchain.config import AddConfig, ChatConfig, QueryConfig
from embedchain.config.apps.BaseAppConfig import BaseAppConfig
from embedchain.config.QueryConfig import DOCS_SITE_PROMPT_TEMPLATE
from embedchain.data_formatter import DataFormatter
from embedchain.loaders.base_loader import BaseLoader

load_dotenv()

ABS_PATH = os.getcwd()
DB_DIR = os.path.join(ABS_PATH, "db")

memory = ConversationBufferMemory()


class EmbedChain:
    def __init__(self, config: BaseAppConfig):
        """
        Initializes the EmbedChain instance, sets up a vector DB client and
        creates a collection.

        :param config: BaseAppConfig instance to load as configuration.
        """

        self.config = config
        self.collection = self.config.db._get_or_create_collection(self.config.collection_name)
        self.db = self.config.db
        self.user_asks = []
        self.is_docs_site_instance = False
        self.online = False

        # Send anonymous telemetry
        thread_telemetry = threading.Thread(target=self._track)
        thread_telemetry.start()

    def add(self, data_type, url, metadata=None, config: AddConfig = None):
        """
        Adds the data from the given URL to the vector db.
        Loads the data, chunks it, create embedding for each chunk
        and then stores the embedding to vector database.

        :param data_type: The type of the data to add.
        :param url: The URL where the data is located.
        :param metadata: Optional. Metadata associated with the data source.
        :param config: Optional. The `AddConfig` instance to use as configuration
        options.
        """
        if config is None:
            config = AddConfig()

        data_formatter = DataFormatter(data_type, config)
        self.user_asks.append([data_type, url, metadata])
        self.load_and_embed(data_formatter.loader, data_formatter.chunker, url, metadata)
        if data_type in ("docs_site",):
            self.is_docs_site_instance = True

    def add_local(self, data_type, content, metadata=None, config: AddConfig = None):
        """
        Adds the data you supply to the vector db.
        Loads the data, chunks it, create embedding for each chunk
        and then stores the embedding to vector database.

        :param data_type: The type of the data to add.
        :param content: The local data. Refer to the `README` for formatting.
        :param metadata: Optional. Metadata associated with the data source.
        :param config: Optional. The `AddConfig` instance to use as
        configuration options.
        """
        if config is None:
            config = AddConfig()

        data_formatter = DataFormatter(data_type, config)
        self.user_asks.append([data_type, content])
        self.load_and_embed(
            data_formatter.loader,
            data_formatter.chunker,
            content,
            metadata,
        )

    def load_and_embed(self, loader: BaseLoader, chunker: BaseChunker, src, metadata=None):
        """
        Loads the data from the given URL, chunks it, and adds it to database.

        :param loader: The loader to use to load the data.
        :param chunker: The chunker to use to chunk the data.
        :param src: The data to be handled by the loader. Can be a URL for
        remote sources or local content for local loaders.
        :param metadata: Optional. Metadata associated with the data source.
        """
        embeddings_data = chunker.create_chunks(loader, src)
        documents = embeddings_data["documents"]
        metadatas = embeddings_data["metadatas"]
        ids = embeddings_data["ids"]
        # get existing ids, and discard doc if any common id exist.
        where = {"app_id": self.config.id} if self.config.id is not None else {}
        # where={"url": src}
        existing_ids = self.db.get(
            ids=ids,
            where=where,  # optional filter
        )

        if len(existing_ids):
            data_dict = {id: (doc, meta) for id, doc, meta in zip(ids, documents, metadatas)}
            data_dict = {id: value for id, value in data_dict.items() if id not in existing_ids}

            if not data_dict:
                print(f"All data from {src} already exists in the database.")
                return

            ids = list(data_dict.keys())
            documents, metadatas = zip(*data_dict.values())

        # Add app id in metadatas so that they can be queried on later
        if self.config.id is not None:
            metadatas = [{**m, "app_id": self.config.id} for m in metadatas]

        # FIXME: Fix the error handling logic when metadatas or metadata is None
        metadatas = metadatas if metadatas else []
        metadata = metadata if metadata else {}
        chunks_before_addition = self.count()

        # Add metadata to each document
        metadatas_with_metadata = [{**meta, **metadata} for meta in metadatas]

        self.db.add(documents=documents, metadatas=list(metadatas_with_metadata), ids=ids)
        print((f"Successfully saved {src}. New chunks count: " f"{self.count() - chunks_before_addition}"))

    def _format_result(self, results):
        return [
            (Document(page_content=result[0], metadata=result[1] or {}), result[2])
            for result in zip(
                results["documents"][0],
                results["metadatas"][0],
                results["distances"][0],
            )
        ]

    def get_llm_model_answer(self):
        """
        Usually implemented by child class
        """
        raise NotImplementedError

    def retrieve_from_database(self, input_query, config: QueryConfig):
        """
        Queries the vector database based on the given input query.
        Gets relevant doc based on the query

        :param input_query: The query to use.
        :param config: The query configuration.
        :return: The content of the document that matched your query.
        """
        where = {"app_id": self.config.id} if self.config.id is not None else {}  # optional filter
        contents = self.db.query(
            input_query=input_query,
            n_results=config.number_documents,
            where=where,
        )

        return contents

    def _append_search_and_context(self, context, web_search_result):
        return f"{context}\nWeb Search Result: {web_search_result}"

    def generate_prompt(self, input_query, contexts, config: QueryConfig, **kwargs):
        """
        Generates a prompt based on the given query and context, ready to be
        passed to an LLM

        :param input_query: The query to use.
        :param contexts: List of similar documents to the query used as context.
        :param config: Optional. The `QueryConfig` instance to use as
        configuration options.
        :return: The prompt
        """
        context_string = (" | ").join(contexts)
        web_search_result = kwargs.get("web_search_result", "")
        if web_search_result:
            context_string = self._append_search_and_context(context_string, web_search_result)
        if not config.history:
            prompt = config.template.substitute(context=context_string, query=input_query)
        else:
            prompt = config.template.substitute(context=context_string, query=input_query, history=config.history)
        return prompt

    def get_answer_from_llm(self, prompt, config: ChatConfig):
        """
        Gets an answer based on the given query and context by passing it
        to an LLM.

        :param query: The query to use.
        :param context: Similar documents to the query used as context.
        :return: The answer.
        """

        return self.get_llm_model_answer(prompt, config)

    def access_search_and_get_results(self, input_query):
        from langchain.tools import DuckDuckGoSearchRun

        search = DuckDuckGoSearchRun()
        logging.info(f"Access search to get answers for {input_query}")
        return search.run(input_query)

    def query(self, input_query, config: QueryConfig = None, dry_run=False):
        """
        Queries the vector database based on the given input query.
        Gets relevant doc based on the query and then passes it to an
        LLM as context to get the answer.

        :param input_query: The query to use.
        :param config: Optional. The `QueryConfig` instance to use as
        configuration options.
        :param dry_run: Optional. A dry run does everything except send the resulting prompt to
        the LLM. The purpose is to test the prompt, not the response.
        You can use it to test your prompt, including the context provided
        by the vector database's doc retrieval.
        The only thing the dry run does not consider is the cut-off due to
        the `max_tokens` parameter.
        :return: The answer to the query.
        """
        if config is None:
            config = QueryConfig()
        if self.is_docs_site_instance:
            config.template = DOCS_SITE_PROMPT_TEMPLATE
            config.number_documents = 5
        k = {}
        if self.online:
            k["web_search_result"] = self.access_search_and_get_results(input_query)
        contexts = self.retrieve_from_database(input_query, config)
        prompt = self.generate_prompt(input_query, contexts, config, **k)
        logging.info(f"Prompt: {prompt}")

        if dry_run:
            return prompt

        answer = self.get_answer_from_llm(prompt, config)

        if isinstance(answer, str):
            logging.info(f"Answer: {answer}")
            return answer
        else:
            return self._stream_query_response(answer)

    def _stream_query_response(self, answer):
        streamed_answer = ""
        for chunk in answer:
            streamed_answer = streamed_answer + chunk
            yield chunk
        logging.info(f"Answer: {streamed_answer}")

    def chat(self, input_query, config: ChatConfig = None, dry_run=False):
        """
        Queries the vector database on the given input query.
        Gets relevant doc based on the query and then passes it to an
        LLM as context to get the answer.

        Maintains the whole conversation in memory.
        :param input_query: The query to use.
        :param config: Optional. The `ChatConfig` instance to use as
        configuration options.
        :param dry_run: Optional. A dry run does everything except send the resulting prompt to
        the LLM. The purpose is to test the prompt, not the response.
        You can use it to test your prompt, including the context provided
        by the vector database's doc retrieval.
        The only thing the dry run does not consider is the cut-off due to
        the `max_tokens` parameter.
        :return: The answer to the query.
        """
        if config is None:
            config = ChatConfig()
        if self.is_docs_site_instance:
            config.template = DOCS_SITE_PROMPT_TEMPLATE
            config.number_documents = 5
        k = {}
        if self.online:
            k["web_search_result"] = self.access_search_and_get_results(input_query)
        contexts = self.retrieve_from_database(input_query, config)

        global memory
        chat_history = memory.load_memory_variables({})["history"]

        if chat_history:
            config.set_history(chat_history)

        prompt = self.generate_prompt(input_query, contexts, config, **k)
        logging.info(f"Prompt: {prompt}")

        if dry_run:
            return prompt

        answer = self.get_answer_from_llm(prompt, config)

        memory.chat_memory.add_user_message(input_query)

        if isinstance(answer, str):
            memory.chat_memory.add_ai_message(answer)
            logging.info(f"Answer: {answer}")
            return answer
        else:
            # this is a streamed response and needs to be handled differently.
            return self._stream_chat_response(answer)

    def _stream_chat_response(self, answer):
        streamed_answer = ""
        for chunk in answer:
            streamed_answer = streamed_answer + chunk
            yield chunk
        memory.chat_memory.add_ai_message(streamed_answer)
        logging.info(f"Answer: {streamed_answer}")

    def set_collection(self, collection_name):
        """
        Set the collection to use.

        :param collection_name: The name of the collection to use.
        """
        self.collection = self.config.db._get_or_create_collection(collection_name)

    def count(self):
        """
        Count the number of embeddings.

        :return: The number of embeddings.
        """
        return self.db.count()

    def reset(self):
        """
        Resets the database. Deletes all embeddings irreversibly.
        `App` has to be reinitialized after using this method.
        """
<<<<<<< HEAD
        self.db_client.reset()

    @retry(stop=stop_after_attempt(3), wait=wait_fixed(1))
    def _track(self):
        if not self.config.collect_metrics:
            return

        with threading.Lock():
            url = "https://api.embedchain.ai/api/v1/telemetry/"
            payload = {
                "metadata": {
                    "app_id": self.config.id,
                    "version": importlib.metadata.version(__package__ or __name__),
                    "method": "init",
                    "language": "py",
                }
            }
            response = requests.post(url, json=payload)
            response.raise_for_status()
=======
        self.db.reset()
>>>>>>> a86deb26
<|MERGE_RESOLUTION|>--- conflicted
+++ resolved
@@ -3,11 +3,7 @@
 import os
 import threading
 
-<<<<<<< HEAD
 import requests
-from chromadb.errors import InvalidDimensionException
-=======
->>>>>>> a86deb26
 from dotenv import load_dotenv
 from langchain.docstore.document import Document
 from langchain.memory import ConversationBufferMemory
@@ -346,8 +342,7 @@
         Resets the database. Deletes all embeddings irreversibly.
         `App` has to be reinitialized after using this method.
         """
-<<<<<<< HEAD
-        self.db_client.reset()
+        self.db.reset()
 
     @retry(stop=stop_after_attempt(3), wait=wait_fixed(1))
     def _track(self):
@@ -365,7 +360,4 @@
                 }
             }
             response = requests.post(url, json=payload)
-            response.raise_for_status()
-=======
-        self.db.reset()
->>>>>>> a86deb26
+            response.raise_for_status()