--- conflicted
+++ resolved
@@ -168,10 +168,6 @@
         :param context: Similar documents to the query used as context.
         :return: The answer.
         """
-<<<<<<< HEAD
-=======
-        
->>>>>>> ae87dc4a
         return self.get_llm_model_answer(prompt, config)
 
     def query(self, input_query, config: QueryConfig = None):
@@ -187,15 +183,10 @@
         if config is None:
             config = QueryConfig()
         context = self.retrieve_from_database(input_query)
-<<<<<<< HEAD
-        prompt = self.generate_prompt(input_query, context, config.template)
-        answer = self.get_answer_from_llm(prompt, config)
-=======
         prompt = self.generate_prompt(input_query, context, config)
         logging.info(f"Prompt: {prompt}")
         answer = self.get_answer_from_llm(prompt, config)
         logging.info(f"Answer: {answer}")
->>>>>>> ae87dc4a
         return answer
 
 
@@ -210,21 +201,6 @@
         :param config: Optional. The `ChatConfig` instance to use as configuration options.
         :return: The answer to the query.
         """
-<<<<<<< HEAD
-
-        context = self.retrieve_from_database(input_query)
-        global memory
-        chat_history = memory.load_memory_variables({})["history"]
-        prompt = self.generate_chat_prompt(
-            input_query,
-            context,
-            chat_history=chat_history,
-        )
-        answer = self.get_answer_from_llm(prompt, config)
-        memory.chat_memory.add_user_message(input_query)
-        memory.chat_memory.add_ai_message(answer)
-        return answer
-=======
         context = self.retrieve_from_database(input_query)
         global memory
         chat_history = memory.load_memory_variables({})["history"]
@@ -255,8 +231,6 @@
             yield chunk
         memory.chat_memory.add_ai_message(streamed_answer)
         logging.info(f"Answer: {streamed_answer}")
-          
->>>>>>> ae87dc4a
 
     def dry_run(self, input_query, config: QueryConfig = None):
         """
@@ -314,10 +288,6 @@
         super().__init__(config)
 
     def get_llm_model_answer(self, prompt, config: ChatConfig):
-<<<<<<< HEAD
-=======
-
->>>>>>> ae87dc4a
         messages = []
         messages.append({
             "role": "user", "content": prompt
@@ -325,28 +295,17 @@
         response = openai.ChatCompletion.create(
             model = config.model,
             messages=messages,
-<<<<<<< HEAD
             temperature = config.temperature,
             max_tokens = config.max_tokens,
             top_p=config.top_p,
             stream=config.stream
         )
-=======
-            temperature=0,
-            max_tokens=1000,
-            top_p=1,
-            stream=config.stream
-        )
-
->>>>>>> ae87dc4a
+
         if config.stream:
             return self._stream_llm_model_response(response)
         else:
             return response["choices"][0]["message"]["content"]
-<<<<<<< HEAD
-=======
-    
->>>>>>> ae87dc4a
+
     def _stream_llm_model_response(self, response):
         """
         This is a generator for streaming response from the OpenAI completions API
