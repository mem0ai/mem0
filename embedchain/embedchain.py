--- conflicted
+++ resolved
@@ -163,26 +163,9 @@
             )
         ]
 
-<<<<<<< HEAD
-    def get_openai_answer(self, prompt, model="gpt-3.5-turbo-0613"):
-        messages = []
-        messages.append({
-            "role": "user", "content": prompt
-        })
-        response = openai.ChatCompletion.create(
-            model=model,
-            messages=messages,
-            temperature=0,
-            max_tokens=1000,
-            top_p=1,
-        )
-        return response["choices"][0]["message"]["content"]
-    
-=======
     def get_llm_model_answer(self, prompt):
         raise NotImplementedError
 
->>>>>>> cf1e000f
     def retrieve_from_database(self, input_query):
         """
         Queries the vector database based on the given input query.
