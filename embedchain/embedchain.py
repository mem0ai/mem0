import openai
import os
from string import Template

from chromadb.utils import embedding_functions
from dotenv import load_dotenv
from langchain.docstore.document import Document
from langchain.embeddings.openai import OpenAIEmbeddings
from langchain.memory import ConversationBufferMemory
from embedchain.config import InitConfig, AddConfig, QueryConfig, ChatConfig
from embedchain.config.QueryConfig import DEFAULT_PROMPT

<<<<<<< HEAD
=======
from embedchain.loaders.youtube_video import YoutubeVideoLoader
from embedchain.loaders.pdf_file import PdfFileLoader
from embedchain.loaders.web_page import WebPageLoader
from embedchain.loaders.local_qna_pair import LocalQnaPairLoader
from embedchain.loaders.local_text import LocalTextLoader
from embedchain.loaders.docx_file import DocxFileLoader
from embedchain.chunkers.youtube_video import YoutubeVideoChunker
from embedchain.chunkers.pdf_file import PdfFileChunker
from embedchain.chunkers.web_page import WebPageChunker
from embedchain.chunkers.qna_pair import QnaPairChunker
from embedchain.chunkers.text import TextChunker
from embedchain.chunkers.docx_file import DocxFileChunker
>>>>>>> 22dfa6ab
from embedchain.vectordb.chroma_db import ChromaDB
from embedchain.data_format import DataFormat


gpt4all_model = None

load_dotenv()

ABS_PATH = os.getcwd()
DB_DIR = os.path.join(ABS_PATH, "db")

memory = ConversationBufferMemory()


class EmbedChain:
    def __init__(self, config: InitConfig):
        """
        Initializes the EmbedChain instance, sets up a vector DB client and
        creates a collection.

        :param config: InitConfig instance to load as configuration.
        """

        self.config = config
        self.db_client = self.config.db.client
        self.collection = self.config.db.collection
        self.user_asks = []

<<<<<<< HEAD
    def add(self, data_type, url):
=======
    def _get_loader(self, data_type):
        """
        Returns the appropriate data loader for the given data type.

        :param data_type: The type of the data to load.
        :return: The loader for the given data type.
        :raises ValueError: If an unsupported data type is provided.
        """
        loaders = {
            'youtube_video': YoutubeVideoLoader(),
            'pdf_file': PdfFileLoader(),
            'web_page': WebPageLoader(),
            'qna_pair': LocalQnaPairLoader(),
            'text': LocalTextLoader(),
            'docx': DocxFileLoader(),
        }
        if data_type in loaders:
            return loaders[data_type]
        else:
            raise ValueError(f"Unsupported data type: {data_type}")

    def _get_chunker(self, data_type):
        """
        Returns the appropriate chunker for the given data type.

        :param data_type: The type of the data to chunk.
        :return: The chunker for the given data type.
        :raises ValueError: If an unsupported data type is provided.
        """
        chunkers = {
            'youtube_video': YoutubeVideoChunker(),
            'pdf_file': PdfFileChunker(),
            'web_page': WebPageChunker(),
            'qna_pair': QnaPairChunker(),
            'text': TextChunker(),
            'docx': DocxFileChunker(),
        }
        if data_type in chunkers:
            return chunkers[data_type]
        else:
            raise ValueError(f"Unsupported data type: {data_type}")

    def add(self, data_type, url, config: AddConfig = None):
>>>>>>> 22dfa6ab
        """
        Adds the data from the given URL to the vector db.
        Loads the data, chunks it, create embedding for each chunk
        and then stores the embedding to vector database.

        :param data_type: The type of the data to add.
        :param url: The URL where the data is located.
        :param config: Optional. The `AddConfig` instance to use as configuration options.
        """
<<<<<<< HEAD
        data_format = DataFormat(data_type)
=======
        if config is None:
            config = AddConfig()
        loader = self._get_loader(data_type)
        chunker = self._get_chunker(data_type)
>>>>>>> 22dfa6ab
        self.user_asks.append([data_type, url])
        self.load_and_embed(data_format.loader, data_format.chunker, url)

    def add_local(self, data_type, content, config: AddConfig = None):
        """
        Adds the data you supply to the vector db.
        Loads the data, chunks it, create embedding for each chunk
        and then stores the embedding to vector database.

        :param data_type: The type of the data to add.
        :param content: The local data. Refer to the `README` for formatting.
        :param config: Optional. The `AddConfig` instance to use as configuration options.
        """
<<<<<<< HEAD
        data_format = DataFormat(data_type)
=======
        if config is None:
            config = AddConfig()
        loader = self._get_loader(data_type)
        chunker = self._get_chunker(data_type)
>>>>>>> 22dfa6ab
        self.user_asks.append([data_type, content])
        self.load_and_embed(data_format.loader, data_format.chunker, content)

    def load_and_embed(self, loader, chunker, src):
        """
        Loads the data from the given URL, chunks it, and adds it to the database.

        :param loader: The loader to use to load the data.
        :param chunker: The chunker to use to chunk the data.
        :param src: The data to be handled by the loader. Can be a URL for remote sources or local content for local loaders.
        """
        embeddings_data = chunker.create_chunks(loader, src)
        documents = embeddings_data["documents"]
        metadatas = embeddings_data["metadatas"]
        ids = embeddings_data["ids"]
        # get existing ids, and discard doc if any common id exist.
        existing_docs = self.collection.get(
            ids=ids,
            # where={"url": src}
        )
        existing_ids = set(existing_docs["ids"])

        if len(existing_ids):
            data_dict = {id: (doc, meta) for id, doc, meta in zip(ids, documents, metadatas)}
            data_dict = {id: value for id, value in data_dict.items() if id not in existing_ids}

            if not data_dict:
                print(f"All data from {src} already exists in the database.")
                return

            ids = list(data_dict.keys())
            documents, metadatas = zip(*data_dict.values())

        self.collection.add(
            documents=documents,
            metadatas=list(metadatas),
            ids=ids
        )
        print(f"Successfully saved {src}. Total chunks count: {self.collection.count()}")

    def _format_result(self, results):
        return [
            (Document(page_content=result[0], metadata=result[1] or {}), result[2])
            for result in zip(
                results["documents"][0],
                results["metadatas"][0],
                results["distances"][0],
            )
        ]

    def get_llm_model_answer(self, prompt):
        raise NotImplementedError

    def retrieve_from_database(self, input_query):
        """
        Queries the vector database based on the given input query.
        Gets relevant doc based on the query

        :param input_query: The query to use.
        :return: The content of the document that matched your query.
        """
        result = self.collection.query(
            query_texts=[input_query,],
            n_results=1,
        )
        result_formatted = self._format_result(result)
        if result_formatted:
            content = result_formatted[0][0].page_content
        else:
            content = ""
        return content

    def generate_prompt(self, input_query, context, template: Template = None):
        """
        Generates a prompt based on the given query and context, ready to be passed to an LLM

        :param input_query: The query to use.
        :param context: Similar documents to the query used as context.
        :param template: Optional. The `Template` instance to use as a template for prompt.
        :return: The prompt
        """
        prompt = template.substitute(context = context, query = input_query)
        return prompt

    def get_answer_from_llm(self, prompt):
        """
        Gets an answer based on the given query and context by passing it
        to an LLM.

        :param query: The query to use.
        :param context: Similar documents to the query used as context.
        :return: The answer.
        """
        answer = self.get_llm_model_answer(prompt)
        return answer

    def query(self, input_query, config: QueryConfig = None):
        """
        Queries the vector database based on the given input query.
        Gets relevant doc based on the query and then passes it to an
        LLM as context to get the answer.

        :param input_query: The query to use.
        :param config: Optional. The `QueryConfig` instance to use as configuration options.
        :return: The answer to the query.
        """
        if config is None:
            config = QueryConfig()
        context = self.retrieve_from_database(input_query)
        prompt = self.generate_prompt(input_query, context, config.template)
        answer = self.get_answer_from_llm(prompt)
        return answer

    def generate_chat_prompt(self, input_query, context, chat_history=''):
        """
        Generates a prompt based on the given query, context and chat history
        for chat interface. This is then passed to an LLM.

        :param input_query: The query to use.
        :param context: Similar documents to the query used as context.
        :param chat_history: User and bot conversation that happened before.
        :return: The prompt
        """
        prefix_prompt = f"""You are a chatbot having a conversation with a human. You are given chat history and context. You need to answer the query considering context, chat history and your knowledge base. If you don't know the answer or the answer is neither contained in the context nor in history, then simply say "I don't know"."""
        chat_history_prompt = f"""\n----\nChat History: {chat_history}\n----"""
        suffix_prompt = f"""\n####\nContext: {context}\n####\nQuery: {input_query}\nHelpful Answer:"""
        prompt = prefix_prompt
        if chat_history:
            prompt += chat_history_prompt
        prompt += suffix_prompt
        return prompt

    def chat(self, input_query, config: ChatConfig = None):
        """
        Queries the vector database on the given input query.
        Gets relevant doc based on the query and then passes it to an
        LLM as context to get the answer.

        Maintains last 5 conversations in memory.
        :param input_query: The query to use.
        :param config: Optional. The `ChatConfig` instance to use as configuration options.
        :return: The answer to the query.
        """
        if config is None:
            config = ChatConfig()
        context = self.retrieve_from_database(input_query)
        global memory
        chat_history = memory.load_memory_variables({})["history"]
        prompt = self.generate_chat_prompt(
            input_query,
            context,
            chat_history=chat_history,
        )
        answer = self.get_answer_from_llm(prompt)
        memory.chat_memory.add_user_message(input_query)
        memory.chat_memory.add_ai_message(answer)
        return answer

    def dry_run(self, input_query, config: QueryConfig = None):
        """
        A dry run does everything except send the resulting prompt to
        the LLM. The purpose is to test the prompt, not the response.
        You can use it to test your prompt, including the context provided
        by the vector database's doc retrieval.
        The only thing the dry run does not consider is the cut-off due to
        the `max_tokens` parameter.

        :param input_query: The query to use.
        :param config: Optional. The `QueryConfig` instance to use as configuration options.
        :return: The prompt that would be sent to the LLM
        """
        if config is None:
            config = QueryConfig()
        context = self.retrieve_from_database(input_query)
        prompt = self.generate_prompt(input_query, context)
        return prompt

    def count(self):
        """
        Count the number of embeddings.

        :return: The number of embeddings.
        """
        return self.collection.count()


    def reset(self):
        """
        Resets the database. Deletes all embeddings irreversibly.
        `App` has to be reinitialized after using this method.
        """
        self.db_client.reset()


class App(EmbedChain):
    """
    The EmbedChain app.
    Has two functions: add and query.

    adds(data_type, url): adds the data from the given URL to the vector db.
    query(query): finds answer to the given query using vector database and LLM.
    dry_run(query): test your prompt without consuming tokens.
    """

    def __init__(self, config: InitConfig = None):
        """
        :param config: InitConfig instance to load as configuration. Optional.
        """
        if config is None:
            config = InitConfig()
        super().__init__(config)

    def get_llm_model_answer(self, prompt):
        messages = []
        messages.append({
            "role": "user", "content": prompt
        })
        response = openai.ChatCompletion.create(
            model="gpt-3.5-turbo-0613",
            messages=messages,
            temperature=0,
            max_tokens=1000,
            top_p=1,
        )
        return response["choices"][0]["message"]["content"]


class OpenSourceApp(EmbedChain):
    """
    The OpenSource app.
    Same as App, but uses an open source embedding model and LLM.

    Has two function: add and query.

    adds(data_type, url): adds the data from the given URL to the vector db.
    query(query): finds answer to the given query using vector database and LLM.
    """

    def __init__(self, config: InitConfig = None):
        """
        :param config: InitConfig instance to load as configuration. Optional. `ef` defaults to open source.
        """
        print("Loading open source embedding model. This may take some time...")
        if not config:
            config = InitConfig(
                ef = embedding_functions.SentenceTransformerEmbeddingFunction(
                    model_name="all-MiniLM-L6-v2"
                )
            )
        elif not config.ef:
            config._set_embedding_function(
                    embedding_functions.SentenceTransformerEmbeddingFunction(
                model_name="all-MiniLM-L6-v2"
            ))
        print("Successfully loaded open source embedding model.")
        super().__init__(config)

    def get_llm_model_answer(self, prompt):
        from gpt4all import GPT4All

        global gpt4all_model
        if gpt4all_model is None:
            gpt4all_model = GPT4All("orca-mini-3b.ggmlv3.q4_0.bin")
        response = gpt4all_model.generate(
            prompt=prompt,
        )
        return response


class EmbedChainPersonApp:
    """
    Base class to create a person bot.
    This bot behaves and speaks like a person.

    :param person: name of the person, better if its a well known person.
    :param config: InitConfig instance to load as configuration.
    """
    def __init__(self, person, config: InitConfig = None):
        self.person = person
        self.person_prompt = f"You are {person}. Whatever you say, you will always say in {person} style."
        self.template = Template(
            self.person_prompt + " " + DEFAULT_PROMPT
        )
        if config is None:
            config = InitConfig()
        super().__init__(config)


class PersonApp(EmbedChainPersonApp, App):
    """
    The Person app.
    Extends functionality from EmbedChainPersonApp and App
    """
    def query(self, input_query, config: QueryConfig = None):
        query_config = QueryConfig(
            template=self.template,
        )
        return super().query(input_query, query_config)

    def chat(self, input_query, config: ChatConfig = None):
        chat_config = ChatConfig(
            template = self.template,
        )
        return super().chat(input_query, chat_config)


class PersonOpenSourceApp(EmbedChainPersonApp, OpenSourceApp):
    """
    The Person app.
    Extends functionality from EmbedChainPersonApp and OpenSourceApp
    """
    def query(self, input_query, config: QueryConfig = None):
        query_config = QueryConfig(
            template=self.template,
        )
        return super().query(input_query, query_config)

    def chat(self, input_query, config: ChatConfig = None):
        chat_config = ChatConfig(
            template = self.template,
        )
        return super().chat(input_query, chat_config)<|MERGE_RESOLUTION|>--- conflicted
+++ resolved
@@ -5,29 +5,10 @@
 from chromadb.utils import embedding_functions
 from dotenv import load_dotenv
 from langchain.docstore.document import Document
-from langchain.embeddings.openai import OpenAIEmbeddings
 from langchain.memory import ConversationBufferMemory
 from embedchain.config import InitConfig, AddConfig, QueryConfig, ChatConfig
 from embedchain.config.QueryConfig import DEFAULT_PROMPT
-
-<<<<<<< HEAD
-=======
-from embedchain.loaders.youtube_video import YoutubeVideoLoader
-from embedchain.loaders.pdf_file import PdfFileLoader
-from embedchain.loaders.web_page import WebPageLoader
-from embedchain.loaders.local_qna_pair import LocalQnaPairLoader
-from embedchain.loaders.local_text import LocalTextLoader
-from embedchain.loaders.docx_file import DocxFileLoader
-from embedchain.chunkers.youtube_video import YoutubeVideoChunker
-from embedchain.chunkers.pdf_file import PdfFileChunker
-from embedchain.chunkers.web_page import WebPageChunker
-from embedchain.chunkers.qna_pair import QnaPairChunker
-from embedchain.chunkers.text import TextChunker
-from embedchain.chunkers.docx_file import DocxFileChunker
->>>>>>> 22dfa6ab
-from embedchain.vectordb.chroma_db import ChromaDB
 from embedchain.data_format import DataFormat
-
 
 gpt4all_model = None
 
@@ -53,53 +34,10 @@
         self.collection = self.config.db.collection
         self.user_asks = []
 
-<<<<<<< HEAD
-    def add(self, data_type, url):
-=======
-    def _get_loader(self, data_type):
-        """
-        Returns the appropriate data loader for the given data type.
-
-        :param data_type: The type of the data to load.
-        :return: The loader for the given data type.
-        :raises ValueError: If an unsupported data type is provided.
-        """
-        loaders = {
-            'youtube_video': YoutubeVideoLoader(),
-            'pdf_file': PdfFileLoader(),
-            'web_page': WebPageLoader(),
-            'qna_pair': LocalQnaPairLoader(),
-            'text': LocalTextLoader(),
-            'docx': DocxFileLoader(),
-        }
-        if data_type in loaders:
-            return loaders[data_type]
-        else:
-            raise ValueError(f"Unsupported data type: {data_type}")
-
-    def _get_chunker(self, data_type):
-        """
-        Returns the appropriate chunker for the given data type.
-
-        :param data_type: The type of the data to chunk.
-        :return: The chunker for the given data type.
-        :raises ValueError: If an unsupported data type is provided.
-        """
-        chunkers = {
-            'youtube_video': YoutubeVideoChunker(),
-            'pdf_file': PdfFileChunker(),
-            'web_page': WebPageChunker(),
-            'qna_pair': QnaPairChunker(),
-            'text': TextChunker(),
-            'docx': DocxFileChunker(),
-        }
-        if data_type in chunkers:
-            return chunkers[data_type]
-        else:
-            raise ValueError(f"Unsupported data type: {data_type}")
-
+    
+
+    
     def add(self, data_type, url, config: AddConfig = None):
->>>>>>> 22dfa6ab
         """
         Adds the data from the given URL to the vector db.
         Loads the data, chunks it, create embedding for each chunk
@@ -109,14 +47,10 @@
         :param url: The URL where the data is located.
         :param config: Optional. The `AddConfig` instance to use as configuration options.
         """
-<<<<<<< HEAD
+        if config is None:
+            config = AddConfig()
+        
         data_format = DataFormat(data_type)
-=======
-        if config is None:
-            config = AddConfig()
-        loader = self._get_loader(data_type)
-        chunker = self._get_chunker(data_type)
->>>>>>> 22dfa6ab
         self.user_asks.append([data_type, url])
         self.load_and_embed(data_format.loader, data_format.chunker, url)
 
@@ -130,14 +64,10 @@
         :param content: The local data. Refer to the `README` for formatting.
         :param config: Optional. The `AddConfig` instance to use as configuration options.
         """
-<<<<<<< HEAD
+        if config is None:
+            config = AddConfig()
+        
         data_format = DataFormat(data_type)
-=======
-        if config is None:
-            config = AddConfig()
-        loader = self._get_loader(data_type)
-        chunker = self._get_chunker(data_type)
->>>>>>> 22dfa6ab
         self.user_asks.append([data_type, content])
         self.load_and_embed(data_format.loader, data_format.chunker, content)
 
@@ -429,7 +359,7 @@
 class PersonApp(EmbedChainPersonApp, App):
     """
     The Person app.
-    Extends functionality from EmbedChainPersonApp and App
+    Extends functionality fr om EmbedChainPersonApp and App
     """
     def query(self, input_query, config: QueryConfig = None):
         query_config = QueryConfig(
