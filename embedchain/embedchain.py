--- conflicted
+++ resolved
@@ -114,16 +114,11 @@
         chunks_before_addition = self.count()
         self.collection.add(documents=documents, metadatas=list(metadatas), ids=ids)
         print(
-<<<<<<< HEAD
-            f"Successfully saved {src}. New chunks count: {self.count() - chunks_before_addition}"
-        )  # noqa:E501
-=======
             (
                 f"Successfully saved {src}. New chunks count: "
                 f"{self.count() - chunks_before_addition}"
             )
         )
->>>>>>> 1c4f629f
 
     def _format_result(self, results):
         return [
