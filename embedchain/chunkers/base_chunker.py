import hashlib


class BaseChunker:
    def __init__(self, text_splitter):
        self.text_splitter = text_splitter

    def create_chunks(self, loader, src):
        """
        Loads data and chunks it.

        :param loader: The loader which's `load_data` method is used to create the raw data.
        :param src: The data to be handled by the loader. Can be a URL for remote sources or local content for local loaders. 
        """
        documents = []
        ids = []
<<<<<<< HEAD
        idMap = {}
        datas = loader.load_data(url)
=======
        datas = loader.load_data(src)
>>>>>>> 22dfa6ab
        metadatas = []
        for data in datas:
            content = data["content"]
            meta_data = data["meta_data"]
            url = meta_data["url"]

            chunks = self.text_splitter.split_text(content)

            for chunk in chunks:
                chunk_id = hashlib.sha256((chunk + url).encode()).hexdigest()
                if (idMap.get(chunk_id) == None):
                    idMap[chunk_id] = True
                    ids.append(chunk_id)
                    documents.append(chunk)
                    metadatas.append(meta_data)
        return {
            "documents": documents,
            "ids": ids,
            "metadatas": metadatas,
        }<|MERGE_RESOLUTION|>--- conflicted
+++ resolved
@@ -14,12 +14,8 @@
         """
         documents = []
         ids = []
-<<<<<<< HEAD
         idMap = {}
-        datas = loader.load_data(url)
-=======
         datas = loader.load_data(src)
->>>>>>> 22dfa6ab
         metadatas = []
         for data in datas:
             content = data["content"]
