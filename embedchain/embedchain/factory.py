--- conflicted
+++ resolved
@@ -61,11 +61,8 @@
         "nvidia": "embedchain.embedder.nvidia.NvidiaEmbedder",
         "cohere": "embedchain.embedder.cohere.CohereEmbedder",
         "ollama": "embedchain.embedder.ollama.OllamaEmbedder",
-<<<<<<< HEAD
         "fastembed": "embedchain.embedder.fastembed.FastEmbedEmbedder",
-=======
         "aws_bedrock": "embedchain.embedder.aws_bedrock.AWSBedrockEmbedder",
->>>>>>> 51092b0b
     }
     provider_to_config_class = {
         "azure_openai": "embedchain.config.embedder.base.BaseEmbedderConfig",
@@ -75,11 +72,8 @@
         "clarifai": "embedchain.config.embedder.base.BaseEmbedderConfig",
         "openai": "embedchain.config.embedder.base.BaseEmbedderConfig",
         "ollama": "embedchain.config.embedder.ollama.OllamaEmbedderConfig",
-<<<<<<< HEAD
         "fastembed": "embedchain.config.embedder.base.BaseEmbedderConfig",
-=======
         "aws_bedrock": "embedchain.config.embedder.aws_bedrock.AWSBedrockEmbedderConfig",
->>>>>>> 51092b0b
     }
 
     @classmethod
