from enum import Enum


# vector length created by embedding fn
class VectorDimensions(Enum):
    GPT4ALL = 384
    OPENAI = 1536
    VERTEX_AI = 768
    HUGGING_FACE = 384
    GOOGLE_AI = 768
    MISTRAL_AI = 1024
    NVIDIA_AI = 1024
    COHERE = 384
    OLLAMA = 384
<<<<<<< HEAD
    FASTEMBED = 384

=======
    AMAZON_TITAN_V1 = 1536
    AMAZON_TITAN_V2 = 1024

>>>>>>> 51092b0b
<|MERGE_RESOLUTION|>--- conflicted
+++ resolved
@@ -1,22 +1,17 @@
-from enum import Enum
-
-
-# vector length created by embedding fn
-class VectorDimensions(Enum):
-    GPT4ALL = 384
-    OPENAI = 1536
-    VERTEX_AI = 768
-    HUGGING_FACE = 384
-    GOOGLE_AI = 768
-    MISTRAL_AI = 1024
-    NVIDIA_AI = 1024
-    COHERE = 384
-    OLLAMA = 384
-<<<<<<< HEAD
-    FASTEMBED = 384
-
-=======
-    AMAZON_TITAN_V1 = 1536
-    AMAZON_TITAN_V2 = 1024
-
->>>>>>> 51092b0b
+from enum import Enum
+
+
+# vector length created by embedding fn
+class VectorDimensions(Enum):
+    GPT4ALL = 384
+    OPENAI = 1536
+    VERTEX_AI = 768
+    HUGGING_FACE = 384
+    GOOGLE_AI = 768
+    MISTRAL_AI = 1024
+    NVIDIA_AI = 1024
+    COHERE = 384
+    OLLAMA = 384
+    FASTEMBED = 384
+    AMAZON_TITAN_V1 = 1536
+    AMAZON_TITAN_V2 = 1024