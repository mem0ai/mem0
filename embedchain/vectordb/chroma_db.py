import chromadb
import os

from chromadb.utils import embedding_functions
from ..utils import split_connection_string

from embedchain.vectordb.base_vector_db import BaseVectorDB


class ChromaDB(BaseVectorDB):
<<<<<<< HEAD
    def __init__(self, db_dir=None, server=None):
=======
    def __init__(self, db_dir=None, ef=None):
        if ef:
            self.ef = ef
        else:
            self.ef = embedding_functions.OpenAIEmbeddingFunction(
                api_key=os.getenv("OPENAI_API_KEY"),
                organization_id=os.getenv("OPENAI_ORGANIZATION"),
                model_name="text-embedding-ada-002"
            )
>>>>>>> ae1e2183
        if db_dir is None:
            db_dir = "db"

        if server is None:
            self.client_settings = chromadb.config.Settings(
                chroma_db_impl="duckdb+parquet",
                persist_directory=db_dir,
                anonymized_telemetry=False
            )
        else:
            _schema, host, port = split_connection_string(server)
            self.client_settings = chromadb.config.Settings(
                chroma_api_impl="rest",
                chroma_server_host=host,
                chroma_server_http_port=port,
                chroma_db_impl="duckdb+parquet",
                persist_directory=db_dir,
                anonymized_telemetry=False
            )

        super().__init__()

    def _get_or_create_db(self):
        return chromadb.Client(self.client_settings)

    def _get_or_create_collection(self):
        return self.client.get_or_create_collection(
            'embedchain_store', embedding_function=self.ef,
        )<|MERGE_RESOLUTION|>--- conflicted
+++ resolved
@@ -8,10 +8,7 @@
 
 
 class ChromaDB(BaseVectorDB):
-<<<<<<< HEAD
     def __init__(self, db_dir=None, server=None):
-=======
-    def __init__(self, db_dir=None, ef=None):
         if ef:
             self.ef = ef
         else:
@@ -20,7 +17,7 @@
                 organization_id=os.getenv("OPENAI_ORGANIZATION"),
                 model_name="text-embedding-ada-002"
             )
->>>>>>> ae1e2183
+
         if db_dir is None:
             db_dir = "db"
 
