from string import Template

from embedchain.apps.App import App
from embedchain.apps.OpenSourceApp import OpenSourceApp
from embedchain.config import BaseLlmConfig
from embedchain.config.apps.BaseAppConfig import BaseAppConfig
<<<<<<< HEAD
from embedchain.config.llm.base_llm_config import (DEFAULT_PROMPT,
                                                   DEFAULT_PROMPT_WITH_HISTORY)
=======
from embedchain.config.QueryConfig import (DEFAULT_PROMPT,
                                           DEFAULT_PROMPT_WITH_HISTORY)
from embedchain.helper_classes.json_serializable import register_deserializable
>>>>>>> eecdbc5e


@register_deserializable
class EmbedChainPersonApp:
    """
    Base class to create a person bot.
    This bot behaves and speaks like a person.

    :param person: name of the person, better if its a well known person.
    :param config: BaseAppConfig instance to load as configuration.
    """

    def __init__(self, person, config: BaseAppConfig = None):
        self.person = person
        self.person_prompt = f"You are {person}. Whatever you say, you will always say in {person} style."  # noqa:E501
        super().__init__(config)

    def add_person_template_to_config(self, default_prompt: str, config: BaseLlmConfig = None):
        """
        This method checks if the config object contains a prompt template
        if yes it adds the person prompt to it and return the updated config
        else it creates a config object with the default prompt added to the person prompt

        :param default_prompt: it is the default prompt for query or chat methods
        :param config: Optional. The `ChatConfig` instance to use as
        configuration options.
        """
        template = Template(self.person_prompt + " " + default_prompt)

        if config:
            if config.template:
                # Add person prompt to custom user template
                config.template = Template(self.person_prompt + " " + config.template.template)
            else:
                # If no user template is present, use person prompt with the default template
                config.template = template
        else:
            # if no config is present at all, initialize the config with person prompt and default template
            config = BaseLlmConfig(
                template=template,
            )

        return config


@register_deserializable
class PersonApp(EmbedChainPersonApp, App):
    """
    The Person app.
    Extends functionality from EmbedChainPersonApp and App
    """

    def query(self, input_query, config: BaseLlmConfig = None, dry_run=False):
        config = self.add_person_template_to_config(DEFAULT_PROMPT, config)
        return super().query(input_query, config, dry_run)

    def chat(self, input_query, config: BaseLlmConfig = None, dry_run=False):
        config = self.add_person_template_to_config(DEFAULT_PROMPT_WITH_HISTORY, config)
        return super().chat(input_query, config, dry_run)


@register_deserializable
class PersonOpenSourceApp(EmbedChainPersonApp, OpenSourceApp):
    """
    The Person app.
    Extends functionality from EmbedChainPersonApp and OpenSourceApp
    """

    def query(self, input_query, config: BaseLlmConfig = None, dry_run=False):
        config = self.add_person_template_to_config(DEFAULT_PROMPT, config)
        return super().query(input_query, config, dry_run)

    def chat(self, input_query, config: BaseLlmConfig = None, dry_run=False):
        config = self.add_person_template_to_config(DEFAULT_PROMPT_WITH_HISTORY, config)
        return super().chat(input_query, config, dry_run)<|MERGE_RESOLUTION|>--- conflicted
+++ resolved
@@ -4,14 +4,9 @@
 from embedchain.apps.OpenSourceApp import OpenSourceApp
 from embedchain.config import BaseLlmConfig
 from embedchain.config.apps.BaseAppConfig import BaseAppConfig
-<<<<<<< HEAD
 from embedchain.config.llm.base_llm_config import (DEFAULT_PROMPT,
                                                    DEFAULT_PROMPT_WITH_HISTORY)
-=======
-from embedchain.config.QueryConfig import (DEFAULT_PROMPT,
-                                           DEFAULT_PROMPT_WITH_HISTORY)
 from embedchain.helper_classes.json_serializable import register_deserializable
->>>>>>> eecdbc5e
 
 
 @register_deserializable
