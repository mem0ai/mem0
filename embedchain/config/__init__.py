--- conflicted
+++ resolved
@@ -1,13 +1,5 @@
-<<<<<<< HEAD
-from .AddConfig import AddConfig, ChunkerConfig
-from .BaseConfig import BaseConfig
-from .ChatConfig import ChatConfig
-from .InitConfig import InitConfig
-from .QueryConfig import QueryConfig
-=======
-from .AddConfig import AddConfig  # noqa: F401
+from .AddConfig import AddConfig, ChunkerConfig  # noqa: F401
 from .BaseConfig import BaseConfig  # noqa: F401
 from .ChatConfig import ChatConfig  # noqa: F401
 from .InitConfig import InitConfig  # noqa: F401
-from .QueryConfig import QueryConfig  # noqa: F401
->>>>>>> cf9638e7
+from .QueryConfig import QueryConfig  # noqa: F401