--- conflicted
+++ resolved
@@ -1,14 +1,3 @@
-<<<<<<< HEAD
-from .AddConfig import AddConfig, ChunkerConfig  # noqa: F401
-from .apps.AppConfig import AppConfig  # noqa: F401
-from .apps.CustomAppConfig import CustomAppConfig  # noqa: F401
-from .apps.OpenSourceAppConfig import OpenSourceAppConfig  # noqa: F401
-from .BaseConfig import BaseConfig  # noqa: F401
-from .ChatConfig import ChatConfig  # noqa: F401
-from .QueryConfig import QueryConfig  # noqa: F401
-from .vectordbs.ElasticsearchDBConfig import ElasticsearchDBConfig  # noqa: F401
-from .vectordbs.QdrantDBConfig import QdrantDBConfig  # noqa: F401
-=======
 # flake8: noqa: F401
 
 from .AddConfig import AddConfig, ChunkerConfig
@@ -22,4 +11,4 @@
 from .llm.base_llm_config import BaseLlmConfig as LlmConfig
 from .vectordbs.ChromaDbConfig import ChromaDbConfig
 from .vectordbs.ElasticsearchDBConfig import ElasticsearchDBConfig
->>>>>>> 3059e960
+from .vectordbs.QdrantDBConfig import QdrantDBConfig