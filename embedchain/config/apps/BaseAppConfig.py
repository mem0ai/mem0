import logging

from embedchain.config.BaseConfig import BaseConfig


class BaseAppConfig(BaseConfig):
    """
    Parent config to initialize an instance of `App`, `OpenSourceApp` or `CustomApp`.
    """

<<<<<<< HEAD
    def __init__(self, log_level=None, ef=None, db=None, collection_name=None, host=None, port=None, id=None):
=======
    def __init__(self, log_level=None, embedding_fn=None, db=None, host=None, port=None, id=None):
>>>>>>> d16eafae
        """
        :param log_level: Optional. (String) Debug level
        ['DEBUG', 'INFO', 'WARNING', 'ERROR', 'CRITICAL'].
        :param embedding_fn: Embedding function to use.
        :param db: Optional. (Vector) database instance to use for embeddings.
        :param collection_name: Optional. Collection name for the database.
        :param id: Optional. ID of the app. Document metadata will have this id.
        :param host: Optional. Hostname for the database server.
        :param port: Optional. Port for the database server.
        """
        self._setup_logging(log_level)

<<<<<<< HEAD
        self.db = db if db else BaseAppConfig.default_db(ef=ef, host=host, port=port)
        self.collection_name = collection_name
=======
        self.db = db if db else BaseAppConfig.default_db(embedding_fn=embedding_fn, host=host, port=port)
>>>>>>> d16eafae
        self.id = id
        return

    @staticmethod
    def default_db(embedding_fn, host, port):
        """
        Sets database to default (`ChromaDb`).

        :param embedding_fn: Embedding function to use in database.
        :param host: Optional. Hostname for the database server.
        :param port: Optional. Port for the database server.
        :returns: Default database
        :raises ValueError: BaseAppConfig knows no default embedding function.
        """
        if embedding_fn is None:
            raise ValueError("ChromaDb cannot be instantiated without an embedding function")
        from embedchain.vectordb.chroma_db import ChromaDB

        return ChromaDB(embedding_fn=embedding_fn, host=host, port=port)

    def _setup_logging(self, debug_level):
        level = logging.WARNING  # Default level
        if debug_level is not None:
            level = getattr(logging, debug_level.upper(), None)
            if not isinstance(level, int):
                raise ValueError(f"Invalid log level: {debug_level}")

        logging.basicConfig(format="%(asctime)s [%(name)s] [%(levelname)s] %(message)s", level=level)
        self.logger = logging.getLogger(__name__)
        return<|MERGE_RESOLUTION|>--- conflicted
+++ resolved
@@ -8,11 +8,7 @@
     Parent config to initialize an instance of `App`, `OpenSourceApp` or `CustomApp`.
     """
 
-<<<<<<< HEAD
-    def __init__(self, log_level=None, ef=None, db=None, collection_name=None, host=None, port=None, id=None):
-=======
-    def __init__(self, log_level=None, embedding_fn=None, db=None, host=None, port=None, id=None):
->>>>>>> d16eafae
+    def __init__(self, log_level=None, embedding_fn=None, db=None, collection_name=None, host=None, port=None, id=None):
         """
         :param log_level: Optional. (String) Debug level
         ['DEBUG', 'INFO', 'WARNING', 'ERROR', 'CRITICAL'].
@@ -25,12 +21,8 @@
         """
         self._setup_logging(log_level)
 
-<<<<<<< HEAD
-        self.db = db if db else BaseAppConfig.default_db(ef=ef, host=host, port=port)
+        self.db = db if db else BaseAppConfig.default_db(embedding_fn=embedding_fn, host=host, port=port)
         self.collection_name = collection_name
-=======
-        self.db = db if db else BaseAppConfig.default_db(embedding_fn=embedding_fn, host=host, port=port)
->>>>>>> d16eafae
         self.id = id
         return
 
