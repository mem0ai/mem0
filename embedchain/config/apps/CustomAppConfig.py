from typing import Optional

from dotenv import load_dotenv

<<<<<<< HEAD
=======
from embedchain.config.vectordbs import ElasticsearchDBConfig
from embedchain.helper_classes.json_serializable import register_deserializable
from embedchain.models import (EmbeddingFunctions, Providers, VectorDatabases,
                               VectorDimensions)

>>>>>>> eecdbc5e
from .BaseAppConfig import BaseAppConfig

load_dotenv()


@register_deserializable
class CustomAppConfig(BaseAppConfig):
    """
    Config to initialize an embedchain custom `App` instance, with extra config options.
    """

    def __init__(
        self,
        log_level=None,
        db=None,
        id=None,
        collect_metrics: Optional[bool] = None,
<<<<<<< HEAD
        collection_name: Optional[str] = None,
=======
        db_type: VectorDatabases = None,
        es_config: ElasticsearchDBConfig = None,
        chroma_settings: dict = {},
>>>>>>> eecdbc5e
    ):
        """
        :param log_level: Optional. (String) Debug level
        ['DEBUG', 'INFO', 'WARNING', 'ERROR', 'CRITICAL'].
        :param db: Optional. (Vector) database to use for embeddings.
        :param id: Optional. ID of the app. Document metadata will have this id.
        :param provider: Optional. (Providers): LLM Provider to use.
        :param open_source_app_config: Optional. Config instance needed for open source apps.
        :param collect_metrics: Defaults to True. Send anonymous telemetry to improve embedchain.
<<<<<<< HEAD
        :param collection_name: Optional. Default collection name.
        It's recommended to use app.set_collection_name() instead.
=======
        :param db_type: Optional. type of Vector database to use.
        :param es_config: Optional. elasticsearch database config to be used for connection
        :param chroma_settings: Optional. Chroma settings for connection.
>>>>>>> eecdbc5e
        """

        super().__init__(
<<<<<<< HEAD
            log_level=log_level, db=db, id=id, collect_metrics=collect_metrics, collection_name=collection_name
        )
=======
            log_level=log_level,
            embedding_fn=CustomAppConfig.embedding_function(
                embedding_function=embedding_fn, model=embedding_fn_model, deployment_name=deployment_name
            ),
            db=db,
            host=host,
            port=port,
            id=id,
            collection_name=collection_name,
            collect_metrics=collect_metrics,
            db_type=db_type,
            vector_dim=CustomAppConfig.get_vector_dimension(embedding_function=embedding_fn),
            es_config=es_config,
            chroma_settings=chroma_settings,
        )

    @staticmethod
    def langchain_default_concept(embeddings: Any):
        """
        Langchains default function layout for embeddings.
        """

        def embed_function(texts: Documents) -> Embeddings:
            return embeddings.embed_documents(texts)

        return embed_function

    @staticmethod
    def embedding_function(embedding_function: EmbeddingFunctions, model: str = None, deployment_name: str = None):
        if not isinstance(embedding_function, EmbeddingFunctions):
            raise ValueError(
                f"Invalid option: '{embedding_function}'. Expecting one of the following options: {list(map(lambda x: x.value, EmbeddingFunctions))}"  # noqa: E501
            )

        if embedding_function == EmbeddingFunctions.OPENAI:
            from langchain.embeddings import OpenAIEmbeddings

            if model:
                embeddings = OpenAIEmbeddings(model=model)
            else:
                if deployment_name:
                    embeddings = OpenAIEmbeddings(deployment=deployment_name)
                else:
                    embeddings = OpenAIEmbeddings()
            return CustomAppConfig.langchain_default_concept(embeddings)

        elif embedding_function == EmbeddingFunctions.HUGGING_FACE:
            from langchain.embeddings import HuggingFaceEmbeddings

            embeddings = HuggingFaceEmbeddings(model_name=model)
            return CustomAppConfig.langchain_default_concept(embeddings)

        elif embedding_function == EmbeddingFunctions.VERTEX_AI:
            from langchain.embeddings import VertexAIEmbeddings

            embeddings = VertexAIEmbeddings(model_name=model)
            return CustomAppConfig.langchain_default_concept(embeddings)

        elif embedding_function == EmbeddingFunctions.GPT4ALL:
            # Note: We could use langchains GPT4ALL embedding, but it's not available in all versions.
            from chromadb.utils import embedding_functions

            return embedding_functions.SentenceTransformerEmbeddingFunction(model_name=model)

    @staticmethod
    def get_vector_dimension(embedding_function: EmbeddingFunctions):
        if not isinstance(embedding_function, EmbeddingFunctions):
            raise ValueError(f"Invalid option: '{embedding_function}'.")

        if embedding_function == EmbeddingFunctions.OPENAI:
            return VectorDimensions.OPENAI.value

        elif embedding_function == EmbeddingFunctions.HUGGING_FACE:
            return VectorDimensions.HUGGING_FACE.value

        elif embedding_function == EmbeddingFunctions.VERTEX_AI:
            return VectorDimensions.VERTEX_AI.value

        elif embedding_function == EmbeddingFunctions.GPT4ALL:
            return VectorDimensions.GPT4ALL.value
>>>>>>> eecdbc5e
<|MERGE_RESOLUTION|>--- conflicted
+++ resolved
@@ -2,14 +2,11 @@
 
 from dotenv import load_dotenv
 
-<<<<<<< HEAD
-=======
 from embedchain.config.vectordbs import ElasticsearchDBConfig
 from embedchain.helper_classes.json_serializable import register_deserializable
 from embedchain.models import (EmbeddingFunctions, Providers, VectorDatabases,
                                VectorDimensions)
 
->>>>>>> eecdbc5e
 from .BaseAppConfig import BaseAppConfig
 
 load_dotenv()
@@ -27,13 +24,8 @@
         db=None,
         id=None,
         collect_metrics: Optional[bool] = None,
-<<<<<<< HEAD
         collection_name: Optional[str] = None,
-=======
-        db_type: VectorDatabases = None,
-        es_config: ElasticsearchDBConfig = None,
         chroma_settings: dict = {},
->>>>>>> eecdbc5e
     ):
         """
         :param log_level: Optional. (String) Debug level
@@ -43,99 +35,11 @@
         :param provider: Optional. (Providers): LLM Provider to use.
         :param open_source_app_config: Optional. Config instance needed for open source apps.
         :param collect_metrics: Defaults to True. Send anonymous telemetry to improve embedchain.
-<<<<<<< HEAD
         :param collection_name: Optional. Default collection name.
         It's recommended to use app.set_collection_name() instead.
-=======
-        :param db_type: Optional. type of Vector database to use.
-        :param es_config: Optional. elasticsearch database config to be used for connection
         :param chroma_settings: Optional. Chroma settings for connection.
->>>>>>> eecdbc5e
         """
 
         super().__init__(
-<<<<<<< HEAD
             log_level=log_level, db=db, id=id, collect_metrics=collect_metrics, collection_name=collection_name
-        )
-=======
-            log_level=log_level,
-            embedding_fn=CustomAppConfig.embedding_function(
-                embedding_function=embedding_fn, model=embedding_fn_model, deployment_name=deployment_name
-            ),
-            db=db,
-            host=host,
-            port=port,
-            id=id,
-            collection_name=collection_name,
-            collect_metrics=collect_metrics,
-            db_type=db_type,
-            vector_dim=CustomAppConfig.get_vector_dimension(embedding_function=embedding_fn),
-            es_config=es_config,
-            chroma_settings=chroma_settings,
-        )
-
-    @staticmethod
-    def langchain_default_concept(embeddings: Any):
-        """
-        Langchains default function layout for embeddings.
-        """
-
-        def embed_function(texts: Documents) -> Embeddings:
-            return embeddings.embed_documents(texts)
-
-        return embed_function
-
-    @staticmethod
-    def embedding_function(embedding_function: EmbeddingFunctions, model: str = None, deployment_name: str = None):
-        if not isinstance(embedding_function, EmbeddingFunctions):
-            raise ValueError(
-                f"Invalid option: '{embedding_function}'. Expecting one of the following options: {list(map(lambda x: x.value, EmbeddingFunctions))}"  # noqa: E501
-            )
-
-        if embedding_function == EmbeddingFunctions.OPENAI:
-            from langchain.embeddings import OpenAIEmbeddings
-
-            if model:
-                embeddings = OpenAIEmbeddings(model=model)
-            else:
-                if deployment_name:
-                    embeddings = OpenAIEmbeddings(deployment=deployment_name)
-                else:
-                    embeddings = OpenAIEmbeddings()
-            return CustomAppConfig.langchain_default_concept(embeddings)
-
-        elif embedding_function == EmbeddingFunctions.HUGGING_FACE:
-            from langchain.embeddings import HuggingFaceEmbeddings
-
-            embeddings = HuggingFaceEmbeddings(model_name=model)
-            return CustomAppConfig.langchain_default_concept(embeddings)
-
-        elif embedding_function == EmbeddingFunctions.VERTEX_AI:
-            from langchain.embeddings import VertexAIEmbeddings
-
-            embeddings = VertexAIEmbeddings(model_name=model)
-            return CustomAppConfig.langchain_default_concept(embeddings)
-
-        elif embedding_function == EmbeddingFunctions.GPT4ALL:
-            # Note: We could use langchains GPT4ALL embedding, but it's not available in all versions.
-            from chromadb.utils import embedding_functions
-
-            return embedding_functions.SentenceTransformerEmbeddingFunction(model_name=model)
-
-    @staticmethod
-    def get_vector_dimension(embedding_function: EmbeddingFunctions):
-        if not isinstance(embedding_function, EmbeddingFunctions):
-            raise ValueError(f"Invalid option: '{embedding_function}'.")
-
-        if embedding_function == EmbeddingFunctions.OPENAI:
-            return VectorDimensions.OPENAI.value
-
-        elif embedding_function == EmbeddingFunctions.HUGGING_FACE:
-            return VectorDimensions.HUGGING_FACE.value
-
-        elif embedding_function == EmbeddingFunctions.VERTEX_AI:
-            return VectorDimensions.VERTEX_AI.value
-
-        elif embedding_function == EmbeddingFunctions.GPT4ALL:
-            return VectorDimensions.GPT4ALL.value
->>>>>>> eecdbc5e
+        )