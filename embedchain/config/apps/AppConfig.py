--- conflicted
+++ resolved
@@ -20,11 +20,7 @@
         """
         :param log_level: Optional. (String) Debug level
         ['DEBUG', 'INFO', 'WARNING', 'ERROR', 'CRITICAL'].
-<<<<<<< HEAD
-        :param id: Optional. ID of the app. Document metadata will have this id.
         :param collection_name: Optional. Collection name for the database.
-=======
->>>>>>> 5e94980a
         :param host: Optional. Hostname for the database server.
         :param port: Optional. Port for the database server.
         :param id: Optional. ID of the app. Document metadata will have this id.
