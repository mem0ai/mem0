from typing import Optional

<<<<<<< HEAD
=======
try:
    from chromadb.utils import embedding_functions
except RuntimeError:
    from embedchain.utils import use_pysqlite3

    use_pysqlite3()
    from chromadb.utils import embedding_functions

from embedchain.helper_classes.json_serializable import register_deserializable

>>>>>>> eecdbc5e
from .BaseAppConfig import BaseAppConfig


@register_deserializable
class AppConfig(BaseAppConfig):
    """
    Config to initialize an embedchain custom `App` instance, with extra config options.
    """

    def __init__(
        self,
        log_level=None,
        id=None,
        collect_metrics: Optional[bool] = None,
        collection_name: Optional[str] = None,
    ):
        """
        :param log_level: Optional. (String) Debug level
        ['DEBUG', 'INFO', 'WARNING', 'ERROR', 'CRITICAL'].
        :param id: Optional. ID of the app. Document metadata will have this id.
        :param collect_metrics: Defaults to True. Send anonymous telemetry to improve embedchain.
        """
        super().__init__(log_level=log_level, id=id, collect_metrics=collect_metrics, collection_name=collection_name)<|MERGE_RESOLUTION|>--- conflicted
+++ resolved
@@ -1,20 +1,7 @@
 from typing import Optional
 
-<<<<<<< HEAD
-=======
-try:
-    from chromadb.utils import embedding_functions
-except RuntimeError:
-    from embedchain.utils import use_pysqlite3
-
-    use_pysqlite3()
-    from chromadb.utils import embedding_functions
-
+from .BaseAppConfig import BaseAppConfig
 from embedchain.helper_classes.json_serializable import register_deserializable
-
->>>>>>> eecdbc5e
-from .BaseAppConfig import BaseAppConfig
-
 
 @register_deserializable
 class AppConfig(BaseAppConfig):
