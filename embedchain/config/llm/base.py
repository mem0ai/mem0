import logging
import re
from string import Template
from typing import Any, Dict, List, Optional

from embedchain.config.base_config import BaseConfig
from embedchain.helpers.json_serializable import register_deserializable

DEFAULT_PROMPT = """
  Use the following pieces of context to answer the query at the end.
  If you don't know the answer, just say that you don't know, don't try to make up an answer.

  $context

  Query: $query

  Helpful Answer:
"""  # noqa:E501

DEFAULT_PROMPT_WITH_HISTORY = """
  Use the following pieces of context to answer the query at the end.
  If you don't know the answer, just say that you don't know, don't try to make up an answer.
  I will provide you with our conversation history.

  $context

  History: $history

  Query: $query

  Helpful Answer:
"""  # noqa:E501

DOCS_SITE_DEFAULT_PROMPT = """
  Use the following pieces of context to answer the query at the end.
  If you don't know the answer, just say that you don't know, don't try to make up an answer. Wherever possible, give complete code snippet. Dont make up any code snippet on your own.

  $context

  Query: $query

  Helpful Answer:
"""  # noqa:E501

DEFAULT_PROMPT_TEMPLATE = Template(DEFAULT_PROMPT)
DEFAULT_PROMPT_WITH_HISTORY_TEMPLATE = Template(DEFAULT_PROMPT_WITH_HISTORY)
DOCS_SITE_PROMPT_TEMPLATE = Template(DOCS_SITE_DEFAULT_PROMPT)
query_re = re.compile(r"\$\{*query\}*")
context_re = re.compile(r"\$\{*context\}*")
history_re = re.compile(r"\$\{*history\}*")


@register_deserializable
class BaseLlmConfig(BaseConfig):
    """
    Config for the `query` method.
    """

    def __init__(
        self,
        number_documents: int = 3,
        template: Optional[Template] = None,
        prompt: Optional[Template] = None,
        model: Optional[str] = None,
        temperature: float = 0,
        max_tokens: int = 1000,
        top_p: float = 1,
        stream: bool = False,
        deployment_name: Optional[str] = None,
        system_prompt: Optional[str] = None,
        where: Dict[str, Any] = None,
        query_type: Optional[str] = None,
        callbacks: Optional[List] = None,
        api_key: Optional[str] = None,
        endpoint: Optional[str] = None,
        model_kwargs: Optional[Dict[str, Any]] = {},
    ):
        """
        Initializes a configuration class instance for the LLM.

        Takes the place of the former `QueryConfig` or `ChatConfig`.

        :param number_documents:  Number of documents to pull from the database as
        context, defaults to 1
        :type number_documents: int, optional
        :param template:  The `Template` instance to use as a template for
        prompt, defaults to None (deprecated)
        :type template: Optional[Template], optional
        :param prompt: The `Template` instance to use as a template for
        prompt, defaults to None
        :type prompt: Optional[Template], optional
        :param model: Controls the OpenAI model used, defaults to None
        :type model: Optional[str], optional
        :param temperature:  Controls the randomness of the model's output.
        Higher values (closer to 1) make output more random, lower values make it more deterministic, defaults to 0
        :type temperature: float, optional
        :param max_tokens: Controls how many tokens are generated, defaults to 1000
        :type max_tokens: int, optional
        :param top_p: Controls the diversity of words. Higher values (closer to 1) make word selection more diverse,
        defaults to 1
        :type top_p: float, optional
        :param stream: Control if response is streamed back to user, defaults to False
        :type stream: bool, optional
        :param deployment_name: t.b.a., defaults to None
        :type deployment_name: Optional[str], optional
        :param system_prompt: System prompt string, defaults to None
        :type system_prompt: Optional[str], optional
        :param where: A dictionary of key-value pairs to filter the database results., defaults to None
        :type where: Dict[str, Any], optional
        :param api_key: The api key of the custom endpoint, defaults to None
        :type api_key: Optional[str], optional
        :param endpoint: The api url of the custom endpoint, defaults to None
        :type endpoint: Optional[str], optional
        :param model_kwargs: A dictionary of key-value pairs to pass to the model, defaults to None
        :type model_kwargs: Optional[Dict[str, Any]], optional
        :param callbacks: Langchain callback functions to use, defaults to None
        :type callbacks: Optional[List], optional
        :raises ValueError: If the template is not valid as template should
        contain $context and $query (and optionally $history)
        :raises ValueError: Stream is not boolean
        """
        if template is not None:
            logging.warning(
                "The `template` argument is deprecated and will be removed in a future version. "
                + "Please use `prompt` instead."
            )
            if prompt is None:
                prompt = template

        if prompt is None:
            prompt = DEFAULT_PROMPT_TEMPLATE

        self.number_documents = number_documents
        self.temperature = temperature
        self.max_tokens = max_tokens
        self.model = model
        self.top_p = top_p
        self.deployment_name = deployment_name
        self.system_prompt = system_prompt
        self.query_type = query_type
        self.callbacks = callbacks
        self.api_key = api_key
<<<<<<< HEAD

        if isinstance(prompt, str):
=======
        self.endpoint = endpoint
        self.model_kwargs = model_kwargs
        if type(prompt) is str:
>>>>>>> 2496ed13
            prompt = Template(prompt)

        if self.validate_prompt(prompt):
            self.prompt = prompt
        else:
            raise ValueError("The 'prompt' should have 'query' and 'context' keys and potentially 'history' (if used).")

        if not isinstance(stream, bool):
            raise ValueError("`stream` should be bool")
        self.stream = stream
        self.where = where

    @staticmethod
    def validate_prompt(prompt: Template) -> Optional[re.Match[str]]:
        """
        validate the prompt

        :param prompt: the prompt to validate
        :type prompt: Template
        :return: valid (true) or invalid (false)
        :rtype: Optional[re.Match[str]]
        """
        return re.search(query_re, prompt.template) and re.search(context_re, prompt.template)

    @staticmethod
    def _validate_prompt_history(prompt: Template) -> Optional[re.Match[str]]:
        """
        validate the prompt with history

        :param prompt: the prompt to validate
        :type prompt: Template
        :return: valid (true) or invalid (false)
        :rtype: Optional[re.Match[str]]
        """
        return re.search(history_re, prompt.template)<|MERGE_RESOLUTION|>--- conflicted
+++ resolved
@@ -140,14 +140,9 @@
         self.query_type = query_type
         self.callbacks = callbacks
         self.api_key = api_key
-<<<<<<< HEAD
-
-        if isinstance(prompt, str):
-=======
         self.endpoint = endpoint
         self.model_kwargs = model_kwargs
-        if type(prompt) is str:
->>>>>>> 2496ed13
+        if isinstance(prompt, str):
             prompt = Template(prompt)
 
         if self.validate_prompt(prompt):
