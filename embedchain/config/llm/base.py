--- conflicted
+++ resolved
@@ -144,12 +144,7 @@
         self.api_key = api_key
         self.endpoint = endpoint
         self.model_kwargs = model_kwargs
-<<<<<<< HEAD
         if isinstance(prompt, str):
-=======
-
-        if type(prompt) is str:
->>>>>>> 2b13984e
             prompt = Template(prompt)
 
         if self.validate_prompt(prompt):
