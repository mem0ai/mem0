import json
import logging
import re
from string import Template
from typing import Any, Mapping, Optional, Dict, Union

import httpx

from embedchain.config.base_config import BaseConfig
from embedchain.helpers.json_serializable import register_deserializable

logger = logging.getLogger(__name__)

DEFAULT_PROMPT = """
You are a Q&A expert system. Your responses must always be rooted in the context provided for each query. Here are some guidelines to follow:

1. Refrain from explicitly mentioning the context provided in your response.
2. The context should silently guide your answers without being directly acknowledged.
3. Do not use phrases such as 'According to the context provided', 'Based on the context, ...' etc.

Context information:
----------------------
$context
----------------------

Query: $query
Answer:
"""  # noqa:E501

DEFAULT_PROMPT_WITH_HISTORY = """
You are a Q&A expert system. Your responses must always be rooted in the context provided for each query. You are also provided with the conversation history with the user. Make sure to use relevant context from conversation history as needed.

Here are some guidelines to follow:

1. Refrain from explicitly mentioning the context provided in your response.
2. The context should silently guide your answers without being directly acknowledged.
3. Do not use phrases such as 'According to the context provided', 'Based on the context, ...' etc.

Context information:
----------------------
$context
----------------------

Conversation history:
----------------------
$history
----------------------

Query: $query
Answer:
"""  # noqa:E501

DOCS_SITE_DEFAULT_PROMPT = """
You are an expert AI assistant for developer support product. Your responses must always be rooted in the context provided for each query. Wherever possible, give complete code snippet. Dont make up any code snippet on your own.

Here are some guidelines to follow:

1. Refrain from explicitly mentioning the context provided in your response.
2. The context should silently guide your answers without being directly acknowledged.
3. Do not use phrases such as 'According to the context provided', 'Based on the context, ...' etc.

Context information:
----------------------
$context
----------------------

Query: $query
Answer:
"""  # noqa:E501

DEFAULT_PROMPT_TEMPLATE = Template(DEFAULT_PROMPT)
DEFAULT_PROMPT_WITH_HISTORY_TEMPLATE = Template(DEFAULT_PROMPT_WITH_HISTORY)
DOCS_SITE_PROMPT_TEMPLATE = Template(DOCS_SITE_DEFAULT_PROMPT)
query_re = re.compile(r"\$\{*query\}*")
context_re = re.compile(r"\$\{*context\}*")
history_re = re.compile(r"\$\{*history\}*")


@register_deserializable
class BaseLlmConfig(BaseConfig):
    """
    Config for the `query` method.
    """

    def __init__(
        self,
        number_documents: int = 3,
        template: Optional[Template] = None,
        prompt: Optional[Template] = None,
        model: Optional[str] = None,
        temperature: float = 0,
        max_tokens: int = 1000,
        top_p: float = 1,
        stream: bool = False,
        online: bool = False,
        token_usage: bool = False,
        deployment_name: Optional[str] = None,
        system_prompt: Optional[str] = None,
        where: dict[str, Any] = None,
        query_type: Optional[str] = None,
        callbacks: Optional[list] = None,
        api_key: Optional[str] = None,
        base_url: Optional[str] = None,
        endpoint: Optional[str] = None,
        model_kwargs: Optional[dict[str, Any]] = None,
        http_client_proxies: Optional[Union[Dict, str]] = None,
        http_async_client_proxies: Optional[Union[Dict, str]] = None,
        local: Optional[bool] = False,
        default_headers: Optional[Mapping[str, str]] = None,
        api_version: Optional[str] = None,
    ):
        """
        Initializes a configuration class instance for the LLM.

        Takes the place of the former `QueryConfig` or `ChatConfig`.

        :param number_documents:  Number of documents to pull from the database as
        context, defaults to 1
        :type number_documents: int, optional
        :param template:  The `Template` instance to use as a template for
        prompt, defaults to None (deprecated)
        :type template: Optional[Template], optional
        :param prompt: The `Template` instance to use as a template for
        prompt, defaults to None
        :type prompt: Optional[Template], optional
        :param model: Controls the OpenAI model used, defaults to None
        :type model: Optional[str], optional
        :param temperature:  Controls the randomness of the model's output.
        Higher values (closer to 1) make output more random, lower values make it more deterministic, defaults to 0
        :type temperature: float, optional
        :param max_tokens: Controls how many tokens are generated, defaults to 1000
        :type max_tokens: int, optional
        :param top_p: Controls the diversity of words. Higher values (closer to 1) make word selection more diverse,
        defaults to 1
        :type top_p: float, optional
        :param stream: Control if response is streamed back to user, defaults to False
        :type stream: bool, optional
        :param online: Controls whether to use internet for answering query, defaults to False
        :type online: bool, optional
        :param token_usage: Controls whether to return token usage in response, defaults to False
        :type token_usage: bool, optional
        :param deployment_name: t.b.a., defaults to None
        :type deployment_name: Optional[str], optional
        :param system_prompt: System prompt string, defaults to None
        :type system_prompt: Optional[str], optional
        :param where: A dictionary of key-value pairs to filter the database results., defaults to None
        :type where: dict[str, Any], optional
        :param api_key: The api key of the custom endpoint, defaults to None
        :type api_key: Optional[str], optional
        :param endpoint: The api url of the custom endpoint, defaults to None
        :type endpoint: Optional[str], optional
        :param model_kwargs: A dictionary of key-value pairs to pass to the model, defaults to None
        :type model_kwargs: Optional[Dict[str, Any]], optional
        :param callbacks: Langchain callback functions to use, defaults to None
        :type callbacks: Optional[list], optional
        :param query_type: The type of query to use, defaults to None
        :type query_type: Optional[str], optional
        :param http_client_proxies: The proxy server settings used to create self.http_client, defaults to None
        :type http_client_proxies: Optional[Dict | str], optional
        :param http_async_client_proxies: The proxy server settings for async calls used to create
        self.http_async_client, defaults to None
        :type http_async_client_proxies: Optional[Dict | str], optional
        :param local: If True, the model will be run locally, defaults to False (for huggingface provider)
        :type local: Optional[bool], optional
        :param default_headers: Set additional HTTP headers to be sent with requests to OpenAI
        :type default_headers: Optional[Mapping[str, str]], optional
        :raises ValueError: If the template is not valid as template should
        contain $context and $query (and optionally $history)
        :raises ValueError: Stream is not boolean
        """
        if template is not None:
            logger.warning(
                "The `template` argument is deprecated and will be removed in a future version. "
                + "Please use `prompt` instead."
            )
            if prompt is None:
                prompt = template

        if prompt is None:
            prompt = DEFAULT_PROMPT_TEMPLATE

        self.number_documents = number_documents
        self.temperature = temperature
        self.max_tokens = max_tokens
        self.model = model
        self.top_p = top_p
        self.online = online
        self.token_usage = token_usage
        self.deployment_name = deployment_name
        self.system_prompt = system_prompt
        self.query_type = query_type
        self.callbacks = callbacks
        self.api_key = api_key
        self.base_url = base_url
        self.endpoint = endpoint
        self.model_kwargs = model_kwargs
        self.http_client = httpx.Client(proxies=http_client_proxies) if http_client_proxies else None
        self.http_async_client = (
            httpx.AsyncClient(proxies=http_async_client_proxies) if http_async_client_proxies else None
        )
        self.local = local
        self.default_headers = default_headers
<<<<<<< HEAD

        if token_usage:
            f = open("model_prices_and_context_window.json")
            self.model_pricing_map = json.load(f)
=======
        self.online = online
        self.api_version = api_version
>>>>>>> ea09b5f7

        if isinstance(prompt, str):
            prompt = Template(prompt)

        if self.validate_prompt(prompt):
            self.prompt = prompt
        else:
            raise ValueError("The 'prompt' should have 'query' and 'context' keys and potentially 'history' (if used).")

        if not isinstance(stream, bool):
            raise ValueError("`stream` should be bool")
        self.stream = stream
        self.where = where

    @staticmethod
    def validate_prompt(prompt: Template) -> Optional[re.Match[str]]:
        """
        validate the prompt

        :param prompt: the prompt to validate
        :type prompt: Template
        :return: valid (true) or invalid (false)
        :rtype: Optional[re.Match[str]]
        """
        return re.search(query_re, prompt.template) and re.search(context_re, prompt.template)

    @staticmethod
    def _validate_prompt_history(prompt: Template) -> Optional[re.Match[str]]:
        """
        validate the prompt with history

        :param prompt: the prompt to validate
        :type prompt: Template
        :return: valid (true) or invalid (false)
        :rtype: Optional[re.Match[str]]
        """
        return re.search(history_re, prompt.template)<|MERGE_RESOLUTION|>--- conflicted
+++ resolved
@@ -200,15 +200,12 @@
         )
         self.local = local
         self.default_headers = default_headers
-<<<<<<< HEAD
+        self.online = online
+        self.api_version = api_version
 
         if token_usage:
             f = open("model_prices_and_context_window.json")
             self.model_pricing_map = json.load(f)
-=======
-        self.online = online
-        self.api_version = api_version
->>>>>>> ea09b5f7
 
         if isinstance(prompt, str):
             prompt = Template(prompt)
