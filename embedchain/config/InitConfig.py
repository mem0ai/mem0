import logging
import os
<<<<<<< HEAD
=======

from chromadb.utils import embedding_functions

>>>>>>> d2e8f796
from embedchain.config.BaseConfig import BaseConfig


class InitConfig(BaseConfig):
    """
    Config to initialize an embedchain `App` instance.
    """
<<<<<<< HEAD
    def __init__(self, ef=None, db=None, id=None):
=======

    def __init__(self, log_level=None, ef=None, db=None, host=None, port=None):
>>>>>>> d2e8f796
        """
        :param log_level: Optional. (String) Debug level
        ['DEBUG', 'INFO', 'WARNING', 'ERROR', 'CRITICAL'].
        :param ef: Optional. Embedding function to use.
        :param db: Optional. (Vector) database to use for embeddings.
        :param id: Optional. ID of the app. Document metadata will have this id.
        """
        self._setup_logging(log_level)

<<<<<<< HEAD
        if db is None:
            from embedchain.vectordb.chroma_db import ChromaDB
            self.db = ChromaDB(ef=self.ef)
        else:
            self.db = db
        
        self.id = id
=======
        self.ef = ef
        self.db = db
>>>>>>> d2e8f796

        self.host = host
        self.port = port
        return

    def _set_embedding_function(self, ef):
        self.ef = ef
        return

    def _set_embedding_function_to_default(self):
        """
        Sets embedding function to default (`text-embedding-ada-002`).

        :raises ValueError: If the template is not valid as template should contain
        $context and $query
        """
        if (
            os.getenv("OPENAI_API_KEY") is None
            and os.getenv("OPENAI_ORGANIZATION") is None
        ):
            raise ValueError(
                "OPENAI_API_KEY or OPENAI_ORGANIZATION environment variables not provided"  # noqa:E501
            )
        self.ef = embedding_functions.OpenAIEmbeddingFunction(
            api_key=os.getenv("OPENAI_API_KEY"),
            organization_id=os.getenv("OPENAI_ORGANIZATION"),
            model_name="text-embedding-ada-002",
        )
        return

    def _set_db(self, db):
        if db:
            self.db = db
        return

    def _set_db_to_default(self):
        """
        Sets database to default (`ChromaDb`).
        """
        from embedchain.vectordb.chroma_db import ChromaDB

        self.db = ChromaDB(ef=self.ef, host=self.host, port=self.port)

    def _setup_logging(self, debug_level):
        level = logging.WARNING  # Default level
        if debug_level is not None:
            level = getattr(logging, debug_level.upper(), None)
            if not isinstance(level, int):
                raise ValueError(f"Invalid log level: {debug_level}")

        logging.basicConfig(
            format="%(asctime)s [%(name)s] [%(levelname)s] %(message)s", level=level
        )
        self.logger = logging.getLogger(__name__)
        return<|MERGE_RESOLUTION|>--- conflicted
+++ resolved
@@ -1,24 +1,13 @@
 import logging
 import os
-<<<<<<< HEAD
-=======
-
 from chromadb.utils import embedding_functions
-
->>>>>>> d2e8f796
 from embedchain.config.BaseConfig import BaseConfig
-
 
 class InitConfig(BaseConfig):
     """
     Config to initialize an embedchain `App` instance.
     """
-<<<<<<< HEAD
-    def __init__(self, ef=None, db=None, id=None):
-=======
-
-    def __init__(self, log_level=None, ef=None, db=None, host=None, port=None):
->>>>>>> d2e8f796
+    def __init__(self, log_level=None, ef=None, db=None, host=None, port=None, id=None):
         """
         :param log_level: Optional. (String) Debug level
         ['DEBUG', 'INFO', 'WARNING', 'ERROR', 'CRITICAL'].
@@ -28,21 +17,16 @@
         """
         self._setup_logging(log_level)
 
-<<<<<<< HEAD
         if db is None:
             from embedchain.vectordb.chroma_db import ChromaDB
             self.db = ChromaDB(ef=self.ef)
         else:
             self.db = db
         
-        self.id = id
-=======
         self.ef = ef
-        self.db = db
->>>>>>> d2e8f796
-
         self.host = host
         self.port = port
+        self.id = id
         return
 
     def _set_embedding_function(self, ef):
