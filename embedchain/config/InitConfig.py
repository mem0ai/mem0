--- conflicted
+++ resolved
@@ -13,12 +13,9 @@
         ['DEBUG', 'INFO', 'WARNING', 'ERROR', 'CRITICAL'].
         :param ef: Optional. Embedding function to use.
         :param db: Optional. (Vector) database to use for embeddings.
-<<<<<<< HEAD
         :param id: Optional. ID of the app. Document metadata will have this id.
-=======
         :param host: Optional. Hostname for the database server.
         :param port: Optional. Port for the database server.
->>>>>>> 8f42ced9
         """
         self._setup_logging(log_level)
 
