--- conflicted
+++ resolved
@@ -13,32 +13,9 @@
         :param ef: Optional. Embedding function to use.
         :param db: Optional. (Vector) database to use for embeddings.
         """
-<<<<<<< HEAD
+
         self.ef = ef
         self.db = db
-        
-        if not isinstance(stream_response, bool):
-            raise ValueError("`stream_respone` should be bool")
-        self.stream_response = stream_response
-=======
-        # Embedding Function
-        if ef is None:
-            from chromadb.utils import embedding_functions
-            self.ef = embedding_functions.OpenAIEmbeddingFunction(
-                api_key=os.getenv("OPENAI_API_KEY"),
-                organization_id=os.getenv("OPENAI_ORGANIZATION"),
-                model_name="text-embedding-ada-002"
-            )
-        else:
-            self.ef = ef
-
-        if db is None:
-            from embedchain.vectordb.chroma_db import ChromaDB
-            self.db = ChromaDB(ef=self.ef)
-        else:
-            self.db = db
->>>>>>> c597b193
-
         return
 
 
