import logging
import os

from embedchain.config.BaseConfig import BaseConfig


class InitConfig(BaseConfig):
    """
    Config to initialize an embedchain `App` instance.
    """
    def __init__(self, log_level=None, ef=None, db=None, db_server=None):
        """
        :param log_level: Optional. (String) Debug level
        ['DEBUG', 'INFO', 'WARNING', 'ERROR', 'CRITICAL'].
        :param ef: Optional. Embedding function to use.
        :param db: Optional. Instance of a (vector) database to use for embeddings.
        """
        self._setup_logging(log_level)

        # Embedding Function
        if ef is None:
            from chromadb.utils import embedding_functions

            self.ef = embedding_functions.OpenAIEmbeddingFunction(
                api_key=os.getenv("OPENAI_API_KEY"),
                organization_id=os.getenv("OPENAI_ORGANIZATION"),
                model_name="text-embedding-ada-002",
            )
        else:
            self.ef = ef

        if db is None:
            from embedchain.vectordb.chroma_db import ChromaDB
<<<<<<< HEAD
            self.db = ChromaDB(ef=self.ef, db_server=db_server)
=======

            self.db = ChromaDB(ef=self.ef)
>>>>>>> 9ca83652
        else:
            self.db = db

        return

    def _set_embedding_function(self, ef):
        self.ef = ef
        return

    def _setup_logging(self, debug_level):
        level = logging.WARNING  # Default level
        if debug_level is not None:
            level = getattr(logging, debug_level.upper(), None)
            if not isinstance(level, int):
                raise ValueError(f"Invalid log level: {debug_level}")

        logging.basicConfig(
            format="%(asctime)s [%(name)s] [%(levelname)s] %(message)s", level=level
        )
        self.logger = logging.getLogger(__name__)
        return<|MERGE_RESOLUTION|>--- conflicted
+++ resolved
@@ -31,12 +31,8 @@
 
         if db is None:
             from embedchain.vectordb.chroma_db import ChromaDB
-<<<<<<< HEAD
             self.db = ChromaDB(ef=self.ef, db_server=db_server)
-=======
 
-            self.db = ChromaDB(ef=self.ef)
->>>>>>> 9ca83652
         else:
             self.db = db
 
