import os
import logging

from embedchain.config.BaseConfig import BaseConfig

class InitConfig(BaseConfig):
    """
    Config to initialize an embedchain `App` instance.
    """
<<<<<<< HEAD
    def __init__(self, log_level=None, ef=None, db=None):
=======
    def __init__(self, ef=None, db=None, stream_response=False):
>>>>>>> 8674297d
        """
        :param log_level: Optional. (String) Debug level ['DEBUG', 'INFO', 'WARNING', 'ERROR', 'CRITICAL'].
        :param ef: Optional. Embedding function to use.
        :param db: Optional. (Vector) database to use for embeddings.
        """
        self._setup_logging(log_level)

        # Embedding Function
        if ef is None:
            from chromadb.utils import embedding_functions
            self.ef = embedding_functions.OpenAIEmbeddingFunction(
                api_key=os.getenv("OPENAI_API_KEY"),
                organization_id=os.getenv("OPENAI_ORGANIZATION"),
                model_name="text-embedding-ada-002"
            )
        else:
            self.ef = ef

        if db is None:
            from embedchain.vectordb.chroma_db import ChromaDB
            self.db = ChromaDB(ef=self.ef)
        else:
            self.db = db
        
        if not isinstance(stream_response, bool):
            raise ValueError("`stream_respone` should be bool")
        self.stream_response = stream_response

        return

    def _set_embedding_function(self, ef):
        self.ef = ef
        return

    def _setup_logging(self, debug_level):
        level = logging.WARNING  # Default level
        if debug_level is not None:
            level = getattr(logging, debug_level.upper(), None)
            if not isinstance(level, int):
                raise ValueError(f'Invalid log level: {debug_level}')

        logging.basicConfig(format="%(asctime)s [%(name)s] [%(levelname)s] %(message)s",
                            level=level)
        self.logger = logging.getLogger(__name__)
        return<|MERGE_RESOLUTION|>--- conflicted
+++ resolved
@@ -7,11 +7,7 @@
     """
     Config to initialize an embedchain `App` instance.
     """
-<<<<<<< HEAD
-    def __init__(self, log_level=None, ef=None, db=None):
-=======
-    def __init__(self, ef=None, db=None, stream_response=False):
->>>>>>> 8674297d
+    def __init__(self, log_level=None, ef=None, db=None, stream_response=False):
         """
         :param log_level: Optional. (String) Debug level ['DEBUG', 'INFO', 'WARNING', 'ERROR', 'CRITICAL'].
         :param ef: Optional. Embedding function to use.
