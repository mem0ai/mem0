from embedchain.config.BaseConfig import BaseConfig
from string import Template
import re

DEFAULT_PROMPT = """
  Use the following pieces of context to answer the query at the end.
  If you don't know the answer, just say that you don't know, don't try to make up an answer.

  $context

  Query: $query

  Helpful Answer:
"""

DEFAULT_PROMPT_WITH_HISTORY = """
  Use the following pieces of context to answer the query at the end.
  If you don't know the answer, just say that you don't know, don't try to make up an answer.
  I will provide you with our conversation history. 

  $context

  History: $history

  Query: $query

  Helpful Answer:
"""

DEFAULT_PROMPT_TEMPLATE = Template(DEFAULT_PROMPT)
DEFAULT_PROMPT_WITH_HISTORY_TEMPLATE = Template(DEFAULT_PROMPT_WITH_HISTORY)
query_re = re.compile(r"\$\{*query\}*")
context_re = re.compile(r"\$\{*context\}*")
history_re = re.compile(r"\$\{*history\}*")


class QueryConfig(BaseConfig):
    """
    Config for the `query` method.
    """
<<<<<<< HEAD
    def __init__(self, template: Template = None, history = None):
=======
    def __init__(self, template: Template = None, stream: bool = False):
>>>>>>> c597b193
        """
        Initializes the QueryConfig instance.

        :param template: Optional. The `Template` instance to use as a template for prompt.
<<<<<<< HEAD
        :param history: Optional. A list of strings to consider as history.
        :raises ValueError: If the template is not valid as template should contain $context and $query (and optionally $history).
=======
        :param stream: Optional. Control if response is streamed back to the user
        :raises ValueError: If the template is not valid as template should contain $context and $query
>>>>>>> c597b193
        """
        if not history:
            self.history = None
        else:
            if len(history) == 0:
                self.history = None
            else:
                self.history = history

        if template is None:
<<<<<<< HEAD
            if self.history is None:
                template = DEFAULT_PROMPT_TEMPLATE
            else:
                template = DEFAULT_PROMPT_WITH_HISTORY_TEMPLATE

        if self.validate_template(template):
            self.template = template
        else:
            if self.history is None:
                raise ValueError("`template` should have `query` and `context` keys")
            else:
                raise ValueError("`template` should have `query`, `context` and `history` keys")


    def validate_template(self, template: Template):
        """
        validate the template

        :param template: the template to validate
        :return: Boolean, valid (true) or invalid (false)
        """
        if self.history is None:
            return (re.search(query_re, template.template) \
                and re.search(context_re, template.template))
        else:
            return (re.search(query_re, template.template) \
                and re.search(context_re, template.template)
                and re.search(history_re, template.template))
=======
            template = DEFAULT_PROMPT_TEMPLATE
        if not (re.search(query_re, template.template) \
            and re.search(context_re, template.template)):
            raise ValueError("`template` should have `query` and `context` keys")
        self.template = template

        if not isinstance(stream, bool):
            raise ValueError("`stream` should be bool")
        self.stream = stream
>>>>>>> c597b193
<|MERGE_RESOLUTION|>--- conflicted
+++ resolved
@@ -38,22 +38,14 @@
     """
     Config for the `query` method.
     """
-<<<<<<< HEAD
-    def __init__(self, template: Template = None, history = None):
-=======
-    def __init__(self, template: Template = None, stream: bool = False):
->>>>>>> c597b193
+    def __init__(self, template: Template = None, history = None, stream: bool = False):
         """
         Initializes the QueryConfig instance.
 
         :param template: Optional. The `Template` instance to use as a template for prompt.
-<<<<<<< HEAD
         :param history: Optional. A list of strings to consider as history.
+        :param stream: Optional. Control if response is streamed back to the user
         :raises ValueError: If the template is not valid as template should contain $context and $query (and optionally $history).
-=======
-        :param stream: Optional. Control if response is streamed back to the user
-        :raises ValueError: If the template is not valid as template should contain $context and $query
->>>>>>> c597b193
         """
         if not history:
             self.history = None
@@ -64,7 +56,6 @@
                 self.history = history
 
         if template is None:
-<<<<<<< HEAD
             if self.history is None:
                 template = DEFAULT_PROMPT_TEMPLATE
             else:
@@ -78,6 +69,10 @@
             else:
                 raise ValueError("`template` should have `query`, `context` and `history` keys")
 
+        if not isinstance(stream, bool):
+            raise ValueError("`stream` should be bool")
+        self.stream = stream
+                
 
     def validate_template(self, template: Template):
         """
@@ -92,15 +87,4 @@
         else:
             return (re.search(query_re, template.template) \
                 and re.search(context_re, template.template)
-                and re.search(history_re, template.template))
-=======
-            template = DEFAULT_PROMPT_TEMPLATE
-        if not (re.search(query_re, template.template) \
-            and re.search(context_re, template.template)):
-            raise ValueError("`template` should have `query` and `context` keys")
-        self.template = template
-
-        if not isinstance(stream, bool):
-            raise ValueError("`stream` should be bool")
-        self.stream = stream
->>>>>>> c597b193
+                and re.search(history_re, template.template))