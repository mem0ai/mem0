import re
from string import Template

from embedchain.config.BaseConfig import BaseConfig

DEFAULT_PROMPT = """
  Use the following pieces of context to answer the query at the end.
  If you don't know the answer, just say that you don't know, don't try to make up an answer.

  $context

  Query: $query

  Helpful Answer:
"""  # noqa:E501

DEFAULT_PROMPT_WITH_HISTORY = """
  Use the following pieces of context to answer the query at the end.
  If you don't know the answer, just say that you don't know, don't try to make up an answer.
  I will provide you with our conversation history. 

  $context

  History: $history

  Query: $query

  Helpful Answer:
"""  # noqa:E501

DEFAULT_PROMPT_TEMPLATE = Template(DEFAULT_PROMPT)
DEFAULT_PROMPT_WITH_HISTORY_TEMPLATE = Template(DEFAULT_PROMPT_WITH_HISTORY)
query_re = re.compile(r"\$\{*query\}*")
context_re = re.compile(r"\$\{*context\}*")
history_re = re.compile(r"\$\{*history\}*")

class QueryConfig(BaseConfig):
    """
    Config for the `query` method.
    """
<<<<<<< HEAD
    def __init__(self, template: Template = None, model = None, temperature = None, max_tokens = None, top_p = None, history = None, stream: bool = False):
        """
        Initializes the QueryConfig instance.

        :param template: Optional. The `Template` instance to use as a template for prompt.
        :param model: Optional. Controls the OpenAI model used.
        :param temperature: Optional. Controls the randomness of the model's output. 
                            Higher values (closer to 1) make output more random, lower values make it more deterministic.
        :param max_tokens: Optional. Controls how many tokens are generated.
        :param top_p: Optional. Controls the diversity of words. Higher values (closer to 1) make word selection more diverse, lower values make words less diverse.
=======

    def __init__(self, template: Template = None, history=None, stream: bool = False):
        """
        Initializes the QueryConfig instance.

        :param template: Optional. The `Template` instance to use as a
        template for prompt.
>>>>>>> 9ca83652
        :param history: Optional. A list of strings to consider as history.
        :param stream: Optional. Control if response is streamed back to user
        :raises ValueError: If the template is not valid as template should
        contain $context and $query (and optionally $history).
        """
        if not history:
            self.history = None
        else:
            if len(history) == 0:
                self.history = None
            else:
                self.history = history

        if template is None:
            if self.history is None:
                template = DEFAULT_PROMPT_TEMPLATE
            else:
                template = DEFAULT_PROMPT_WITH_HISTORY_TEMPLATE
        
        if temperature == None:
          self.temperature = 0
        else:
          self.temperature = temperature

      
        if max_tokens == None:
          self.max_tokens = 1000
        else:
          self.max_tokens = max_tokens

      
        if model == None:
          self.model = "gpt-3.5-turbo-0613"
        else:
          self.model = model

      
        if top_p == None:
          self.top_p = 1
        else:
          self.top_p = top_p

        if self.validate_template(template):
            self.template = template
        else:
            if self.history is None:
                raise ValueError("`template` should have `query` and `context` keys")
            else:
                raise ValueError(
                    "`template` should have `query`, `context` and `history` keys"
                )

        if not isinstance(stream, bool):
            raise ValueError("`stream` should be bool")
        self.stream = stream

    def validate_template(self, template: Template):
        """
        validate the template

        :param template: the template to validate
        :return: Boolean, valid (true) or invalid (false)
        """
        if self.history is None:
            return re.search(query_re, template.template) and re.search(
                context_re, template.template
            )
        else:
            return (
                re.search(query_re, template.template)
                and re.search(context_re, template.template)
                and re.search(history_re, template.template)
            )<|MERGE_RESOLUTION|>--- conflicted
+++ resolved
@@ -38,7 +38,7 @@
     """
     Config for the `query` method.
     """
-<<<<<<< HEAD
+
     def __init__(self, template: Template = None, model = None, temperature = None, max_tokens = None, top_p = None, history = None, stream: bool = False):
         """
         Initializes the QueryConfig instance.
@@ -49,15 +49,6 @@
                             Higher values (closer to 1) make output more random, lower values make it more deterministic.
         :param max_tokens: Optional. Controls how many tokens are generated.
         :param top_p: Optional. Controls the diversity of words. Higher values (closer to 1) make word selection more diverse, lower values make words less diverse.
-=======
-
-    def __init__(self, template: Template = None, history=None, stream: bool = False):
-        """
-        Initializes the QueryConfig instance.
-
-        :param template: Optional. The `Template` instance to use as a
-        template for prompt.
->>>>>>> 9ca83652
         :param history: Optional. A list of strings to consider as history.
         :param stream: Optional. Control if response is streamed back to user
         :raises ValueError: If the template is not valid as template should
