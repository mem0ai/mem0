from embedchain.config.BaseConfig import BaseConfig
from string import Template
import re

DEFAULT_PROMPT = """
  Use the following pieces of context to answer the query at the end.
  If you don't know the answer, just say that you don't know, don't try to make up an answer.

  $context

  Query: $query

  Helpful Answer:
"""

DEFAULT_PROMPT_WITH_HISTORY = """
  Use the following pieces of context to answer the query at the end.
  If you don't know the answer, just say that you don't know, don't try to make up an answer.
  I will provide you with our conversation history. 

  $context

  History: $history

  Query: $query

  Helpful Answer:
"""

DEFAULT_PROMPT_TEMPLATE = Template(DEFAULT_PROMPT)
DEFAULT_PROMPT_WITH_HISTORY_TEMPLATE = Template(DEFAULT_PROMPT_WITH_HISTORY)
query_re = re.compile(r"\$\{*query\}*")
context_re = re.compile(r"\$\{*context\}*")
history_re = re.compile(r"\$\{*history\}*")

class QueryConfig(BaseConfig):
    """
    Config for the `query` method.
    """
<<<<<<< HEAD
    def __init__(self, template: Template = None, stream: bool = False, model = None, temperature = None, max_tokens = None, top_p = None):
=======
    def __init__(self, template: Template = None, history = None, stream: bool = False):
>>>>>>> ae87dc4a
        """
        Initializes the QueryConfig instance.

        :param template: Optional. The `Template` instance to use as a template for prompt.
<<<<<<< HEAD
        :param stream: Optional. Control if response is streamed back to the user
        :param model: Optional. Controls the OpenAI model used.
        :param temperature: Optional. Controls the randomness of the model's output. 
                            Higher values (closer to 1) make output more random, lower values make it more deterministic.
        :param max_tokens: Optional. Controls how many tokens are generated.
        :param top_p: Optional. Controls the diversity of words. Higher values (closer to 1) make word selection more diverse, lower values make words less diverse.
        :raises ValueError: If the template is not valid as template should contain $context and $query
=======
        :param history: Optional. A list of strings to consider as history.
        :param stream: Optional. Control if response is streamed back to the user
        :raises ValueError: If the template is not valid as template should contain $context and $query (and optionally $history).
>>>>>>> ae87dc4a
        """
        if not history:
            self.history = None
        else:
            if len(history) == 0:
                self.history = None
            else:
                self.history = history

        if template is None:
<<<<<<< HEAD
            template = DEFAULT_PROMPT_TEMPLATE
        if not (re.search(query_re, template.template) \
            and re.search(context_re, template.template)):
            raise ValueError("`template` should have `query` and `context` keys")
        self.template = template

      
        if temperature == None:
          self.temperature = 0
        else:
          self.temperature = temperature

      
        if max_tokens == None:
          self.max_tokens = 1000
        else:
          self.max_tokens = max_tokens

      
        if model == None:
          self.model = "gpt-3.5-turbo-0613"
        else:
          self.model = model

      
        if top_p == None:
          self.top_p = 1
        else:
          self.top_p = top_p
        
        if not isinstance(stream, bool):
          raise ValueError("`stream` should be bool")
        self.stream = stream
=======
            if self.history is None:
                template = DEFAULT_PROMPT_TEMPLATE
            else:
                template = DEFAULT_PROMPT_WITH_HISTORY_TEMPLATE

        if self.validate_template(template):
            self.template = template
        else:
            if self.history is None:
                raise ValueError("`template` should have `query` and `context` keys")
            else:
                raise ValueError("`template` should have `query`, `context` and `history` keys")

        if not isinstance(stream, bool):
            raise ValueError("`stream` should be bool")
        self.stream = stream
                

    def validate_template(self, template: Template):
        """
        validate the template

        :param template: the template to validate
        :return: Boolean, valid (true) or invalid (false)
        """
        if self.history is None:
            return (re.search(query_re, template.template) \
                and re.search(context_re, template.template))
        else:
            return (re.search(query_re, template.template) \
                and re.search(context_re, template.template)
                and re.search(history_re, template.template))
>>>>>>> ae87dc4a
<|MERGE_RESOLUTION|>--- conflicted
+++ resolved
@@ -37,28 +37,19 @@
     """
     Config for the `query` method.
     """
-<<<<<<< HEAD
-    def __init__(self, template: Template = None, stream: bool = False, model = None, temperature = None, max_tokens = None, top_p = None):
-=======
-    def __init__(self, template: Template = None, history = None, stream: bool = False):
->>>>>>> ae87dc4a
+    def __init__(self, template: Template = None, model = None, temperature = None, max_tokens = None, top_p = None, history = None, stream: bool = False):
         """
         Initializes the QueryConfig instance.
 
         :param template: Optional. The `Template` instance to use as a template for prompt.
-<<<<<<< HEAD
-        :param stream: Optional. Control if response is streamed back to the user
         :param model: Optional. Controls the OpenAI model used.
         :param temperature: Optional. Controls the randomness of the model's output. 
                             Higher values (closer to 1) make output more random, lower values make it more deterministic.
         :param max_tokens: Optional. Controls how many tokens are generated.
         :param top_p: Optional. Controls the diversity of words. Higher values (closer to 1) make word selection more diverse, lower values make words less diverse.
-        :raises ValueError: If the template is not valid as template should contain $context and $query
-=======
         :param history: Optional. A list of strings to consider as history.
         :param stream: Optional. Control if response is streamed back to the user
         :raises ValueError: If the template is not valid as template should contain $context and $query (and optionally $history).
->>>>>>> ae87dc4a
         """
         if not history:
             self.history = None
@@ -69,14 +60,11 @@
                 self.history = history
 
         if template is None:
-<<<<<<< HEAD
-            template = DEFAULT_PROMPT_TEMPLATE
-        if not (re.search(query_re, template.template) \
-            and re.search(context_re, template.template)):
-            raise ValueError("`template` should have `query` and `context` keys")
-        self.template = template
-
-      
+            if self.history is None:
+                template = DEFAULT_PROMPT_TEMPLATE
+            else:
+                template = DEFAULT_PROMPT_WITH_HISTORY_TEMPLATE
+        
         if temperature == None:
           self.temperature = 0
         else:
@@ -99,15 +87,6 @@
           self.top_p = 1
         else:
           self.top_p = top_p
-        
-        if not isinstance(stream, bool):
-          raise ValueError("`stream` should be bool")
-        self.stream = stream
-=======
-            if self.history is None:
-                template = DEFAULT_PROMPT_TEMPLATE
-            else:
-                template = DEFAULT_PROMPT_WITH_HISTORY_TEMPLATE
 
         if self.validate_template(template):
             self.template = template
@@ -135,5 +114,4 @@
         else:
             return (re.search(query_re, template.template) \
                 and re.search(context_re, template.template)
-                and re.search(history_re, template.template))
->>>>>>> ae87dc4a
+                and re.search(history_re, template.template))