from embedchain.config.BaseConfig import BaseConfig
from string import Template
import re


DEFAULT_PROMPT_TEMPLATE = Template("""
  Use the following pieces of context to answer the query at the end.
  If you don't know the answer, just say that you don't know, don't try to make up an answer.

  $context
  
  Query: $query
  
  Helpful Answer:
""")
query_re = re.compile(r"\$\{*query\}*")
context_re = re.compile(r"\$\{*context\}*")


class QueryConfig(BaseConfig):
    """
    Config for the `query` method.
    """
<<<<<<< HEAD
    def __init__(self, number_documents=None):
        """
        :param number_documents: Number of documents to pull from the database as context.
        """
        if number_documents is None:
            self.number_documents = 1
        else:
            self.number_documents = number_documents
=======
    def __init__(self, template: Template = None):
        """
        Initializes the QueryConfig instance.

        :param template: Optional. The `Template` instance to use as a template for prompt.
        :raises ValueError: If the template is not valid as template should contain $context and $query
        """
        if template is None:
            template = DEFAULT_PROMPT_TEMPLATE
        if not (re.search(query_re, template.template) \
            and re.search(context_re, template.template)):
            raise ValueError("`template` should have `query` and `context` keys")
        self.template = template
>>>>>>> 6a61fd38
<|MERGE_RESOLUTION|>--- conflicted
+++ resolved
@@ -21,7 +21,6 @@
     """
     Config for the `query` method.
     """
-<<<<<<< HEAD
     def __init__(self, number_documents=None):
         """
         :param number_documents: Number of documents to pull from the database as context.
@@ -30,8 +29,8 @@
             self.number_documents = 1
         else:
             self.number_documents = number_documents
-=======
-    def __init__(self, template: Template = None):
+
+    def __init__(self, number_documents=None, template: Template = None):
         """
         Initializes the QueryConfig instance.
 
@@ -44,4 +43,8 @@
             and re.search(context_re, template.template)):
             raise ValueError("`template` should have `query` and `context` keys")
         self.template = template
->>>>>>> 6a61fd38
+        
+        if number_documents is None:
+            self.number_documents = 1
+        else:
+            self.number_documents = number_documents