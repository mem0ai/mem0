--- conflicted
+++ resolved
@@ -38,13 +38,8 @@
     """
     Config for the `query` method.
     """
-<<<<<<< HEAD
-    def __init__(self, number_documents=None, template: Template = None, history = None, stream: bool = False):
 
-=======
-
-    def __init__(self, template: Template = None, model = None, temperature = None, max_tokens = None, top_p = None, history = None, stream: bool = False):
->>>>>>> 4d26d7b6
+    def __init__(self, number_documents=None, template: Template = None, model = None, temperature = None, max_tokens = None, top_p = None, history = None, stream: bool = False):
         """
         Initializes the QueryConfig instance.
 
