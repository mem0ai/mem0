from embedchain.config.QueryConfig import QueryConfig
from string import Template

DEFAULT_PROMPT = """
  You are a chatbot having a conversation with a human. You are given chat history and context.
  You need to answer the query considering context, chat history and your knowledge base. If you don't know the answer or the answer is neither contained in the context nor in history, then simply say "I don't know".

  $context

  History: $history

  Query: $query

  Helpful Answer:
"""

DEFAULT_PROMPT_TEMPLATE = Template(DEFAULT_PROMPT)

class ChatConfig(QueryConfig):
    """
    Config for the `chat` method, inherits from `QueryConfig`.
    """
<<<<<<< HEAD
    def __init__(self, template: Template = None):
        """
        Initializes the ChatConfig instance.

        :param template: Optional. The `Template` instance to use as a template for prompt.
        :raises ValueError: If the template is not valid as template should contain $context and $query and $history
        """
        if template is None:
            template = DEFAULT_PROMPT_TEMPLATE

        # History is set as 0 to ensure that there is always a history, that way, there don't have to be two templates.
        # Having two templates would make it complicated because the history is not user controlled.
        super().__init__(template, history=[0])

    def set_history(self, history):
        """
        Chat history is not user provided and not set at initialization time
        
        :param history: (string) history to set
        """
        self.history = history
        return
=======
    def __init__(self, stream: bool = False):
        """
        Initializes the QueryConfig instance.

        :param stream: Optional. Control if response is streamed back to the user
        :raises ValueError: If the template is not valid as template should contain $context and $query
        """
        super().__init__(stream=stream)
>>>>>>> c597b193
<|MERGE_RESOLUTION|>--- conflicted
+++ resolved
@@ -20,12 +20,12 @@
     """
     Config for the `chat` method, inherits from `QueryConfig`.
     """
-<<<<<<< HEAD
-    def __init__(self, template: Template = None):
+    def __init__(self, template: Template = None, stream: bool = False):
         """
         Initializes the ChatConfig instance.
 
         :param template: Optional. The `Template` instance to use as a template for prompt.
+        :param stream: Optional. Control if response is streamed back to the user
         :raises ValueError: If the template is not valid as template should contain $context and $query and $history
         """
         if template is None:
@@ -33,7 +33,7 @@
 
         # History is set as 0 to ensure that there is always a history, that way, there don't have to be two templates.
         # Having two templates would make it complicated because the history is not user controlled.
-        super().__init__(template, history=[0])
+        super().__init__(template, history=[0], stream=stream)
 
     def set_history(self, history):
         """
@@ -43,13 +43,3 @@
         """
         self.history = history
         return
-=======
-    def __init__(self, stream: bool = False):
-        """
-        Initializes the QueryConfig instance.
-
-        :param stream: Optional. Control if response is streamed back to the user
-        :raises ValueError: If the template is not valid as template should contain $context and $query
-        """
-        super().__init__(stream=stream)
->>>>>>> c597b193
