--- conflicted
+++ resolved
@@ -46,10 +46,7 @@
             callbacks = config.callbacks if config.callbacks else [StreamingStdOutCallbackHandler()]
             chat = ChatOpenAI(**kwargs, streaming=config.stream, callbacks=callbacks, api_key=api_key, base_url=base_url)
         else:
-<<<<<<< HEAD
             chat = ChatOpenAI(**kwargs, api_key=api_key, base_url=base_url)
-=======
-            chat = ChatOpenAI(**kwargs, api_key=api_key)
         if self.tools:
             return self._query_function_call(chat, self.tools, messages)
 
@@ -63,7 +60,6 @@
     ) -> str:
         from langchain.output_parsers.openai_tools import JsonOutputToolsParser
         from langchain_core.utils.function_calling import convert_to_openai_tool
->>>>>>> faacfeb8
 
         openai_tools = [convert_to_openai_tool(tools)]
         chat = chat.bind(tools=openai_tools).pipe(JsonOutputToolsParser())
