from typing import Iterable, Optional, Union

from langchain.callbacks.stdout import StdOutCallbackHandler
from langchain.callbacks.streaming_stdout import StreamingStdOutCallbackHandler

from embedchain.config import BaseLlmConfig
from embedchain.helper.json_serializable import register_deserializable
from embedchain.llm.base import BaseLlm


@register_deserializable
class GPT4ALLLlm(BaseLlm):
    def __init__(self, config: Optional[BaseLlmConfig] = None):
        super().__init__(config=config)
        if self.config.model is None:
            self.config.model = "orca-mini-3b.ggmlv3.q4_0.bin"
        self.instance = GPT4ALLLlm._get_instance(self.config.model)
        self.instance.streaming = self.config.stream

    def get_llm_model_answer(self, prompt):
        return self._get_answer(prompt=prompt, config=self.config)

    @staticmethod
    def _get_instance(model):
        try:
            from langchain.llms.gpt4all import GPT4All as LangchainGPT4All
        except ModuleNotFoundError:
            raise ModuleNotFoundError(
                "The GPT4All python package is not installed. Please install it with `pip install --upgrade embedchain[opensource]`"  # noqa E501
            ) from None

        return LangchainGPT4All(model=model, allow_download=True)

    def _get_answer(self, prompt: str, config: BaseLlmConfig) -> Union[str, Iterable]:
        if config.model and config.model != self.config.model:
            raise RuntimeError(
                "GPT4ALLLlm does not support switching models at runtime. Please create a new app instance."
            )

        messages = []
        if config.system_prompt:
            messages.append(config.system_prompt)
        messages.append(prompt)
        kwargs = {
            "temp": config.temperature,
            "max_tokens": config.max_tokens,
        }
        if config.top_p:
            kwargs["top_p"] = config.top_p

<<<<<<< HEAD
        callbacks = None
        if config.stream:
            callbacks = [StreamingStdOutCallbackHandler()]
        else:
            callbacks = [StdOutCallbackHandler()]
=======
        callbacks = [StreamingStdOutCallbackHandler()] if config.stream else [StdOutCallbackHandler()]
>>>>>>> ab9598d0

        response = self.instance.generate(prompts=messages, callbacks=callbacks, **kwargs)
        answer = ""
        for generations in response.generations:
            answer += " ".join(map(lambda generation: generation.text, generations))
        return answer<|MERGE_RESOLUTION|>--- conflicted
+++ resolved
@@ -48,15 +48,7 @@
         if config.top_p:
             kwargs["top_p"] = config.top_p
 
-<<<<<<< HEAD
-        callbacks = None
-        if config.stream:
-            callbacks = [StreamingStdOutCallbackHandler()]
-        else:
-            callbacks = [StdOutCallbackHandler()]
-=======
         callbacks = [StreamingStdOutCallbackHandler()] if config.stream else [StdOutCallbackHandler()]
->>>>>>> ab9598d0
 
         response = self.instance.generate(prompts=messages, callbacks=callbacks, **kwargs)
         answer = ""
