[tool.poetry]
name = "embedchain"
version = "0.1.119"
description = "Simplest open source retrieval (RAG) framework"
authors = [
    "Taranjeet Singh <taranjeet@embedchain.ai>",
    "Deshraj Yadav <deshraj@embedchain.ai>",
]
license = "Apache License"
readme = "README.md"
exclude = [
    "db",
    "configs",
    "notebooks"
]
packages = [
    { include = "embedchain" },
]

[build-system]
build-backend = "poetry.core.masonry.api"
requires = ["poetry-core"]

[tool.ruff]
select = ["ASYNC", "E", "F"]
ignore = []
fixable = ["ALL"]
unfixable = []
exclude = [
    ".bzr",
    ".direnv",
    ".eggs",
    ".git",
    ".git-rewrite",
    ".hg",
    ".mypy_cache",
    ".nox",
    ".pants.d",
    ".pytype",
    ".ruff_cache",
    ".svn",
    ".tox",
    ".venv",
    "__pypackages__",
    "_build",
    "buck-out",
    "build",
    "dist",
    "node_modules",
    "venv"
]
line-length = 120
dummy-variable-rgx = "^(_+|(_+[a-zA-Z0-9_]*[a-zA-Z0-9]+?))$"
target-version = "py38"

[tool.ruff.mccabe]
max-complexity = 10

# Ignore `E402` (import violations) in all `__init__.py` files, and in `path/to/file.py`.
[tool.ruff.per-file-ignores]
"embedchain/__init__.py" = ["E401"]

[tool.black]
line-length = 120
target-version = ["py38", "py39", "py310", "py311"]
include = '\.pyi?$'
exclude = '''
/(
    \.eggs
  | \.git
  | \.hg
  | \.mypy_cache
  | \.nox
  | \.pants.d
  | \.pytype
  | \.ruff_cache
  | \.svn
  | \.tox
  | \.venv
  | __pypackages__
  | _build
  | buck-out
  | build
  | dist
  | node_modules
  | venv
)/
'''

[tool.black.format]
color = true

[tool.poetry.dependencies]
python = ">=3.9,<=3.13"
python-dotenv = "^1.0.0"
langchain = ">0.2,<=0.3"
requests = "^2.31.0"
openai = ">=1.1.1"
chromadb = "^0.4.24"
posthog = "^3.0.2"
rich = "^13.7.0"
beautifulsoup4 = "^4.12.2"
pypdf = "^4.0.1"
gptcache = "^0.1.43"
pysbd = "^0.3.4"
mem0ai = "^0.0.9"
tiktoken = { version = "^0.7.0", optional = true }
sentence-transformers = { version = "^2.2.2", optional = true }
torch = { version = "2.3.0", optional = true }
# Torch 2.0.1 is not compatible with poetry (https://github.com/pytorch/pytorch/issues/100974)
gpt4all = { version = "2.0.2", optional = true }
# 1.0.9 is not working for some users (https://github.com/nomic-ai/gpt4all/issues/1394)
opensearch-py = { version = "2.3.1", optional = true }
elasticsearch = { version = "^8.9.0", optional = true }
cohere = { version = "^5.3", optional = true }
together = { version = "^1.2.1", optional = true }
lancedb = { version = "^0.6.2", optional = true }
weaviate-client = { version = "^3.24.1", optional = true }
qdrant-client = { version = "^1.6.3", optional = true }
pymilvus = { version = "2.4.3", optional = true }
google-cloud-aiplatform = { version = "^1.26.1", optional = true }
replicate = { version = "^0.15.4", optional = true }
schema = "^0.7.5"
psycopg = { version = "^3.1.12", optional = true }
psycopg-binary = { version = "^3.1.12", optional = true }
psycopg-pool = { version = "^3.1.8", optional = true }
mysql-connector-python = { version = "^8.1.0", optional = true }
google-generativeai = { version = "^0.3.0", optional = true }
google-api-python-client = { version = "^2.111.0", optional = true }
google-auth-oauthlib = { version = "^1.2.0", optional = true }
google-auth = { version = "^2.25.2", optional = true }
google-auth-httplib2 = { version = "^0.2.0", optional = true }
google-api-core = { version = "^2.15.0", optional = true }
langchain-mistralai = { version = "^0.1.9", optional = true }
langchain-openai = "^0.1.7"
langchain-google-vertexai = { version = "^1.0.6", optional = true }
sqlalchemy = "^2.0.27"
alembic = "^1.13.1"
langchain-cohere = "^0.1.4"
langchain-community = "^0.2.6"
<<<<<<< HEAD
fastembed = { version = "^0.3.4", optional = true, python = ">=3.9,<3.13" }
=======
langchain-aws = {version = "^0.1.10", optional = true}
>>>>>>> 51092b0b

[tool.poetry.group.dev.dependencies]
black = "^23.3.0"
pre-commit = "^3.2.2"
ruff = "^0.1.11"
pytest = "^7.3.1"
pytest-mock = "^3.10.0"
pytest-env = "^0.8.1"
click = "^8.1.3"
isort = "^5.12.0"
pytest-cov = "^4.1.0"
responses = "^0.23.3"
mock = "^5.1.0"
pytest-asyncio = "^0.21.1"

[tool.poetry.extras]
opensource = ["sentence-transformers", "torch", "gpt4all"]
lancedb = ["lancedb"]
elasticsearch = ["elasticsearch"]
opensearch = ["opensearch-py"]
weaviate = ["weaviate-client"]
qdrant = ["qdrant-client"]
together = ["together"]
milvus = ["pymilvus"]
vertexai = ["langchain-google-vertexai"]
llama2 = ["replicate"]
gmail = [
    "requests",
    "google-api-python-client",
    "google-auth",
    "google-auth-oauthlib",
    "google-auth-httplib2",
    "google-api-core",
]
googledrive = ["google-api-python-client", "google-auth-oauthlib", "google-auth-httplib2"]
postgres = ["psycopg", "psycopg-binary", "psycopg-pool"]
mysql = ["mysql-connector-python"]
google = ["google-generativeai"]
mistralai = ["langchain-mistralai"]
<<<<<<< HEAD
fastembed = ["fastembed"]
=======
aws = ["langchain-aws"]
>>>>>>> 51092b0b

[tool.poetry.group.docs.dependencies]

[tool.poetry.scripts]
ec = "embedchain.cli:cli"<|MERGE_RESOLUTION|>--- conflicted
+++ resolved
@@ -138,11 +138,8 @@
 alembic = "^1.13.1"
 langchain-cohere = "^0.1.4"
 langchain-community = "^0.2.6"
-<<<<<<< HEAD
 fastembed = { version = "^0.3.4", optional = true, python = ">=3.9,<3.13" }
-=======
 langchain-aws = {version = "^0.1.10", optional = true}
->>>>>>> 51092b0b
 
 [tool.poetry.group.dev.dependencies]
 black = "^23.3.0"
@@ -182,11 +179,8 @@
 mysql = ["mysql-connector-python"]
 google = ["google-generativeai"]
 mistralai = ["langchain-mistralai"]
-<<<<<<< HEAD
 fastembed = ["fastembed"]
-=======
 aws = ["langchain-aws"]
->>>>>>> 51092b0b
 
 [tool.poetry.group.docs.dependencies]
 
