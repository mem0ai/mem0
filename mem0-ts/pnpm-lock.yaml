lockfileVersion: "9.0"

settings:
  autoInstallPeers: true
  excludeLinksFromLockfile: false

importers:
  .:
    dependencies:
      "@anthropic-ai/sdk":
        specifier: 0.18.0
        version: 0.18.0(encoding@0.1.13)
      "@google/genai":
        specifier: ^0.7.0
        version: 0.7.0(encoding@0.1.13)
      "@mistralai/mistralai":
        specifier: ^1.5.2
        version: 1.5.2(zod@3.24.2)
      "@qdrant/js-client-rest":
        specifier: 1.13.0
        version: 1.13.0(typescript@5.5.4)
      "@supabase/supabase-js":
        specifier: ^2.49.1
        version: 2.49.1
      "@types/jest":
        specifier: 29.5.14
        version: 29.5.14
      "@types/pg":
        specifier: 8.11.0
        version: 8.11.0
      "@types/sqlite3":
        specifier: 3.1.11
        version: 3.1.11
      axios:
        specifier: 1.7.7
        version: 1.7.7
      groq-sdk:
        specifier: 0.3.0
        version: 0.3.0(encoding@0.1.13)
      neo4j-driver:
        specifier: ^5.28.1
        version: 5.28.1
      ollama:
        specifier: ^0.5.14
        version: 0.5.14
      openai:
        specifier: ^4.93.0
        version: 4.93.0(encoding@0.1.13)(ws@8.18.1)(zod@3.24.2)
      pg:
        specifier: 8.11.3
        version: 8.11.3
      redis:
        specifier: ^4.6.13
        version: 4.7.0
      sqlite3:
        specifier: 5.1.7
        version: 5.1.7
      uuid:
        specifier: 9.0.1
        version: 9.0.1
      zod:
<<<<<<< HEAD
        specifier: ^3.24.2
=======
        specifier: ^3.24.1
>>>>>>> d9236de4
        version: 3.24.2
    devDependencies:
      "@types/node":
        specifier: ^22.7.6
        version: 22.13.5
      "@types/uuid":
        specifier: ^9.0.8
        version: 9.0.8
      dotenv:
        specifier: ^16.4.5
        version: 16.4.7
      fix-tsup-cjs:
        specifier: ^1.2.0
        version: 1.2.0
      jest:
        specifier: ^29.7.0
        version: 29.7.0(@types/node@22.13.5)(ts-node@10.9.2(@types/node@22.13.5)(typescript@5.5.4))
      nodemon:
        specifier: ^3.0.1
        version: 3.1.9
      prettier:
        specifier: ^3.5.2
        version: 3.5.2
      rimraf:
        specifier: ^5.0.5
        version: 5.0.10
      ts-jest:
        specifier: ^29.2.6
        version: 29.2.6(@babel/core@7.26.9)(@jest/transform@29.7.0)(@jest/types@29.6.3)(babel-jest@29.7.0(@babel/core@7.26.9))(esbuild@0.25.1)(jest@29.7.0(@types/node@22.13.5)(ts-node@10.9.2(@types/node@22.13.5)(typescript@5.5.4)))(typescript@5.5.4)
      ts-node:
        specifier: ^10.9.2
        version: 10.9.2(@types/node@22.13.5)(typescript@5.5.4)
      tsup:
        specifier: ^8.3.0
        version: 8.4.0(postcss@8.5.3)(typescript@5.5.4)
      typescript:
        specifier: 5.5.4
        version: 5.5.4

packages:
  "@ampproject/remapping@2.3.0":
    resolution:
      {
        integrity: sha512-30iZtAPgz+LTIYoeivqYo853f02jBYSd5uGnGpkFV0M3xOt9aN73erkgYAmZU43x4VfqcnLxW9Kpg3R5LC4YYw==,
      }
    engines: { node: ">=6.0.0" }

  "@anthropic-ai/sdk@0.18.0":
    resolution:
      {
        integrity: sha512-3XsWEn/4nPGRd4AdSguugbSDFy6Z2AWTNOeI3iK+aV22+w23+vY9CEb3Hiy0kvKIQuxSmZz/+5WKC8nPWy8gVg==,
      }

  "@babel/code-frame@7.26.2":
    resolution:
      {
        integrity: sha512-RJlIHRueQgwWitWgF8OdFYGZX328Ax5BCemNGlqHfplnRT9ESi8JkFlvaVYbS+UubVY6dpv87Fs2u5M29iNFVQ==,
      }
    engines: { node: ">=6.9.0" }

  "@babel/compat-data@7.26.8":
    resolution:
      {
        integrity: sha512-oH5UPLMWR3L2wEFLnFJ1TZXqHufiTKAiLfqw5zkhS4dKXLJ10yVztfil/twG8EDTA4F/tvVNw9nOl4ZMslB8rQ==,
      }
    engines: { node: ">=6.9.0" }

  "@babel/core@7.26.9":
    resolution:
      {
        integrity: sha512-lWBYIrF7qK5+GjY5Uy+/hEgp8OJWOD/rpy74GplYRhEauvbHDeFB8t5hPOZxCZ0Oxf4Cc36tK51/l3ymJysrKw==,
      }
    engines: { node: ">=6.9.0" }

  "@babel/generator@7.26.9":
    resolution:
      {
        integrity: sha512-kEWdzjOAUMW4hAyrzJ0ZaTOu9OmpyDIQicIh0zg0EEcEkYXZb2TjtBhnHi2ViX7PKwZqF4xwqfAm299/QMP3lg==,
      }
    engines: { node: ">=6.9.0" }

  "@babel/helper-compilation-targets@7.26.5":
    resolution:
      {
        integrity: sha512-IXuyn5EkouFJscIDuFF5EsiSolseme1s0CZB+QxVugqJLYmKdxI1VfIBOst0SUu4rnk2Z7kqTwmoO1lp3HIfnA==,
      }
    engines: { node: ">=6.9.0" }

  "@babel/helper-module-imports@7.25.9":
    resolution:
      {
        integrity: sha512-tnUA4RsrmflIM6W6RFTLFSXITtl0wKjgpnLgXyowocVPrbYrLUXSBXDgTs8BlbmIzIdlBySRQjINYs2BAkiLtw==,
      }
    engines: { node: ">=6.9.0" }

  "@babel/helper-module-transforms@7.26.0":
    resolution:
      {
        integrity: sha512-xO+xu6B5K2czEnQye6BHA7DolFFmS3LB7stHZFaOLb1pAwO1HWLS8fXA+eh0A2yIvltPVmx3eNNDBJA2SLHXFw==,
      }
    engines: { node: ">=6.9.0" }
    peerDependencies:
      "@babel/core": ^7.0.0

  "@babel/helper-plugin-utils@7.26.5":
    resolution:
      {
        integrity: sha512-RS+jZcRdZdRFzMyr+wcsaqOmld1/EqTghfaBGQQd/WnRdzdlvSZ//kF7U8VQTxf1ynZ4cjUcYgjVGx13ewNPMg==,
      }
    engines: { node: ">=6.9.0" }

  "@babel/helper-string-parser@7.25.9":
    resolution:
      {
        integrity: sha512-4A/SCr/2KLd5jrtOMFzaKjVtAei3+2r/NChoBNoZ3EyP/+GlhoaEGoWOZUmFmoITP7zOJyHIMm+DYRd8o3PvHA==,
      }
    engines: { node: ">=6.9.0" }

  "@babel/helper-validator-identifier@7.25.9":
    resolution:
      {
        integrity: sha512-Ed61U6XJc3CVRfkERJWDz4dJwKe7iLmmJsbOGu9wSloNSFttHV0I8g6UAgb7qnK5ly5bGLPd4oXZlxCdANBOWQ==,
      }
    engines: { node: ">=6.9.0" }

  "@babel/helper-validator-option@7.25.9":
    resolution:
      {
        integrity: sha512-e/zv1co8pp55dNdEcCynfj9X7nyUKUXoUEwfXqaZt0omVOmDe9oOTdKStH4GmAw6zxMFs50ZayuMfHDKlO7Tfw==,
      }
    engines: { node: ">=6.9.0" }

  "@babel/helpers@7.26.9":
    resolution:
      {
        integrity: sha512-Mz/4+y8udxBKdmzt/UjPACs4G3j5SshJJEFFKxlCGPydG4JAHXxjWjAwjd09tf6oINvl1VfMJo+nB7H2YKQ0dA==,
      }
    engines: { node: ">=6.9.0" }

  "@babel/parser@7.26.9":
    resolution:
      {
        integrity: sha512-81NWa1njQblgZbQHxWHpxxCzNsa3ZwvFqpUg7P+NNUU6f3UU2jBEg4OlF/J6rl8+PQGh1q6/zWScd001YwcA5A==,
      }
    engines: { node: ">=6.0.0" }
    hasBin: true

  "@babel/plugin-syntax-async-generators@7.8.4":
    resolution:
      {
        integrity: sha512-tycmZxkGfZaxhMRbXlPXuVFpdWlXpir2W4AMhSJgRKzk/eDlIXOhb2LHWoLpDF7TEHylV5zNhykX6KAgHJmTNw==,
      }
    peerDependencies:
      "@babel/core": ^7.0.0-0

  "@babel/plugin-syntax-bigint@7.8.3":
    resolution:
      {
        integrity: sha512-wnTnFlG+YxQm3vDxpGE57Pj0srRU4sHE/mDkt1qv2YJJSeUAec2ma4WLUnUPeKjyrfntVwe/N6dCXpU+zL3Npg==,
      }
    peerDependencies:
      "@babel/core": ^7.0.0-0

  "@babel/plugin-syntax-class-properties@7.12.13":
    resolution:
      {
        integrity: sha512-fm4idjKla0YahUNgFNLCB0qySdsoPiZP3iQE3rky0mBUtMZ23yDJ9SJdg6dXTSDnulOVqiF3Hgr9nbXvXTQZYA==,
      }
    peerDependencies:
      "@babel/core": ^7.0.0-0

  "@babel/plugin-syntax-class-static-block@7.14.5":
    resolution:
      {
        integrity: sha512-b+YyPmr6ldyNnM6sqYeMWE+bgJcJpO6yS4QD7ymxgH34GBPNDM/THBh8iunyvKIZztiwLH4CJZ0RxTk9emgpjw==,
      }
    engines: { node: ">=6.9.0" }
    peerDependencies:
      "@babel/core": ^7.0.0-0

  "@babel/plugin-syntax-import-attributes@7.26.0":
    resolution:
      {
        integrity: sha512-e2dttdsJ1ZTpi3B9UYGLw41hifAubg19AtCu/2I/F1QNVclOBr1dYpTdmdyZ84Xiz43BS/tCUkMAZNLv12Pi+A==,
      }
    engines: { node: ">=6.9.0" }
    peerDependencies:
      "@babel/core": ^7.0.0-0

  "@babel/plugin-syntax-import-meta@7.10.4":
    resolution:
      {
        integrity: sha512-Yqfm+XDx0+Prh3VSeEQCPU81yC+JWZ2pDPFSS4ZdpfZhp4MkFMaDC1UqseovEKwSUpnIL7+vK+Clp7bfh0iD7g==,
      }
    peerDependencies:
      "@babel/core": ^7.0.0-0

  "@babel/plugin-syntax-json-strings@7.8.3":
    resolution:
      {
        integrity: sha512-lY6kdGpWHvjoe2vk4WrAapEuBR69EMxZl+RoGRhrFGNYVK8mOPAW8VfbT/ZgrFbXlDNiiaxQnAtgVCZ6jv30EA==,
      }
    peerDependencies:
      "@babel/core": ^7.0.0-0

  "@babel/plugin-syntax-jsx@7.25.9":
    resolution:
      {
        integrity: sha512-ld6oezHQMZsZfp6pWtbjaNDF2tiiCYYDqQszHt5VV437lewP9aSi2Of99CK0D0XB21k7FLgnLcmQKyKzynfeAA==,
      }
    engines: { node: ">=6.9.0" }
    peerDependencies:
      "@babel/core": ^7.0.0-0

  "@babel/plugin-syntax-logical-assignment-operators@7.10.4":
    resolution:
      {
        integrity: sha512-d8waShlpFDinQ5MtvGU9xDAOzKH47+FFoney2baFIoMr952hKOLp1HR7VszoZvOsV/4+RRszNY7D17ba0te0ig==,
      }
    peerDependencies:
      "@babel/core": ^7.0.0-0

  "@babel/plugin-syntax-nullish-coalescing-operator@7.8.3":
    resolution:
      {
        integrity: sha512-aSff4zPII1u2QD7y+F8oDsz19ew4IGEJg9SVW+bqwpwtfFleiQDMdzA/R+UlWDzfnHFCxxleFT0PMIrR36XLNQ==,
      }
    peerDependencies:
      "@babel/core": ^7.0.0-0

  "@babel/plugin-syntax-numeric-separator@7.10.4":
    resolution:
      {
        integrity: sha512-9H6YdfkcK/uOnY/K7/aA2xpzaAgkQn37yzWUMRK7OaPOqOpGS1+n0H5hxT9AUw9EsSjPW8SVyMJwYRtWs3X3ug==,
      }
    peerDependencies:
      "@babel/core": ^7.0.0-0

  "@babel/plugin-syntax-object-rest-spread@7.8.3":
    resolution:
      {
        integrity: sha512-XoqMijGZb9y3y2XskN+P1wUGiVwWZ5JmoDRwx5+3GmEplNyVM2s2Dg8ILFQm8rWM48orGy5YpI5Bl8U1y7ydlA==,
      }
    peerDependencies:
      "@babel/core": ^7.0.0-0

  "@babel/plugin-syntax-optional-catch-binding@7.8.3":
    resolution:
      {
        integrity: sha512-6VPD0Pc1lpTqw0aKoeRTMiB+kWhAoT24PA+ksWSBrFtl5SIRVpZlwN3NNPQjehA2E/91FV3RjLWoVTglWcSV3Q==,
      }
    peerDependencies:
      "@babel/core": ^7.0.0-0

  "@babel/plugin-syntax-optional-chaining@7.8.3":
    resolution:
      {
        integrity: sha512-KoK9ErH1MBlCPxV0VANkXW2/dw4vlbGDrFgz8bmUsBGYkFRcbRwMh6cIJubdPrkxRwuGdtCk0v/wPTKbQgBjkg==,
      }
    peerDependencies:
      "@babel/core": ^7.0.0-0

  "@babel/plugin-syntax-private-property-in-object@7.14.5":
    resolution:
      {
        integrity: sha512-0wVnp9dxJ72ZUJDV27ZfbSj6iHLoytYZmh3rFcxNnvsJF3ktkzLDZPy/mA17HGsaQT3/DQsWYX1f1QGWkCoVUg==,
      }
    engines: { node: ">=6.9.0" }
    peerDependencies:
      "@babel/core": ^7.0.0-0

  "@babel/plugin-syntax-top-level-await@7.14.5":
    resolution:
      {
        integrity: sha512-hx++upLv5U1rgYfwe1xBQUhRmU41NEvpUvrp8jkrSCdvGSnM5/qdRMtylJ6PG5OFkBaHkbTAKTnd3/YyESRHFw==,
      }
    engines: { node: ">=6.9.0" }
    peerDependencies:
      "@babel/core": ^7.0.0-0

  "@babel/plugin-syntax-typescript@7.25.9":
    resolution:
      {
        integrity: sha512-hjMgRy5hb8uJJjUcdWunWVcoi9bGpJp8p5Ol1229PoN6aytsLwNMgmdftO23wnCLMfVmTwZDWMPNq/D1SY60JQ==,
      }
    engines: { node: ">=6.9.0" }
    peerDependencies:
      "@babel/core": ^7.0.0-0

  "@babel/template@7.26.9":
    resolution:
      {
        integrity: sha512-qyRplbeIpNZhmzOysF/wFMuP9sctmh2cFzRAZOn1YapxBsE1i9bJIY586R/WBLfLcmcBlM8ROBiQURnnNy+zfA==,
      }
    engines: { node: ">=6.9.0" }

  "@babel/traverse@7.26.9":
    resolution:
      {
        integrity: sha512-ZYW7L+pL8ahU5fXmNbPF+iZFHCv5scFak7MZ9bwaRPLUhHh7QQEMjZUg0HevihoqCM5iSYHN61EyCoZvqC+bxg==,
      }
    engines: { node: ">=6.9.0" }

  "@babel/types@7.26.9":
    resolution:
      {
        integrity: sha512-Y3IR1cRnOxOCDvMmNiym7XpXQ93iGDDPHx+Zj+NM+rg0fBaShfQLkg+hKPaZCEvg5N/LeCo4+Rj/i3FuJsIQaw==,
      }
    engines: { node: ">=6.9.0" }

  "@bcoe/v8-coverage@0.2.3":
    resolution:
      {
        integrity: sha512-0hYQ8SB4Db5zvZB4axdMHGwEaQjkZzFjQiN9LVYvIFB2nSUHW9tYpxWriPrWDASIxiaXax83REcLxuSdnGPZtw==,
      }

  "@cspotcode/source-map-support@0.8.1":
    resolution:
      {
        integrity: sha512-IchNf6dN4tHoMFIn/7OE8LWZ19Y6q/67Bmf6vnGREv8RSbBVb9LPJxEcnwrcwX6ixSvaiGoomAUvu4YSxXrVgw==,
      }
    engines: { node: ">=12" }

  "@esbuild/aix-ppc64@0.25.1":
    resolution:
      {
        integrity: sha512-kfYGy8IdzTGy+z0vFGvExZtxkFlA4zAxgKEahG9KE1ScBjpQnFsNOX8KTU5ojNru5ed5CVoJYXFtoxaq5nFbjQ==,
      }
    engines: { node: ">=18" }
    cpu: [ppc64]
    os: [aix]

  "@esbuild/android-arm64@0.25.1":
    resolution:
      {
        integrity: sha512-50tM0zCJW5kGqgG7fQ7IHvQOcAn9TKiVRuQ/lN0xR+T2lzEFvAi1ZcS8DiksFcEpf1t/GYOeOfCAgDHFpkiSmA==,
      }
    engines: { node: ">=18" }
    cpu: [arm64]
    os: [android]

  "@esbuild/android-arm@0.25.1":
    resolution:
      {
        integrity: sha512-dp+MshLYux6j/JjdqVLnMglQlFu+MuVeNrmT5nk6q07wNhCdSnB7QZj+7G8VMUGh1q+vj2Bq8kRsuyA00I/k+Q==,
      }
    engines: { node: ">=18" }
    cpu: [arm]
    os: [android]

  "@esbuild/android-x64@0.25.1":
    resolution:
      {
        integrity: sha512-GCj6WfUtNldqUzYkN/ITtlhwQqGWu9S45vUXs7EIYf+7rCiiqH9bCloatO9VhxsL0Pji+PF4Lz2XXCES+Q8hDw==,
      }
    engines: { node: ">=18" }
    cpu: [x64]
    os: [android]

  "@esbuild/darwin-arm64@0.25.1":
    resolution:
      {
        integrity: sha512-5hEZKPf+nQjYoSr/elb62U19/l1mZDdqidGfmFutVUjjUZrOazAtwK+Kr+3y0C/oeJfLlxo9fXb1w7L+P7E4FQ==,
      }
    engines: { node: ">=18" }
    cpu: [arm64]
    os: [darwin]

  "@esbuild/darwin-x64@0.25.1":
    resolution:
      {
        integrity: sha512-hxVnwL2Dqs3fM1IWq8Iezh0cX7ZGdVhbTfnOy5uURtao5OIVCEyj9xIzemDi7sRvKsuSdtCAhMKarxqtlyVyfA==,
      }
    engines: { node: ">=18" }
    cpu: [x64]
    os: [darwin]

  "@esbuild/freebsd-arm64@0.25.1":
    resolution:
      {
        integrity: sha512-1MrCZs0fZa2g8E+FUo2ipw6jw5qqQiH+tERoS5fAfKnRx6NXH31tXBKI3VpmLijLH6yriMZsxJtaXUyFt/8Y4A==,
      }
    engines: { node: ">=18" }
    cpu: [arm64]
    os: [freebsd]

  "@esbuild/freebsd-x64@0.25.1":
    resolution:
      {
        integrity: sha512-0IZWLiTyz7nm0xuIs0q1Y3QWJC52R8aSXxe40VUxm6BB1RNmkODtW6LHvWRrGiICulcX7ZvyH6h5fqdLu4gkww==,
      }
    engines: { node: ">=18" }
    cpu: [x64]
    os: [freebsd]

  "@esbuild/linux-arm64@0.25.1":
    resolution:
      {
        integrity: sha512-jaN3dHi0/DDPelk0nLcXRm1q7DNJpjXy7yWaWvbfkPvI+7XNSc/lDOnCLN7gzsyzgu6qSAmgSvP9oXAhP973uQ==,
      }
    engines: { node: ">=18" }
    cpu: [arm64]
    os: [linux]

  "@esbuild/linux-arm@0.25.1":
    resolution:
      {
        integrity: sha512-NdKOhS4u7JhDKw9G3cY6sWqFcnLITn6SqivVArbzIaf3cemShqfLGHYMx8Xlm/lBit3/5d7kXvriTUGa5YViuQ==,
      }
    engines: { node: ">=18" }
    cpu: [arm]
    os: [linux]

  "@esbuild/linux-ia32@0.25.1":
    resolution:
      {
        integrity: sha512-OJykPaF4v8JidKNGz8c/q1lBO44sQNUQtq1KktJXdBLn1hPod5rE/Hko5ugKKZd+D2+o1a9MFGUEIUwO2YfgkQ==,
      }
    engines: { node: ">=18" }
    cpu: [ia32]
    os: [linux]

  "@esbuild/linux-loong64@0.25.1":
    resolution:
      {
        integrity: sha512-nGfornQj4dzcq5Vp835oM/o21UMlXzn79KobKlcs3Wz9smwiifknLy4xDCLUU0BWp7b/houtdrgUz7nOGnfIYg==,
      }
    engines: { node: ">=18" }
    cpu: [loong64]
    os: [linux]

  "@esbuild/linux-mips64el@0.25.1":
    resolution:
      {
        integrity: sha512-1osBbPEFYwIE5IVB/0g2X6i1qInZa1aIoj1TdL4AaAb55xIIgbg8Doq6a5BzYWgr+tEcDzYH67XVnTmUzL+nXg==,
      }
    engines: { node: ">=18" }
    cpu: [mips64el]
    os: [linux]

  "@esbuild/linux-ppc64@0.25.1":
    resolution:
      {
        integrity: sha512-/6VBJOwUf3TdTvJZ82qF3tbLuWsscd7/1w+D9LH0W/SqUgM5/JJD0lrJ1fVIfZsqB6RFmLCe0Xz3fmZc3WtyVg==,
      }
    engines: { node: ">=18" }
    cpu: [ppc64]
    os: [linux]

  "@esbuild/linux-riscv64@0.25.1":
    resolution:
      {
        integrity: sha512-nSut/Mx5gnilhcq2yIMLMe3Wl4FK5wx/o0QuuCLMtmJn+WeWYoEGDN1ipcN72g1WHsnIbxGXd4i/MF0gTcuAjQ==,
      }
    engines: { node: ">=18" }
    cpu: [riscv64]
    os: [linux]

  "@esbuild/linux-s390x@0.25.1":
    resolution:
      {
        integrity: sha512-cEECeLlJNfT8kZHqLarDBQso9a27o2Zd2AQ8USAEoGtejOrCYHNtKP8XQhMDJMtthdF4GBmjR2au3x1udADQQQ==,
      }
    engines: { node: ">=18" }
    cpu: [s390x]
    os: [linux]

  "@esbuild/linux-x64@0.25.1":
    resolution:
      {
        integrity: sha512-xbfUhu/gnvSEg+EGovRc+kjBAkrvtk38RlerAzQxvMzlB4fXpCFCeUAYzJvrnhFtdeyVCDANSjJvOvGYoeKzFA==,
      }
    engines: { node: ">=18" }
    cpu: [x64]
    os: [linux]

  "@esbuild/netbsd-arm64@0.25.1":
    resolution:
      {
        integrity: sha512-O96poM2XGhLtpTh+s4+nP7YCCAfb4tJNRVZHfIE7dgmax+yMP2WgMd2OecBuaATHKTHsLWHQeuaxMRnCsH8+5g==,
      }
    engines: { node: ">=18" }
    cpu: [arm64]
    os: [netbsd]

  "@esbuild/netbsd-x64@0.25.1":
    resolution:
      {
        integrity: sha512-X53z6uXip6KFXBQ+Krbx25XHV/NCbzryM6ehOAeAil7X7oa4XIq+394PWGnwaSQ2WRA0KI6PUO6hTO5zeF5ijA==,
      }
    engines: { node: ">=18" }
    cpu: [x64]
    os: [netbsd]

  "@esbuild/openbsd-arm64@0.25.1":
    resolution:
      {
        integrity: sha512-Na9T3szbXezdzM/Kfs3GcRQNjHzM6GzFBeU1/6IV/npKP5ORtp9zbQjvkDJ47s6BCgaAZnnnu/cY1x342+MvZg==,
      }
    engines: { node: ">=18" }
    cpu: [arm64]
    os: [openbsd]

  "@esbuild/openbsd-x64@0.25.1":
    resolution:
      {
        integrity: sha512-T3H78X2h1tszfRSf+txbt5aOp/e7TAz3ptVKu9Oyir3IAOFPGV6O9c2naym5TOriy1l0nNf6a4X5UXRZSGX/dw==,
      }
    engines: { node: ">=18" }
    cpu: [x64]
    os: [openbsd]

  "@esbuild/sunos-x64@0.25.1":
    resolution:
      {
        integrity: sha512-2H3RUvcmULO7dIE5EWJH8eubZAI4xw54H1ilJnRNZdeo8dTADEZ21w6J22XBkXqGJbe0+wnNJtw3UXRoLJnFEg==,
      }
    engines: { node: ">=18" }
    cpu: [x64]
    os: [sunos]

  "@esbuild/win32-arm64@0.25.1":
    resolution:
      {
        integrity: sha512-GE7XvrdOzrb+yVKB9KsRMq+7a2U/K5Cf/8grVFRAGJmfADr/e/ODQ134RK2/eeHqYV5eQRFxb1hY7Nr15fv1NQ==,
      }
    engines: { node: ">=18" }
    cpu: [arm64]
    os: [win32]

  "@esbuild/win32-ia32@0.25.1":
    resolution:
      {
        integrity: sha512-uOxSJCIcavSiT6UnBhBzE8wy3n0hOkJsBOzy7HDAuTDE++1DJMRRVCPGisULScHL+a/ZwdXPpXD3IyFKjA7K8A==,
      }
    engines: { node: ">=18" }
    cpu: [ia32]
    os: [win32]

  "@esbuild/win32-x64@0.25.1":
    resolution:
      {
        integrity: sha512-Y1EQdcfwMSeQN/ujR5VayLOJ1BHaK+ssyk0AEzPjC+t1lITgsnccPqFjb6V+LsTp/9Iov4ysfjxLaGJ9RPtkVg==,
      }
    engines: { node: ">=18" }
    cpu: [x64]
    os: [win32]

  "@fastify/busboy@2.1.1":
    resolution:
      {
        integrity: sha512-vBZP4NlzfOlerQTnba4aqZoMhE/a9HY7HRqoOPaETQcSQuWEIyZMHGfVu6w9wGtGK5fED5qRs2DteVCjOH60sA==,
      }
    engines: { node: ">=14" }

  "@gar/promisify@1.1.3":
    resolution:
      {
        integrity: sha512-k2Ty1JcVojjJFwrg/ThKi2ujJ7XNLYaFGNB/bWT9wGR+oSMJHMa5w+CUq6p/pVrKeNNgA7pCqEcjSnHVoqJQFw==,
      }

  "@google/genai@0.7.0":
    resolution:
      {
        integrity: sha512-r+Fwj/emnXZN5R+4JCxDXboY4AGTmTn7+Wnori5dgyJiStP0P82f9YYL0CVsCnDIumNY2i0UIcZ1zGZdtHJ34w==,
      }
    engines: { node: ">=18.0.0" }

  "@isaacs/cliui@8.0.2":
    resolution:
      {
        integrity: sha512-O8jcjabXaleOG9DQ0+ARXWZBTfnP4WNAqzuiJK7ll44AmxGKv/J2M4TPjxjY3znBCfvBXFzucm1twdyFybFqEA==,
      }
    engines: { node: ">=12" }

  "@istanbuljs/load-nyc-config@1.1.0":
    resolution:
      {
        integrity: sha512-VjeHSlIzpv/NyD3N0YuHfXOPDIixcA1q2ZV98wsMqcYlPmv2n3Yb2lYP9XMElnaFVXg5A7YLTeLu6V84uQDjmQ==,
      }
    engines: { node: ">=8" }

  "@istanbuljs/schema@0.1.3":
    resolution:
      {
        integrity: sha512-ZXRY4jNvVgSVQ8DL3LTcakaAtXwTVUxE81hslsyD2AtoXW/wVob10HkOJ1X/pAlcI7D+2YoZKg5do8G/w6RYgA==,
      }
    engines: { node: ">=8" }

  "@jest/console@29.7.0":
    resolution:
      {
        integrity: sha512-5Ni4CU7XHQi32IJ398EEP4RrB8eV09sXP2ROqD4bksHrnTree52PsxvX8tpL8LvTZ3pFzXyPbNQReSN41CAhOg==,
      }
    engines: { node: ^14.15.0 || ^16.10.0 || >=18.0.0 }

  "@jest/core@29.7.0":
    resolution:
      {
        integrity: sha512-n7aeXWKMnGtDA48y8TLWJPJmLmmZ642Ceo78cYWEpiD7FzDgmNDV/GCVRorPABdXLJZ/9wzzgZAlHjXjxDHGsg==,
      }
    engines: { node: ^14.15.0 || ^16.10.0 || >=18.0.0 }
    peerDependencies:
      node-notifier: ^8.0.1 || ^9.0.0 || ^10.0.0
    peerDependenciesMeta:
      node-notifier:
        optional: true

  "@jest/environment@29.7.0":
    resolution:
      {
        integrity: sha512-aQIfHDq33ExsN4jP1NWGXhxgQ/wixs60gDiKO+XVMd8Mn0NWPWgc34ZQDTb2jKaUWQ7MuwoitXAsN2XVXNMpAw==,
      }
    engines: { node: ^14.15.0 || ^16.10.0 || >=18.0.0 }

  "@jest/expect-utils@29.7.0":
    resolution:
      {
        integrity: sha512-GlsNBWiFQFCVi9QVSx7f5AgMeLxe9YCCs5PuP2O2LdjDAA8Jh9eX7lA1Jq/xdXw3Wb3hyvlFNfZIfcRetSzYcA==,
      }
    engines: { node: ^14.15.0 || ^16.10.0 || >=18.0.0 }

  "@jest/expect@29.7.0":
    resolution:
      {
        integrity: sha512-8uMeAMycttpva3P1lBHB8VciS9V0XAr3GymPpipdyQXbBcuhkLQOSe8E/p92RyAdToS6ZD1tFkX+CkhoECE0dQ==,
      }
    engines: { node: ^14.15.0 || ^16.10.0 || >=18.0.0 }

  "@jest/fake-timers@29.7.0":
    resolution:
      {
        integrity: sha512-q4DH1Ha4TTFPdxLsqDXK1d3+ioSL7yL5oCMJZgDYm6i+6CygW5E5xVr/D1HdsGxjt1ZWSfUAs9OxSB/BNelWrQ==,
      }
    engines: { node: ^14.15.0 || ^16.10.0 || >=18.0.0 }

  "@jest/globals@29.7.0":
    resolution:
      {
        integrity: sha512-mpiz3dutLbkW2MNFubUGUEVLkTGiqW6yLVTA+JbP6fI6J5iL9Y0Nlg8k95pcF8ctKwCS7WVxteBs29hhfAotzQ==,
      }
    engines: { node: ^14.15.0 || ^16.10.0 || >=18.0.0 }

  "@jest/reporters@29.7.0":
    resolution:
      {
        integrity: sha512-DApq0KJbJOEzAFYjHADNNxAE3KbhxQB1y5Kplb5Waqw6zVbuWatSnMjE5gs8FUgEPmNsnZA3NCWl9NG0ia04Pg==,
      }
    engines: { node: ^14.15.0 || ^16.10.0 || >=18.0.0 }
    peerDependencies:
      node-notifier: ^8.0.1 || ^9.0.0 || ^10.0.0
    peerDependenciesMeta:
      node-notifier:
        optional: true

  "@jest/schemas@29.6.3":
    resolution:
      {
        integrity: sha512-mo5j5X+jIZmJQveBKeS/clAueipV7KgiX1vMgCxam1RNYiqE1w62n0/tJJnHtjW8ZHcQco5gY85jA3mi0L+nSA==,
      }
    engines: { node: ^14.15.0 || ^16.10.0 || >=18.0.0 }

  "@jest/source-map@29.6.3":
    resolution:
      {
        integrity: sha512-MHjT95QuipcPrpLM+8JMSzFx6eHp5Bm+4XeFDJlwsvVBjmKNiIAvasGK2fxz2WbGRlnvqehFbh07MMa7n3YJnw==,
      }
    engines: { node: ^14.15.0 || ^16.10.0 || >=18.0.0 }

  "@jest/test-result@29.7.0":
    resolution:
      {
        integrity: sha512-Fdx+tv6x1zlkJPcWXmMDAG2HBnaR9XPSd5aDWQVsfrZmLVT3lU1cwyxLgRmXR9yrq4NBoEm9BMsfgFzTQAbJYA==,
      }
    engines: { node: ^14.15.0 || ^16.10.0 || >=18.0.0 }

  "@jest/test-sequencer@29.7.0":
    resolution:
      {
        integrity: sha512-GQwJ5WZVrKnOJuiYiAF52UNUJXgTZx1NHjFSEB0qEMmSZKAkdMoIzw/Cj6x6NF4AvV23AUqDpFzQkN/eYCYTxw==,
      }
    engines: { node: ^14.15.0 || ^16.10.0 || >=18.0.0 }

  "@jest/transform@29.7.0":
    resolution:
      {
        integrity: sha512-ok/BTPFzFKVMwO5eOHRrvnBVHdRy9IrsrW1GpMaQ9MCnilNLXQKmAX8s1YXDFaai9xJpac2ySzV0YeRRECr2Vw==,
      }
    engines: { node: ^14.15.0 || ^16.10.0 || >=18.0.0 }

  "@jest/types@29.6.3":
    resolution:
      {
        integrity: sha512-u3UPsIilWKOM3F9CXtrG8LEJmNxwoCQC/XVj4IKYXvvpx7QIi/Kg1LI5uDmDpKlac62NUtX7eLjRh+jVZcLOzw==,
      }
    engines: { node: ^14.15.0 || ^16.10.0 || >=18.0.0 }

  "@jridgewell/gen-mapping@0.3.8":
    resolution:
      {
        integrity: sha512-imAbBGkb+ebQyxKgzv5Hu2nmROxoDOXHh80evxdoXNOrvAnVx7zimzc1Oo5h9RlfV4vPXaE2iM5pOFbvOCClWA==,
      }
    engines: { node: ">=6.0.0" }

  "@jridgewell/resolve-uri@3.1.2":
    resolution:
      {
        integrity: sha512-bRISgCIjP20/tbWSPWMEi54QVPRZExkuD9lJL+UIxUKtwVJA8wW1Trb1jMs1RFXo1CBTNZ/5hpC9QvmKWdopKw==,
      }
    engines: { node: ">=6.0.0" }

  "@jridgewell/set-array@1.2.1":
    resolution:
      {
        integrity: sha512-R8gLRTZeyp03ymzP/6Lil/28tGeGEzhx1q2k703KGWRAI1VdvPIXdG70VJc2pAMw3NA6JKL5hhFu1sJX0Mnn/A==,
      }
    engines: { node: ">=6.0.0" }

  "@jridgewell/sourcemap-codec@1.5.0":
    resolution:
      {
        integrity: sha512-gv3ZRaISU3fjPAgNsriBRqGWQL6quFx04YMPW/zD8XMLsU32mhCCbfbO6KZFLjvYpCZ8zyDEgqsgf+PwPaM7GQ==,
      }

  "@jridgewell/trace-mapping@0.3.25":
    resolution:
      {
        integrity: sha512-vNk6aEwybGtawWmy/PzwnGDOjCkLWSD2wqvjGGAgOAwCGWySYXfYoxt00IJkTF+8Lb57DwOb3Aa0o9CApepiYQ==,
      }

  "@jridgewell/trace-mapping@0.3.9":
    resolution:
      {
        integrity: sha512-3Belt6tdc8bPgAtbcmdtNJlirVoTmEb5e2gC94PnkwEW9jI6CAHUeoG85tjWP5WquqfavoMtMwiG4P926ZKKuQ==,
      }

  "@mistralai/mistralai@1.5.2":
    resolution:
      {
        integrity: sha512-mBTIDQmuAX9RowMYteZFHJIYlEwDcHzzaxgXzrFtlvH9CkKXK7R1VnZ1sZSe+uLMg0dIXUVdPRUh1SwyFeSqXw==,
      }
    peerDependencies:
      zod: ">= 3"

  "@nodelib/fs.scandir@2.1.5":
    resolution:
      {
        integrity: sha512-vq24Bq3ym5HEQm2NKCr3yXDwjc7vTsEThRDnkp2DK9p1uqLR+DHurm/NOTo0KG7HYHU7eppKZj3MyqYuMBf62g==,
      }
    engines: { node: ">= 8" }

  "@nodelib/fs.stat@2.0.5":
    resolution:
      {
        integrity: sha512-RkhPPp2zrqDAQA/2jNhnztcPAlv64XdhIp7a7454A5ovI7Bukxgt7MX7udwAu3zg1DcpPU0rz3VV1SeaqvY4+A==,
      }
    engines: { node: ">= 8" }

  "@nodelib/fs.walk@1.2.8":
    resolution:
      {
        integrity: sha512-oGB+UxlgWcgQkgwo8GcEGwemoTFt3FIO9ababBmaGwXIoBKZ+GTy0pP185beGg7Llih/NSHSV2XAs1lnznocSg==,
      }
    engines: { node: ">= 8" }

  "@npmcli/fs@1.1.1":
    resolution:
      {
        integrity: sha512-8KG5RD0GVP4ydEzRn/I4BNDuxDtqVbOdm8675T49OIG/NGhaK0pjPX7ZcDlvKYbA+ulvVK3ztfcF4uBdOxuJbQ==,
      }

  "@npmcli/move-file@1.1.2":
    resolution:
      {
        integrity: sha512-1SUf/Cg2GzGDyaf15aR9St9TWlb+XvbZXWpDx8YKs7MLzMH/BCeopv+y9vzrzgkfykCGuWOlSu3mZhj2+FQcrg==,
      }
    engines: { node: ">=10" }
    deprecated: This functionality has been moved to @npmcli/fs

  "@pkgjs/parseargs@0.11.0":
    resolution:
      {
        integrity: sha512-+1VkjdD0QBLPodGrJUeqarH8VAIvQODIbwh9XpP5Syisf7YoQgsJKPNFoqqLQlu+VQ/tVSshMR6loPMn8U+dPg==,
      }
    engines: { node: ">=14" }

  "@qdrant/js-client-rest@1.13.0":
    resolution:
      {
        integrity: sha512-bewMtnXlGvhhnfXsp0sLoLXOGvnrCM15z9lNlG0Snp021OedNAnRtKkerjk5vkOcbQWUmJHXYCuxDfcT93aSkA==,
      }
    engines: { node: ">=18.0.0", pnpm: ">=8" }
    peerDependencies:
      typescript: ">=4.7"

  "@qdrant/openapi-typescript-fetch@1.2.6":
    resolution:
      {
        integrity: sha512-oQG/FejNpItrxRHoyctYvT3rwGZOnK4jr3JdppO/c78ktDvkWiPXPHNsrDf33K9sZdRb6PR7gi4noIapu5q4HA==,
      }
    engines: { node: ">=18.0.0", pnpm: ">=8" }

  "@redis/bloom@1.2.0":
    resolution:
      {
        integrity: sha512-HG2DFjYKbpNmVXsa0keLHp/3leGJz1mjh09f2RLGGLQZzSHpkmZWuwJbAvo3QcRY8p80m5+ZdXZdYOSBLlp7Cg==,
      }
    peerDependencies:
      "@redis/client": ^1.0.0

  "@redis/client@1.6.0":
    resolution:
      {
        integrity: sha512-aR0uffYI700OEEH4gYnitAnv3vzVGXCFvYfdpu/CJKvk4pHfLPEy/JSZyrpQ+15WhXe1yJRXLtfQ84s4mEXnPg==,
      }
    engines: { node: ">=14" }

  "@redis/graph@1.1.1":
    resolution:
      {
        integrity: sha512-FEMTcTHZozZciLRl6GiiIB4zGm5z5F3F6a6FZCyrfxdKOhFlGkiAqlexWMBzCi4DcRoyiOsuLfW+cjlGWyExOw==,
      }
    peerDependencies:
      "@redis/client": ^1.0.0

  "@redis/json@1.0.7":
    resolution:
      {
        integrity: sha512-6UyXfjVaTBTJtKNG4/9Z8PSpKE6XgSyEb8iwaqDcy+uKrd/DGYHTWkUdnQDyzm727V7p21WUMhsqz5oy65kPcQ==,
      }
    peerDependencies:
      "@redis/client": ^1.0.0

  "@redis/search@1.2.0":
    resolution:
      {
        integrity: sha512-tYoDBbtqOVigEDMAcTGsRlMycIIjwMCgD8eR2t0NANeQmgK/lvxNAvYyb6bZDD4frHRhIHkJu2TBRvB0ERkOmw==,
      }
    peerDependencies:
      "@redis/client": ^1.0.0

  "@redis/time-series@1.1.0":
    resolution:
      {
        integrity: sha512-c1Q99M5ljsIuc4YdaCwfUEXsofakb9c8+Zse2qxTadu8TalLXuAESzLvFAvNVbkmSlvlzIQOLpBCmWI9wTOt+g==,
      }
    peerDependencies:
      "@redis/client": ^1.0.0

  "@rollup/rollup-android-arm-eabi@4.37.0":
    resolution:
      {
        integrity: sha512-l7StVw6WAa8l3vA1ov80jyetOAEo1FtHvZDbzXDO/02Sq/QVvqlHkYoFwDJPIMj0GKiistsBudfx5tGFnwYWDQ==,
      }
    cpu: [arm]
    os: [android]

  "@rollup/rollup-android-arm64@4.37.0":
    resolution:
      {
        integrity: sha512-6U3SlVyMxezt8Y+/iEBcbp945uZjJwjZimu76xoG7tO1av9VO691z8PkhzQ85ith2I8R2RddEPeSfcbyPfD4hA==,
      }
    cpu: [arm64]
    os: [android]

  "@rollup/rollup-darwin-arm64@4.37.0":
    resolution:
      {
        integrity: sha512-+iTQ5YHuGmPt10NTzEyMPbayiNTcOZDWsbxZYR1ZnmLnZxG17ivrPSWFO9j6GalY0+gV3Jtwrrs12DBscxnlYA==,
      }
    cpu: [arm64]
    os: [darwin]

  "@rollup/rollup-darwin-x64@4.37.0":
    resolution:
      {
        integrity: sha512-m8W2UbxLDcmRKVjgl5J/k4B8d7qX2EcJve3Sut7YGrQoPtCIQGPH5AMzuFvYRWZi0FVS0zEY4c8uttPfX6bwYQ==,
      }
    cpu: [x64]
    os: [darwin]

  "@rollup/rollup-freebsd-arm64@4.37.0":
    resolution:
      {
        integrity: sha512-FOMXGmH15OmtQWEt174v9P1JqqhlgYge/bUjIbiVD1nI1NeJ30HYT9SJlZMqdo1uQFyt9cz748F1BHghWaDnVA==,
      }
    cpu: [arm64]
    os: [freebsd]

  "@rollup/rollup-freebsd-x64@4.37.0":
    resolution:
      {
        integrity: sha512-SZMxNttjPKvV14Hjck5t70xS3l63sbVwl98g3FlVVx2YIDmfUIy29jQrsw06ewEYQ8lQSuY9mpAPlmgRD2iSsA==,
      }
    cpu: [x64]
    os: [freebsd]

  "@rollup/rollup-linux-arm-gnueabihf@4.37.0":
    resolution:
      {
        integrity: sha512-hhAALKJPidCwZcj+g+iN+38SIOkhK2a9bqtJR+EtyxrKKSt1ynCBeqrQy31z0oWU6thRZzdx53hVgEbRkuI19w==,
      }
    cpu: [arm]
    os: [linux]

  "@rollup/rollup-linux-arm-musleabihf@4.37.0":
    resolution:
      {
        integrity: sha512-jUb/kmn/Gd8epbHKEqkRAxq5c2EwRt0DqhSGWjPFxLeFvldFdHQs/n8lQ9x85oAeVb6bHcS8irhTJX2FCOd8Ag==,
      }
    cpu: [arm]
    os: [linux]

  "@rollup/rollup-linux-arm64-gnu@4.37.0":
    resolution:
      {
        integrity: sha512-oNrJxcQT9IcbcmKlkF+Yz2tmOxZgG9D9GRq+1OE6XCQwCVwxixYAa38Z8qqPzQvzt1FCfmrHX03E0pWoXm1DqA==,
      }
    cpu: [arm64]
    os: [linux]

  "@rollup/rollup-linux-arm64-musl@4.37.0":
    resolution:
      {
        integrity: sha512-pfxLBMls+28Ey2enpX3JvjEjaJMBX5XlPCZNGxj4kdJyHduPBXtxYeb8alo0a7bqOoWZW2uKynhHxF/MWoHaGQ==,
      }
    cpu: [arm64]
    os: [linux]

  "@rollup/rollup-linux-loongarch64-gnu@4.37.0":
    resolution:
      {
        integrity: sha512-yCE0NnutTC/7IGUq/PUHmoeZbIwq3KRh02e9SfFh7Vmc1Z7atuJRYWhRME5fKgT8aS20mwi1RyChA23qSyRGpA==,
      }
    cpu: [loong64]
    os: [linux]

  "@rollup/rollup-linux-powerpc64le-gnu@4.37.0":
    resolution:
      {
        integrity: sha512-NxcICptHk06E2Lh3a4Pu+2PEdZ6ahNHuK7o6Np9zcWkrBMuv21j10SQDJW3C9Yf/A/P7cutWoC/DptNLVsZ0VQ==,
      }
    cpu: [ppc64]
    os: [linux]

  "@rollup/rollup-linux-riscv64-gnu@4.37.0":
    resolution:
      {
        integrity: sha512-PpWwHMPCVpFZLTfLq7EWJWvrmEuLdGn1GMYcm5MV7PaRgwCEYJAwiN94uBuZev0/J/hFIIJCsYw4nLmXA9J7Pw==,
      }
    cpu: [riscv64]
    os: [linux]

  "@rollup/rollup-linux-riscv64-musl@4.37.0":
    resolution:
      {
        integrity: sha512-DTNwl6a3CfhGTAOYZ4KtYbdS8b+275LSLqJVJIrPa5/JuIufWWZ/QFvkxp52gpmguN95eujrM68ZG+zVxa8zHA==,
      }
    cpu: [riscv64]
    os: [linux]

  "@rollup/rollup-linux-s390x-gnu@4.37.0":
    resolution:
      {
        integrity: sha512-hZDDU5fgWvDdHFuExN1gBOhCuzo/8TMpidfOR+1cPZJflcEzXdCy1LjnklQdW8/Et9sryOPJAKAQRw8Jq7Tg+A==,
      }
    cpu: [s390x]
    os: [linux]

  "@rollup/rollup-linux-x64-gnu@4.37.0":
    resolution:
      {
        integrity: sha512-pKivGpgJM5g8dwj0ywBwe/HeVAUSuVVJhUTa/URXjxvoyTT/AxsLTAbkHkDHG7qQxLoW2s3apEIl26uUe08LVQ==,
      }
    cpu: [x64]
    os: [linux]

  "@rollup/rollup-linux-x64-musl@4.37.0":
    resolution:
      {
        integrity: sha512-E2lPrLKE8sQbY/2bEkVTGDEk4/49UYRVWgj90MY8yPjpnGBQ+Xi1Qnr7b7UIWw1NOggdFQFOLZ8+5CzCiz143w==,
      }
    cpu: [x64]
    os: [linux]

  "@rollup/rollup-win32-arm64-msvc@4.37.0":
    resolution:
      {
        integrity: sha512-Jm7biMazjNzTU4PrQtr7VS8ibeys9Pn29/1bm4ph7CP2kf21950LgN+BaE2mJ1QujnvOc6p54eWWiVvn05SOBg==,
      }
    cpu: [arm64]
    os: [win32]

  "@rollup/rollup-win32-ia32-msvc@4.37.0":
    resolution:
      {
        integrity: sha512-e3/1SFm1OjefWICB2Ucstg2dxYDkDTZGDYgwufcbsxTHyqQps1UQf33dFEChBNmeSsTOyrjw2JJq0zbG5GF6RA==,
      }
    cpu: [ia32]
    os: [win32]

  "@rollup/rollup-win32-x64-msvc@4.37.0":
    resolution:
      {
        integrity: sha512-LWbXUBwn/bcLx2sSsqy7pK5o+Nr+VCoRoAohfJ5C/aBio9nfJmGQqHAhU6pwxV/RmyTk5AqdySma7uwWGlmeuA==,
      }
    cpu: [x64]
    os: [win32]

  "@sevinf/maybe@0.5.0":
    resolution:
      {
        integrity: sha512-ARhyoYDnY1LES3vYI0fiG6e9esWfTNcXcO6+MPJJXcnyMV3bim4lnFt45VXouV7y82F4x3YH8nOQ6VztuvUiWg==,
      }

  "@sinclair/typebox@0.27.8":
    resolution:
      {
        integrity: sha512-+Fj43pSMwJs4KRrH/938Uf+uAELIgVBmQzg/q1YG10djyfA3TnrU8N8XzqCh/okZdszqBQTZf96idMfE5lnwTA==,
      }

  "@sinonjs/commons@3.0.1":
    resolution:
      {
        integrity: sha512-K3mCHKQ9sVh8o1C9cxkwxaOmXoAMlDxC1mYyHrjqOWEcBjYr76t96zL2zlj5dUGZ3HSw240X1qgH3Mjf1yJWpQ==,
      }

  "@sinonjs/fake-timers@10.3.0":
    resolution:
      {
        integrity: sha512-V4BG07kuYSUkTCSBHG8G8TNhM+F19jXFWnQtzj+we8DrkpSBCee9Z3Ms8yiGer/dlmhe35/Xdgyo3/0rQKg7YA==,
      }

  "@supabase/auth-js@2.68.0":
    resolution:
      {
        integrity: sha512-odG7nb7aOmZPUXk6SwL2JchSsn36Ppx11i2yWMIc/meUO2B2HK9YwZHPK06utD9Ql9ke7JKDbwGin/8prHKxxQ==,
      }

  "@supabase/functions-js@2.4.4":
    resolution:
      {
        integrity: sha512-WL2p6r4AXNGwop7iwvul2BvOtuJ1YQy8EbOd0dhG1oN1q8el/BIRSFCFnWAMM/vJJlHWLi4ad22sKbKr9mvjoA==,
      }

  "@supabase/node-fetch@2.6.15":
    resolution:
      {
        integrity: sha512-1ibVeYUacxWYi9i0cf5efil6adJ9WRyZBLivgjs+AUpewx1F3xPi7gLgaASI2SmIQxPoCEjAsLAzKPgMJVgOUQ==,
      }
    engines: { node: 4.x || >=6.0.0 }

  "@supabase/postgrest-js@1.19.2":
    resolution:
      {
        integrity: sha512-MXRbk4wpwhWl9IN6rIY1mR8uZCCG4MZAEji942ve6nMwIqnBgBnZhZlON6zTTs6fgveMnoCILpZv1+K91jN+ow==,
      }

  "@supabase/realtime-js@2.11.2":
    resolution:
      {
        integrity: sha512-u/XeuL2Y0QEhXSoIPZZwR6wMXgB+RQbJzG9VErA3VghVt7uRfSVsjeqd7m5GhX3JR6dM/WRmLbVR8URpDWG4+w==,
      }

  "@supabase/storage-js@2.7.1":
    resolution:
      {
        integrity: sha512-asYHcyDR1fKqrMpytAS1zjyEfvxuOIp1CIXX7ji4lHHcJKqyk+sLl/Vxgm4sN6u8zvuUtae9e4kDxQP2qrwWBA==,
      }

  "@supabase/supabase-js@2.49.1":
    resolution:
      {
        integrity: sha512-lKaptKQB5/juEF5+jzmBeZlz69MdHZuxf+0f50NwhL+IE//m4ZnOeWlsKRjjsM0fVayZiQKqLvYdBn0RLkhGiQ==,
      }

  "@tootallnate/once@1.1.2":
    resolution:
      {
        integrity: sha512-RbzJvlNzmRq5c3O09UipeuXno4tA1FE6ikOjxZK0tuxVv3412l64l5t1W5pj4+rJq9vpkm/kwiR07aZXnsKPxw==,
      }
    engines: { node: ">= 6" }

  "@tsconfig/node10@1.0.11":
    resolution:
      {
        integrity: sha512-DcRjDCujK/kCk/cUe8Xz8ZSpm8mS3mNNpta+jGCA6USEDfktlNvm1+IuZ9eTcDbNk41BHwpHHeW+N1lKCz4zOw==,
      }

  "@tsconfig/node12@1.0.11":
    resolution:
      {
        integrity: sha512-cqefuRsh12pWyGsIoBKJA9luFu3mRxCA+ORZvA4ktLSzIuCUtWVxGIuXigEwO5/ywWFMZ2QEGKWvkZG1zDMTag==,
      }

  "@tsconfig/node14@1.0.3":
    resolution:
      {
        integrity: sha512-ysT8mhdixWK6Hw3i1V2AeRqZ5WfXg1G43mqoYlM2nc6388Fq5jcXyr5mRsqViLx/GJYdoL0bfXD8nmF+Zn/Iow==,
      }

  "@tsconfig/node16@1.0.4":
    resolution:
      {
        integrity: sha512-vxhUy4J8lyeyinH7Azl1pdd43GJhZH/tP2weN8TntQblOY+A0XbT8DJk1/oCPuOOyg/Ja757rG0CgHcWC8OfMA==,
      }

  "@types/babel__core@7.20.5":
    resolution:
      {
        integrity: sha512-qoQprZvz5wQFJwMDqeseRXWv3rqMvhgpbXFfVyWhbx9X47POIA6i/+dXefEmZKoAgOaTdaIgNSMqMIU61yRyzA==,
      }

  "@types/babel__generator@7.6.8":
    resolution:
      {
        integrity: sha512-ASsj+tpEDsEiFr1arWrlN6V3mdfjRMZt6LtK/Vp/kreFLnr5QH5+DhvD5nINYZXzwJvXeGq+05iUXcAzVrqWtw==,
      }

  "@types/babel__template@7.4.4":
    resolution:
      {
        integrity: sha512-h/NUaSyG5EyxBIp8YRxo4RMe2/qQgvyowRwVMzhYhBCONbW8PUsg4lkFMrhgZhUe5z3L3MiLDuvyJ/CaPa2A8A==,
      }

  "@types/babel__traverse@7.20.6":
    resolution:
      {
        integrity: sha512-r1bzfrm0tomOI8g1SzvCaQHo6Lcv6zu0EA+W2kHrt8dyrHQxGzBBL4kdkzIS+jBMV+EYcMAEAqXqYaLJq5rOZg==,
      }

  "@types/estree@1.0.6":
    resolution:
      {
        integrity: sha512-AYnb1nQyY49te+VRAVgmzfcgjYS91mY5P0TKUDCLEM+gNnA+3T6rWITXRLYCpahpqSQbN5cE+gHpnPyXjHWxcw==,
      }

  "@types/graceful-fs@4.1.9":
    resolution:
      {
        integrity: sha512-olP3sd1qOEe5dXTSaFvQG+02VdRXcdytWLAZsAq1PecU8uqQAhkrnbli7DagjtXKW/Bl7YJbUsa8MPcuc8LHEQ==,
      }

  "@types/istanbul-lib-coverage@2.0.6":
    resolution:
      {
        integrity: sha512-2QF/t/auWm0lsy8XtKVPG19v3sSOQlJe/YHZgfjb/KBBHOGSV+J2q/S671rcq9uTBrLAXmZpqJiaQbMT+zNU1w==,
      }

  "@types/istanbul-lib-report@3.0.3":
    resolution:
      {
        integrity: sha512-NQn7AHQnk/RSLOxrBbGyJM/aVQ+pjj5HCgasFxc0K/KhoATfQ/47AyUl15I2yBUpihjmas+a+VJBOqecrFH+uA==,
      }

  "@types/istanbul-reports@3.0.4":
    resolution:
      {
        integrity: sha512-pk2B1NWalF9toCRu6gjBzR69syFjP4Od8WRAX+0mmf9lAjCRicLOWc+ZrxZHx/0XRjotgkF9t6iaMJ+aXcOdZQ==,
      }

  "@types/jest@29.5.14":
    resolution:
      {
        integrity: sha512-ZN+4sdnLUbo8EVvVc2ao0GFW6oVrQRPn4K2lglySj7APvSrgzxHiNNK99us4WDMi57xxA2yggblIAMNhXOotLQ==,
      }

  "@types/node-fetch@2.6.12":
    resolution:
      {
        integrity: sha512-8nneRWKCg3rMtF69nLQJnOYUcbafYeFSjqkw3jCRLsqkWFlHaoQrr5mXmofFGOx3DKn7UfmBMyov8ySvLRVldA==,
      }

  "@types/node@18.19.76":
    resolution:
      {
        integrity: sha512-yvR7Q9LdPz2vGpmpJX5LolrgRdWvB67MJKDPSgIIzpFbaf9a1j/f5DnLp5VDyHGMR0QZHlTr1afsD87QCXFHKw==,
      }

  "@types/node@22.13.5":
    resolution:
      {
        integrity: sha512-+lTU0PxZXn0Dr1NBtC7Y8cR21AJr87dLLU953CWA6pMxxv/UDc7jYAY90upcrie1nRcD6XNG5HOYEDtgW5TxAg==,
      }

  "@types/normalize-package-data@2.4.4":
    resolution:
      {
        integrity: sha512-37i+OaWTh9qeK4LSHPsyRC7NahnGotNuZvjLSgcPzblpHB3rrCJxAOgI5gCdKm7coonsaX1Of0ILiTcnZjbfxA==,
      }

  "@types/pg@8.11.0":
    resolution:
      {
        integrity: sha512-sDAlRiBNthGjNFfvt0k6mtotoVYVQ63pA8R4EMWka7crawSR60waVYR0HAgmPRs/e2YaeJTD/43OoZ3PFw80pw==,
      }

  "@types/phoenix@1.6.6":
    resolution:
      {
        integrity: sha512-PIzZZlEppgrpoT2QgbnDU+MMzuR6BbCjllj0bM70lWoejMeNJAxCchxnv7J3XFkI8MpygtRpzXrIlmWUBclP5A==,
      }

  "@types/sqlite3@3.1.11":
    resolution:
      {
        integrity: sha512-KYF+QgxAnnAh7DWPdNDroxkDI3/MspH1NMx6m/N/6fT1G6+jvsw4/ZePt8R8cr7ta58aboeTfYFBDxTJ5yv15w==,
      }

  "@types/stack-utils@2.0.3":
    resolution:
      {
        integrity: sha512-9aEbYZ3TbYMznPdcdr3SmIrLXwC/AKZXQeCf9Pgao5CKb8CyHuEX5jzWPTkvregvhRJHcpRO6BFoGW9ycaOkYw==,
      }

  "@types/uuid@9.0.8":
    resolution:
      {
        integrity: sha512-jg+97EGIcY9AGHJJRaaPVgetKDsrTgbRjQ5Msgjh/DQKEFl0DtyRr/VCOyD1T2R1MNeWPK/u7JoGhlDZnKBAfA==,
      }

  "@types/ws@8.18.0":
    resolution:
      {
        integrity: sha512-8svvI3hMyvN0kKCJMvTJP/x6Y/EoQbepff882wL+Sn5QsXb3etnamgrJq4isrBxSJj5L2AuXcI0+bgkoAXGUJw==,
      }

  "@types/yargs-parser@21.0.3":
    resolution:
      {
        integrity: sha512-I4q9QU9MQv4oEOz4tAHJtNz1cwuLxn2F3xcc2iV5WdqLPpUnj30aUuxt1mAxYTG+oe8CZMV/+6rU4S4gRDzqtQ==,
      }

  "@types/yargs@17.0.33":
    resolution:
      {
        integrity: sha512-WpxBCKWPLr4xSsHgz511rFJAM+wS28w2zEO1QDNY5zM/S8ok70NNfztH0xwhqKyaK0OHCbN98LDAZuy1ctxDkA==,
      }

  abbrev@1.1.1:
    resolution:
      {
        integrity: sha512-nne9/IiQ/hzIhY6pdDnbBtz7DjPTKrY00P/zvPSm5pOFkl6xuGrGnXn/VtTNNfNtAfZ9/1RtehkszU9qcTii0Q==,
      }

  abort-controller@3.0.0:
    resolution:
      {
        integrity: sha512-h8lQ8tacZYnR3vNQTgibj+tODHI5/+l06Au2Pcriv/Gmet0eaj4TwWH41sO9wnHDiQsEj19q0drzdWdeAHtweg==,
      }
    engines: { node: ">=6.5" }

  acorn-walk@8.3.4:
    resolution:
      {
        integrity: sha512-ueEepnujpqee2o5aIYnvHU6C0A42MNdsIDeqy5BydrkuC5R1ZuUFnm27EeFJGoEHJQgn3uleRvmTXaJgfXbt4g==,
      }
    engines: { node: ">=0.4.0" }

  acorn@8.14.0:
    resolution:
      {
        integrity: sha512-cl669nCJTZBsL97OF4kUQm5g5hC2uihk0NxY3WENAC0TYdILVkAyHymAntgxGkl7K+t0cXIrH5siy5S4XkFycA==,
      }
    engines: { node: ">=0.4.0" }
    hasBin: true

  agent-base@6.0.2:
    resolution:
      {
        integrity: sha512-RZNwNclF7+MS/8bDg70amg32dyeZGZxiDuQmZxKLAlQjr3jGyLx+4Kkk58UO7D2QdgFIQCovuSuZESne6RG6XQ==,
      }
    engines: { node: ">= 6.0.0" }

  agent-base@7.1.3:
    resolution:
      {
        integrity: sha512-jRR5wdylq8CkOe6hei19GGZnxM6rBGwFl3Bg0YItGDimvjGtAvdZk4Pu6Cl4u4Igsws4a1fd1Vq3ezrhn4KmFw==,
      }
    engines: { node: ">= 14" }

  agentkeepalive@4.6.0:
    resolution:
      {
        integrity: sha512-kja8j7PjmncONqaTsB8fQ+wE2mSU2DJ9D4XKoJ5PFWIdRMa6SLSN1ff4mOr4jCbfRSsxR4keIiySJU0N9T5hIQ==,
      }
    engines: { node: ">= 8.0.0" }

  aggregate-error@3.1.0:
    resolution:
      {
        integrity: sha512-4I7Td01quW/RpocfNayFdFVk1qSuoh0E7JrbRJ16nH01HhKFQ88INq9Sd+nd72zqRySlr9BmDA8xlEJ6vJMrYA==,
      }
    engines: { node: ">=8" }

  ansi-escapes@4.3.2:
    resolution:
      {
        integrity: sha512-gKXj5ALrKWQLsYG9jlTRmR/xKluxHV+Z9QEwNIgCfM1/uwPMCuzVVnh5mwTd+OuBZcwSIMbqssNWRm1lE51QaQ==,
      }
    engines: { node: ">=8" }

  ansi-regex@5.0.1:
    resolution:
      {
        integrity: sha512-quJQXlTSUGL2LH9SUXo8VwsY4soanhgo6LNSm84E1LBcE8s3O0wpdiRzyR9z/ZZJMlMWv37qOOb9pdJlMUEKFQ==,
      }
    engines: { node: ">=8" }

  ansi-regex@6.1.0:
    resolution:
      {
        integrity: sha512-7HSX4QQb4CspciLpVFwyRe79O3xsIZDDLER21kERQ71oaPodF8jL725AgJMFAYbooIqolJoRLuM81SpeUkpkvA==,
      }
    engines: { node: ">=12" }

  ansi-styles@4.3.0:
    resolution:
      {
        integrity: sha512-zbB9rCJAT1rbjiVDb2hqKFHNYLxgtk8NURxZ3IZwD3F6NtxbXZQCnnSi1Lkx+IDohdPlFp222wVALIheZJQSEg==,
      }
    engines: { node: ">=8" }

  ansi-styles@5.2.0:
    resolution:
      {
        integrity: sha512-Cxwpt2SfTzTtXcfOlzGEee8O+c+MmUgGrNiBcXnuWxuFJHe6a5Hz7qwhwe5OgaSYI0IJvkLqWX1ASG+cJOkEiA==,
      }
    engines: { node: ">=10" }

  ansi-styles@6.2.1:
    resolution:
      {
        integrity: sha512-bN798gFfQX+viw3R7yrGWRqnrN2oRkEkUjjl4JNn4E8GxxbjtG3FbrEIIY3l8/hrwUwIeCZvi4QuOTP4MErVug==,
      }
    engines: { node: ">=12" }

  any-promise@1.3.0:
    resolution:
      {
        integrity: sha512-7UvmKalWRt1wgjL1RrGxoSJW/0QZFIegpeGvZG9kjp8vrRu55XTHbwnqq2GpXm9uLbcuhxm3IqX9OB4MZR1b2A==,
      }

  anymatch@3.1.3:
    resolution:
      {
        integrity: sha512-KMReFUr0B4t+D+OBkjR3KYqvocp2XaSzO55UcB6mgQMd3KbcE+mWTyvVV7D/zsdEbNnV6acZUutkiHQXvTr1Rw==,
      }
    engines: { node: ">= 8" }

  aproba@2.0.0:
    resolution:
      {
        integrity: sha512-lYe4Gx7QT+MKGbDsA+Z+he/Wtef0BiwDOlK/XkBrdfsh9J/jPPXbX0tE9x9cl27Tmu5gg3QUbUrQYa/y+KOHPQ==,
      }

  are-we-there-yet@3.0.1:
    resolution:
      {
        integrity: sha512-QZW4EDmGwlYur0Yyf/b2uGucHQMa8aFUP7eu9ddR73vvhFyt4V0Vl3QHPcTNJ8l6qYOBdxgXdnBXQrHilfRQBg==,
      }
    engines: { node: ^12.13.0 || ^14.15.0 || >=16.0.0 }
    deprecated: This package is no longer supported.

  arg@4.1.3:
    resolution:
      {
        integrity: sha512-58S9QDqG0Xx27YwPSt9fJxivjYl432YCwfDMfZ+71RAqUrZef7LrKQZ3LHLOwCS4FLNBplP533Zx895SeOCHvA==,
      }

  argparse@1.0.10:
    resolution:
      {
        integrity: sha512-o5Roy6tNG4SL/FOkCAN6RzjiakZS25RLYFrcMttJqbdd8BWrnA+fGz57iN5Pb06pvBGvl5gQ0B48dJlslXvoTg==,
      }

  async@3.2.6:
    resolution:
      {
        integrity: sha512-htCUDlxyyCLMgaM3xXg0C0LW2xqfuQ6p05pCEIsXuyQ+a1koYKTuBMzRNwmybfLgvJDMd0r1LTn4+E0Ti6C2AA==,
      }

  asynckit@0.4.0:
    resolution:
      {
        integrity: sha512-Oei9OH4tRh0YqU3GxhX79dM/mwVgvbZJaSNaRk+bshkj0S5cfHcgYakreBjrHwatXKbz+IoIdYLxrKim2MjW0Q==,
      }

  axios@1.7.7:
    resolution:
      {
        integrity: sha512-S4kL7XrjgBmvdGut0sN3yJxqYzrDOnivkBiN0OFs6hLiUam3UPvswUo0kqGyhqUZGEOytHyumEdXsAkgCOUf3Q==,
      }

  babel-jest@29.7.0:
    resolution:
      {
        integrity: sha512-BrvGY3xZSwEcCzKvKsCi2GgHqDqsYkOP4/by5xCgIwGXQxIEh+8ew3gmrE1y7XRR6LHZIj6yLYnUi/mm2KXKBg==,
      }
    engines: { node: ^14.15.0 || ^16.10.0 || >=18.0.0 }
    peerDependencies:
      "@babel/core": ^7.8.0

  babel-plugin-istanbul@6.1.1:
    resolution:
      {
        integrity: sha512-Y1IQok9821cC9onCx5otgFfRm7Lm+I+wwxOx738M/WLPZ9Q42m4IG5W0FNX8WLL2gYMZo3JkuXIH2DOpWM+qwA==,
      }
    engines: { node: ">=8" }

  babel-plugin-jest-hoist@29.6.3:
    resolution:
      {
        integrity: sha512-ESAc/RJvGTFEzRwOTT4+lNDk/GNHMkKbNzsvT0qKRfDyyYTskxB5rnU2njIDYVxXCBHHEI1c0YwHob3WaYujOg==,
      }
    engines: { node: ^14.15.0 || ^16.10.0 || >=18.0.0 }

  babel-preset-current-node-syntax@1.1.0:
    resolution:
      {
        integrity: sha512-ldYss8SbBlWva1bs28q78Ju5Zq1F+8BrqBZZ0VFhLBvhh6lCpC2o3gDJi/5DRLs9FgYZCnmPYIVFU4lRXCkyUw==,
      }
    peerDependencies:
      "@babel/core": ^7.0.0

  babel-preset-jest@29.6.3:
    resolution:
      {
        integrity: sha512-0B3bhxR6snWXJZtR/RliHTDPRgn1sNHOR0yVtq/IiQFyuOVjFS+wuio/R4gSNkyYmKmJB4wGZv2NZanmKmTnNA==,
      }
    engines: { node: ^14.15.0 || ^16.10.0 || >=18.0.0 }
    peerDependencies:
      "@babel/core": ^7.0.0

  balanced-match@1.0.2:
    resolution:
      {
        integrity: sha512-3oSeUO0TMV67hN1AmbXsK4yaqU7tjiHlbxRDZOpH0KW9+CeX4bRAaX0Anxt0tx2MrpRpWwQaPwIlISEJhYU5Pw==,
      }

  base-64@0.1.0:
    resolution:
      {
        integrity: sha512-Y5gU45svrR5tI2Vt/X9GPd3L0HNIKzGu202EjxrXMpuc2V2CiKgemAbUUsqYmZJvPtCXoUKjNZwBJzsNScUbXA==,
      }

  base64-js@1.5.1:
    resolution:
      {
        integrity: sha512-AKpaYlHn8t4SVbOHCy+b5+KKgvR4vrsD8vbvrbiQJps7fKDTkjkDry6ji0rUJjC0kzbNePLwzxq8iypo41qeWA==,
      }

  bignumber.js@9.2.0:
    resolution:
      {
        integrity: sha512-JocpCSOixzy5XFJi2ub6IMmV/G9i8Lrm2lZvwBv9xPdglmZM0ufDVBbjbrfU/zuLvBfD7Bv2eYxz9i+OHTgkew==,
      }

  binary-extensions@2.3.0:
    resolution:
      {
        integrity: sha512-Ceh+7ox5qe7LJuLHoY0feh3pHuUDHAcRUeyL2VYghZwfpkNIy/+8Ocg0a3UuSoYzavmylwuLWQOf3hl0jjMMIw==,
      }
    engines: { node: ">=8" }

  bindings@1.5.0:
    resolution:
      {
        integrity: sha512-p2q/t/mhvuOj/UeLlV6566GD/guowlr0hHxClI0W9m7MWYkL1F0hLo+0Aexs9HSPCtR1SXQ0TD3MMKrXZajbiQ==,
      }

  bl@4.1.0:
    resolution:
      {
        integrity: sha512-1W07cM9gS6DcLperZfFSj+bWLtaPGSOHWhPiGzXmvVJbRLdG82sH/Kn8EtW1VqWVA54AKf2h5k5BbnIbwF3h6w==,
      }

  brace-expansion@1.1.11:
    resolution:
      {
        integrity: sha512-iCuPHDFgrHX7H2vEI/5xpz07zSHB00TpugqhmYtVmMO6518mCuRMoOYFldEBl0g187ufozdaHgWKcYFb61qGiA==,
      }

  brace-expansion@2.0.1:
    resolution:
      {
        integrity: sha512-XnAIvQ8eM+kC6aULx6wuQiwVsnzsi9d3WxzV3FpWTGA19F621kwdbsAcFKXgKUHZWsy+mY6iL1sHTxWEFCytDA==,
      }

  braces@3.0.3:
    resolution:
      {
        integrity: sha512-yQbXgO/OSZVD2IsiLlro+7Hf6Q18EJrKSEsdoMzKePKXct3gvD8oLcOQdIzGupr5Fj+EDe8gO/lxc1BzfMpxvA==,
      }
    engines: { node: ">=8" }

  browserslist@4.24.4:
    resolution:
      {
        integrity: sha512-KDi1Ny1gSePi1vm0q4oxSF8b4DR44GF4BbmS2YdhPLOEqd8pDviZOGH/GsmRwoWJ2+5Lr085X7naowMwKHDG1A==,
      }
    engines: { node: ^6 || ^7 || ^8 || ^9 || ^10 || ^11 || ^12 || >=13.7 }
    hasBin: true

  bs-logger@0.2.6:
    resolution:
      {
        integrity: sha512-pd8DCoxmbgc7hyPKOvxtqNcjYoOsABPQdcCUjGp3d42VR2CX1ORhk2A87oqqu5R1kk+76nsxZupkmyd+MVtCog==,
      }
    engines: { node: ">= 6" }

  bser@2.1.1:
    resolution:
      {
        integrity: sha512-gQxTNE/GAfIIrmHLUE3oJyp5FO6HRBfhjnw4/wMmA63ZGDJnWBmgY/lyQBpnDUkGmAhbSe39tx2d/iTOAfglwQ==,
      }

  buffer-equal-constant-time@1.0.1:
    resolution:
      {
        integrity: sha512-zRpUiDwd/xk6ADqPMATG8vc9VPrkck7T07OIx0gnjmJAnHnTVXNQG3vfvWNuiZIkwu9KrKdA1iJKfsfTVxE6NA==,
      }

  buffer-from@1.1.2:
    resolution:
      {
        integrity: sha512-E+XQCRwSbaaiChtv6k6Dwgc+bx+Bs6vuKJHHl5kox/BaKbhiXzqQOwK4cO22yElGp2OCmjwVhT3HmxgyPGnJfQ==,
      }

  buffer-writer@2.0.0:
    resolution:
      {
        integrity: sha512-a7ZpuTZU1TRtnwyCNW3I5dc0wWNC3VR9S++Ewyk2HHZdrO3CQJqSpd+95Us590V6AL7JqUAH2IwZ/398PmNFgw==,
      }
    engines: { node: ">=4" }

  buffer@5.7.1:
    resolution:
      {
        integrity: sha512-EHcyIPBQ4BSGlvjB16k5KgAJ27CIsHY/2JBmCRReo48y9rQ3MaUzWX3KVlBa4U7MyX02HdVj0K7C3WaB3ju7FQ==,
      }

  buffer@6.0.3:
    resolution:
      {
        integrity: sha512-FTiCpNxtwiZZHEZbcbTIcZjERVICn9yq/pDFkTl95/AxzD1naBctN7YO68riM/gLSDY7sdrMby8hofADYuuqOA==,
      }

  bundle-require@5.1.0:
    resolution:
      {
        integrity: sha512-3WrrOuZiyaaZPWiEt4G3+IffISVC9HYlWueJEBWED4ZH4aIAC2PnkdnuRrR94M+w6yGWn4AglWtJtBI8YqvgoA==,
      }
    engines: { node: ^12.20.0 || ^14.13.1 || >=16.0.0 }
    peerDependencies:
      esbuild: ">=0.18"

  cac@6.7.14:
    resolution:
      {
        integrity: sha512-b6Ilus+c3RrdDk+JhLKUAQfzzgLEPy6wcXqS7f/xe1EETvsDP6GORG7SFuOs6cID5YkqchW/LXZbX5bc8j7ZcQ==,
      }
    engines: { node: ">=8" }

  cacache@15.3.0:
    resolution:
      {
        integrity: sha512-VVdYzXEn+cnbXpFgWs5hTT7OScegHVmLhJIR8Ufqk3iFD6A6j5iSX1KuBTfNEv4tdJWE2PzA6IVFtcLC7fN9wQ==,
      }
    engines: { node: ">= 10" }

  call-bind-apply-helpers@1.0.2:
    resolution:
      {
        integrity: sha512-Sp1ablJ0ivDkSzjcaJdxEunN5/XvksFJ2sMBFfq6x0ryhQV/2b/KwFe21cMpmHtPOSij8K99/wSfoEuTObmuMQ==,
      }
    engines: { node: ">= 0.4" }

  callsites@3.1.0:
    resolution:
      {
        integrity: sha512-P8BjAsXvZS+VIDUI11hHCQEv74YT67YUi5JJFNWIqL235sBmjX4+qx9Muvls5ivyNENctx46xQLQ3aTuE7ssaQ==,
      }
    engines: { node: ">=6" }

  camelcase@5.3.1:
    resolution:
      {
        integrity: sha512-L28STB170nwWS63UjtlEOE3dldQApaJXZkOI1uMFfzf3rRuPegHaHesyee+YxQ+W6SvRDQV6UrdOdRiR153wJg==,
      }
    engines: { node: ">=6" }

  camelcase@6.3.0:
    resolution:
      {
        integrity: sha512-Gmy6FhYlCY7uOElZUSbxo2UCDH8owEk996gkbrpsgGtrJLM3J7jGxl9Ic7Qwwj4ivOE5AWZWRMecDdF7hqGjFA==,
      }
    engines: { node: ">=10" }

  caniuse-lite@1.0.30001701:
    resolution:
      {
        integrity: sha512-faRs/AW3jA9nTwmJBSO1PQ6L/EOgsB5HMQQq4iCu5zhPgVVgO/pZRHlmatwijZKetFw8/Pr4q6dEN8sJuq8qTw==,
      }

  chalk@4.1.2:
    resolution:
      {
        integrity: sha512-oKnbhFyRIXpUuez8iBMmyEa4nbj4IOQyuhc/wy9kY7/WVPcwIO9VA668Pu8RkO7+0G76SLROeyw9CpQ061i4mA==,
      }
    engines: { node: ">=10" }

  char-regex@1.0.2:
    resolution:
      {
        integrity: sha512-kWWXztvZ5SBQV+eRgKFeh8q5sLuZY2+8WUIzlxWVTg+oGwY14qylx1KbKzHd8P6ZYkAg0xyIDU9JMHhyJMZ1jw==,
      }
    engines: { node: ">=10" }

  charenc@0.0.2:
    resolution:
      {
        integrity: sha512-yrLQ/yVUFXkzg7EDQsPieE/53+0RlaWTs+wBrvW36cyilJ2SaDWfl4Yj7MtLTXleV9uEKefbAGUPv2/iWSooRA==,
      }

  chokidar@3.6.0:
    resolution:
      {
        integrity: sha512-7VT13fmjotKpGipCW9JEQAusEPE+Ei8nl6/g4FBAmIm0GOOLMua9NDDo/DWp0ZAxCr3cPq5ZpBqmPAQgDda2Pw==,
      }
    engines: { node: ">= 8.10.0" }

  chokidar@4.0.3:
    resolution:
      {
        integrity: sha512-Qgzu8kfBvo+cA4962jnP1KkS6Dop5NS6g7R5LFYJr4b8Ub94PPQXUksCw9PvXoeXPRRddRNC5C1JQUR2SMGtnA==,
      }
    engines: { node: ">= 14.16.0" }

  chownr@1.1.4:
    resolution:
      {
        integrity: sha512-jJ0bqzaylmJtVnNgzTeSOs8DPavpbYgEr/b0YL8/2GO3xJEhInFmhKMUnEJQjZumK7KXGFhUy89PrsJWlakBVg==,
      }

  chownr@2.0.0:
    resolution:
      {
        integrity: sha512-bIomtDF5KGpdogkLd9VspvFzk9KfpyyGlS8YFVZl7TGPBHL5snIOnxeshwVgPteQ9b4Eydl+pVbIyE1DcvCWgQ==,
      }
    engines: { node: ">=10" }

  ci-info@3.9.0:
    resolution:
      {
        integrity: sha512-NIxF55hv4nSqQswkAeiOi1r83xy8JldOFDTWiug55KBu9Jnblncd2U6ViHmYgHf01TPZS77NJBhBMKdWj9HQMQ==,
      }
    engines: { node: ">=8" }

  cjs-module-lexer@1.4.3:
    resolution:
      {
        integrity: sha512-9z8TZaGM1pfswYeXrUpzPrkx8UnWYdhJclsiYMm6x/w5+nN+8Tf/LnAgfLGQCm59qAOxU8WwHEq2vNwF6i4j+Q==,
      }

  clean-stack@2.2.0:
    resolution:
      {
        integrity: sha512-4diC9HaTE+KRAMWhDhrGOECgWZxoevMc5TlkObMqNSsVU62PYzXZ/SMTjzyGAFF1YusgxGcSWTEXBhp0CPwQ1A==,
      }
    engines: { node: ">=6" }

  cliui@8.0.1:
    resolution:
      {
        integrity: sha512-BSeNnyus75C4//NQ9gQt1/csTXyo/8Sb+afLAkzAptFuMsod9HFokGNudZpi/oQV73hnVK+sR+5PVRMd+Dr7YQ==,
      }
    engines: { node: ">=12" }

  cluster-key-slot@1.1.2:
    resolution:
      {
        integrity: sha512-RMr0FhtfXemyinomL4hrWcYJxmX6deFdCxpJzhDttxgO1+bcCnkk+9drydLVDmAMG7NE6aN/fl4F7ucU/90gAA==,
      }
    engines: { node: ">=0.10.0" }

  co@4.6.0:
    resolution:
      {
        integrity: sha512-QVb0dM5HvG+uaxitm8wONl7jltx8dqhfU33DcqtOZcLSVIKSDDLDi7+0LbAKiyI8hD9u42m2YxXSkMGWThaecQ==,
      }
    engines: { iojs: ">= 1.0.0", node: ">= 0.12.0" }

  collect-v8-coverage@1.0.2:
    resolution:
      {
        integrity: sha512-lHl4d5/ONEbLlJvaJNtsF/Lz+WvB07u2ycqTYbdrq7UypDXailES4valYb2eWiJFxZlVmpGekfqoxQhzyFdT4Q==,
      }

  color-convert@2.0.1:
    resolution:
      {
        integrity: sha512-RRECPsj7iu/xb5oKYcsFHSppFNnsj/52OVTRKb4zP5onXwVF3zVmmToNcOfGC+CRDpfK/U584fMg38ZHCaElKQ==,
      }
    engines: { node: ">=7.0.0" }

  color-name@1.1.4:
    resolution:
      {
        integrity: sha512-dOy+3AuW3a2wNbZHIuMZpTcgjGuLU/uBL/ubcZF9OXbDo8ff4O8yVp5Bf0efS8uEoYo5q4Fx7dY9OgQGXgAsQA==,
      }

  color-support@1.1.3:
    resolution:
      {
        integrity: sha512-qiBjkpbMLO/HL68y+lh4q0/O1MZFj2RX6X/KmMa3+gJD3z+WwI1ZzDHysvqHGS3mP6mznPckpXmw1nI9cJjyRg==,
      }
    hasBin: true

  combined-stream@1.0.8:
    resolution:
      {
        integrity: sha512-FQN4MRfuJeHf7cBbBMJFXhKSDq+2kAArBlmRBvcvFE5BB1HZKXtSFASDhdlz9zOYwxh8lDdnvmMOe/+5cdoEdg==,
      }
    engines: { node: ">= 0.8" }

  commander@4.1.1:
    resolution:
      {
        integrity: sha512-NOKm8xhkzAjzFx8B2v5OAHT+u5pRQc2UCa2Vq9jYL/31o2wi9mxBA7LIFs3sV5VSC49z6pEhfbMULvShKj26WA==,
      }
    engines: { node: ">= 6" }

  concat-map@0.0.1:
    resolution:
      {
        integrity: sha512-/Srv4dswyQNBfohGpz9o6Yb3Gz3SrUDqBH5rTuhGR7ahtlbYKnVxw2bCFMRljaA7EXHaXZ8wsHdodFvbkhKmqg==,
      }

  consola@3.4.2:
    resolution:
      {
        integrity: sha512-5IKcdX0nnYavi6G7TtOhwkYzyjfJlatbjMjuLSfE2kYT5pMDOilZ4OvMhi637CcDICTmz3wARPoyhqyX1Y+XvA==,
      }
    engines: { node: ^14.18.0 || >=16.10.0 }

  console-control-strings@1.1.0:
    resolution:
      {
        integrity: sha512-ty/fTekppD2fIwRvnZAVdeOiGd1c7YXEixbgJTNzqcxJWKQnjJ/V1bNEEE6hygpM3WjwHFUVK6HTjWSzV4a8sQ==,
      }

  convert-source-map@2.0.0:
    resolution:
      {
        integrity: sha512-Kvp459HrV2FEJ1CAsi1Ku+MY3kasH19TFykTz2xWmMeq6bk2NU3XXvfJ+Q61m0xktWwt+1HSYf3JZsTms3aRJg==,
      }

  create-jest@29.7.0:
    resolution:
      {
        integrity: sha512-Adz2bdH0Vq3F53KEMJOoftQFutWCukm6J24wbPWRO4k1kMY7gS7ds/uoJkNuV8wDCtWWnuwGcJwpWcih+zEW1Q==,
      }
    engines: { node: ^14.15.0 || ^16.10.0 || >=18.0.0 }
    hasBin: true

  create-require@1.1.1:
    resolution:
      {
        integrity: sha512-dcKFX3jn0MpIaXjisoRvexIJVEKzaq7z2rZKxf+MSr9TkdmHmsU4m2lcLojrj/FHl8mk5VxMmYA+ftRkP/3oKQ==,
      }

  cross-spawn@7.0.6:
    resolution:
      {
        integrity: sha512-uV2QOWP2nWzsy2aMp8aRibhi9dlzF5Hgh5SHaB9OiTGEyDTiJJyx0uy51QXdyWbtAHNua4XJzUKca3OzKUd3vA==,
      }
    engines: { node: ">= 8" }

  crypt@0.0.2:
    resolution:
      {
        integrity: sha512-mCxBlsHFYh9C+HVpiEacem8FEBnMXgU9gy4zmNC+SXAZNB/1idgp/aulFJ4FgCi7GPEVbfyng092GqL2k2rmow==,
      }

  debug@4.4.0:
    resolution:
      {
        integrity: sha512-6WTZ/IxCY/T6BALoZHaE4ctp9xm+Z5kY/pzYaCHRFeyVhojxlrm+46y68HA6hr0TcwEssoxNiDEUJQjfPZ/RYA==,
      }
    engines: { node: ">=6.0" }
    peerDependencies:
      supports-color: "*"
    peerDependenciesMeta:
      supports-color:
        optional: true

  decompress-response@6.0.0:
    resolution:
      {
        integrity: sha512-aW35yZM6Bb/4oJlZncMH2LCoZtJXTRxES17vE3hoRiowU2kWHaJKFkSBDnDR+cm9J+9QhXmREyIfv0pji9ejCQ==,
      }
    engines: { node: ">=10" }

  dedent@1.5.3:
    resolution:
      {
        integrity: sha512-NHQtfOOW68WD8lgypbLA5oT+Bt0xXJhiYvoR6SmmNXZfpzOGXwdKWmcwG8N7PwVVWV3eF/68nmD9BaJSsTBhyQ==,
      }
    peerDependencies:
      babel-plugin-macros: ^3.1.0
    peerDependenciesMeta:
      babel-plugin-macros:
        optional: true

  deep-extend@0.6.0:
    resolution:
      {
        integrity: sha512-LOHxIOaPYdHlJRtCQfDIVZtfw/ufM8+rVj649RIHzcm/vGwQRXFt6OPqIFWsm2XEMrNIEtWR64sY1LEKD2vAOA==,
      }
    engines: { node: ">=4.0.0" }

  deepmerge@4.3.1:
    resolution:
      {
        integrity: sha512-3sUqbMEc77XqpdNO7FRyRog+eW3ph+GYCbj+rK+uYyRMuwsVy0rMiVtPn+QJlKFvWP/1PYpapqYn0Me2knFn+A==,
      }
    engines: { node: ">=0.10.0" }

  delayed-stream@1.0.0:
    resolution:
      {
        integrity: sha512-ZySD7Nf91aLB0RxL4KGrKHBXl7Eds1DAmEdcoVawXnLD7SDhpNgtuII2aAkg7a7QS41jxPSZ17p4VdGnMHk3MQ==,
      }
    engines: { node: ">=0.4.0" }

  delegates@1.0.0:
    resolution:
      {
        integrity: sha512-bd2L678uiWATM6m5Z1VzNCErI3jiGzt6HGY8OVICs40JQq/HALfbyNJmp0UDakEY4pMMaN0Ly5om/B1VI/+xfQ==,
      }

  detect-libc@2.0.3:
    resolution:
      {
        integrity: sha512-bwy0MGW55bG41VqxxypOsdSdGqLwXPI/focwgTYCFMbdUiBAxLg9CFzG08sz2aqzknwiX7Hkl0bQENjg8iLByw==,
      }
    engines: { node: ">=8" }

  detect-newline@3.1.0:
    resolution:
      {
        integrity: sha512-TLz+x/vEXm/Y7P7wn1EJFNLxYpUD4TgMosxY6fAVJUnJMbupHBOncxyWUG9OpTaH9EBD7uFI5LfEgmMOc54DsA==,
      }
    engines: { node: ">=8" }

  diff-sequences@29.6.3:
    resolution:
      {
        integrity: sha512-EjePK1srD3P08o2j4f0ExnylqRs5B9tJjcp9t1krH2qRi8CCdsYfwe9JgSLurFBWwq4uOlipzfk5fHNvwFKr8Q==,
      }
    engines: { node: ^14.15.0 || ^16.10.0 || >=18.0.0 }

  diff@4.0.2:
    resolution:
      {
        integrity: sha512-58lmxKSA4BNyLz+HHMUzlOEpg09FV+ev6ZMe3vJihgdxzgcwZ8VoEEPmALCZG9LmqfVoNMMKpttIYTVG6uDY7A==,
      }
    engines: { node: ">=0.3.1" }

  digest-fetch@1.3.0:
    resolution:
      {
        integrity: sha512-CGJuv6iKNM7QyZlM2T3sPAdZWd/p9zQiRNS9G+9COUCwzWFTs0Xp8NF5iePx7wtvhDykReiRRrSeNb4oMmB8lA==,
      }

  dotenv@16.4.7:
    resolution:
      {
        integrity: sha512-47qPchRCykZC03FhkYAhrvwU4xDBFIj1QPqaarj6mdM/hgUzfPHcpkHJOn3mJAufFeeAxAzeGsr5X0M4k6fLZQ==,
      }
    engines: { node: ">=12" }

  dunder-proto@1.0.1:
    resolution:
      {
        integrity: sha512-KIN/nDJBQRcXw0MLVhZE9iQHmG68qAVIBg9CqmUYjmQIhgij9U5MFvrqkUL5FbtyyzZuOeOt0zdeRe4UY7ct+A==,
      }
    engines: { node: ">= 0.4" }

  eastasianwidth@0.2.0:
    resolution:
      {
        integrity: sha512-I88TYZWc9XiYHRQ4/3c5rjjfgkjhLyW2luGIheGERbNQ6OY7yTybanSpDXZa8y7VUP9YmDcYa+eyq4ca7iLqWA==,
      }

  ecdsa-sig-formatter@1.0.11:
    resolution:
      {
        integrity: sha512-nagl3RYrbNv6kQkeJIpt6NJZy8twLB/2vtz6yN9Z4vRKHN4/QZJIEbqohALSgwKdnksuY3k5Addp5lg8sVoVcQ==,
      }

  ejs@3.1.10:
    resolution:
      {
        integrity: sha512-UeJmFfOrAQS8OJWPZ4qtgHyWExa088/MtK5UEyoJGFH67cDEXkZSviOiKRCZ4Xij0zxI3JECgYs3oKx+AizQBA==,
      }
    engines: { node: ">=0.10.0" }
    hasBin: true

  electron-to-chromium@1.5.109:
    resolution:
      {
        integrity: sha512-AidaH9JETVRr9DIPGfp1kAarm/W6hRJTPuCnkF+2MqhF4KaAgRIcBc8nvjk+YMXZhwfISof/7WG29eS4iGxQLQ==,
      }

  emittery@0.13.1:
    resolution:
      {
        integrity: sha512-DeWwawk6r5yR9jFgnDKYt4sLS0LmHJJi3ZOnb5/JdbYwj3nW+FxQnHIjhBKz8YLC7oRNPVM9NQ47I3CVx34eqQ==,
      }
    engines: { node: ">=12" }

  emoji-regex@8.0.0:
    resolution:
      {
        integrity: sha512-MSjYzcWNOA0ewAHpz0MxpYFvwg6yjy1NG3xteoqz644VCo/RPgnr1/GGt+ic3iJTzQ8Eu3TdM14SawnVUmGE6A==,
      }

  emoji-regex@9.2.2:
    resolution:
      {
        integrity: sha512-L18DaJsXSUk2+42pv8mLs5jJT2hqFkFE4j21wOmgbUqsZ2hL72NsUU785g9RXgo3s0ZNgVl42TiHp3ZtOv/Vyg==,
      }

  encoding@0.1.13:
    resolution:
      {
        integrity: sha512-ETBauow1T35Y/WZMkio9jiM0Z5xjHHmJ4XmjZOq1l/dXz3lr2sRn87nJy20RupqSh1F2m3HHPSp8ShIPQJrJ3A==,
      }

  end-of-stream@1.4.4:
    resolution:
      {
        integrity: sha512-+uw1inIHVPQoaVuHzRyXd21icM+cnt4CzD5rW+NC1wjOUSTOs+Te7FOv7AhN7vS9x/oIyhLP5PR1H+phQAHu5Q==,
      }

  env-paths@2.2.1:
    resolution:
      {
        integrity: sha512-+h1lkLKhZMTYjog1VEpJNG7NZJWcuc2DDk/qsqSTRRCOXiLjeQ1d1/udrUGhqMxUgAlwKNZ0cf2uqan5GLuS2A==,
      }
    engines: { node: ">=6" }

  err-code@2.0.3:
    resolution:
      {
        integrity: sha512-2bmlRpNKBxT/CRmPOlyISQpNj+qSeYvcym/uT0Jx2bMOlKLtSy1ZmLuVxSEKKyor/N5yhvp/ZiG1oE3DEYMSFA==,
      }

  error-ex@1.3.2:
    resolution:
      {
        integrity: sha512-7dFHNmqeFSEt2ZBsCriorKnn3Z2pj+fd9kmI6QoWw4//DL+icEBfc0U7qJCisqrTsKTjw4fNFy2pW9OqStD84g==,
      }

  es-define-property@1.0.1:
    resolution:
      {
        integrity: sha512-e3nRfgfUZ4rNGL232gUgX06QNyyez04KdjFrF+LTRoOXmrOgFKDg4BCdsjW8EnT69eqdYGmRpJwiPVYNrCaW3g==,
      }
    engines: { node: ">= 0.4" }

  es-errors@1.3.0:
    resolution:
      {
        integrity: sha512-Zf5H2Kxt2xjTvbJvP2ZWLEICxA6j+hAmMzIlypy4xcBg1vKVnx89Wy0GbS+kf5cwCVFFzdCFh2XSCFNULS6csw==,
      }
    engines: { node: ">= 0.4" }

  es-object-atoms@1.1.1:
    resolution:
      {
        integrity: sha512-FGgH2h8zKNim9ljj7dankFPcICIK9Cp5bm+c2gQSYePhpaG5+esrLODihIorn+Pe6FGJzWhXQotPv73jTaldXA==,
      }
    engines: { node: ">= 0.4" }

  es-set-tostringtag@2.1.0:
    resolution:
      {
        integrity: sha512-j6vWzfrGVfyXxge+O0x5sh6cvxAog0a/4Rdd2K36zCMV5eJ+/+tOAngRO8cODMNWbVRdVlmGZQL2YS3yR8bIUA==,
      }
    engines: { node: ">= 0.4" }

  esbuild@0.25.1:
    resolution:
      {
        integrity: sha512-BGO5LtrGC7vxnqucAe/rmvKdJllfGaYWdyABvyMoXQlfYMb2bbRuReWR5tEGE//4LcNJj9XrkovTqNYRFZHAMQ==,
      }
    engines: { node: ">=18" }
    hasBin: true

  escalade@3.2.0:
    resolution:
      {
        integrity: sha512-WUj2qlxaQtO4g6Pq5c29GTcWGDyd8itL8zTlipgECz3JesAiiOKotd8JU6otB3PACgG6xkJUyVhboMS+bje/jA==,
      }
    engines: { node: ">=6" }

  escape-string-regexp@2.0.0:
    resolution:
      {
        integrity: sha512-UpzcLCXolUWcNu5HtVMHYdXJjArjsF9C0aNnquZYY4uW/Vu0miy5YoWvbV345HauVvcAUnpRuhMMcqTcGOY2+w==,
      }
    engines: { node: ">=8" }

  esprima@4.0.1:
    resolution:
      {
        integrity: sha512-eGuFFw7Upda+g4p+QHvnW0RyTX/SVeJBDM/gCtMARO0cLuT2HcEKnTPvhjV6aGeqrCB/sbNop0Kszm0jsaWU4A==,
      }
    engines: { node: ">=4" }
    hasBin: true

  event-target-shim@5.0.1:
    resolution:
      {
        integrity: sha512-i/2XbnSz/uxRCU6+NdVJgKWDTM427+MqYbkQzD321DuCQJUqOuJKIA0IM2+W2xtYHdKOmZ4dR6fExsd4SXL+WQ==,
      }
    engines: { node: ">=6" }

  execa@5.1.1:
    resolution:
      {
        integrity: sha512-8uSpZZocAZRBAPIEINJj3Lo9HyGitllczc27Eh5YYojjMFMn8yHMDMaUHE2Jqfq05D/wucwI4JGURyXt1vchyg==,
      }
    engines: { node: ">=10" }

  exit@0.1.2:
    resolution:
      {
        integrity: sha512-Zk/eNKV2zbjpKzrsQ+n1G6poVbErQxJ0LBOJXaKZ1EViLzH+hrLu9cdXI4zw9dBQJslwBEpbQ2P1oS7nDxs6jQ==,
      }
    engines: { node: ">= 0.8.0" }

  expand-template@2.0.3:
    resolution:
      {
        integrity: sha512-XYfuKMvj4O35f/pOXLObndIRvyQ+/+6AhODh+OKWj9S9498pHHn/IMszH+gt0fBCRWMNfk1ZSp5x3AifmnI2vg==,
      }
    engines: { node: ">=6" }

  expect@29.7.0:
    resolution:
      {
        integrity: sha512-2Zks0hf1VLFYI1kbh0I5jP3KHHyCHpkfyHBzsSXRFgl/Bg9mWYfMW8oD+PdMPlEwy5HNsR9JutYy6pMeOh61nw==,
      }
    engines: { node: ^14.15.0 || ^16.10.0 || >=18.0.0 }

  extend@3.0.2:
    resolution:
      {
        integrity: sha512-fjquC59cD7CyW6urNXK0FBufkZcoiGG80wTuPujX590cB5Ttln20E2UB4S/WARVqhXffZl2LNgS+gQdPIIim/g==,
      }

  fast-glob@3.3.3:
    resolution:
      {
        integrity: sha512-7MptL8U0cqcFdzIzwOTHoilX9x5BrNqye7Z/LuC7kCMRio1EMSyqRK3BEAUD7sXRq4iT4AzTVuZdhgQ2TCvYLg==,
      }
    engines: { node: ">=8.6.0" }

  fast-json-stable-stringify@2.1.0:
    resolution:
      {
        integrity: sha512-lhd/wF+Lk98HZoTCtlVraHtfh5XYijIjalXck7saUtuanSDyLMxnHhSXEDJqHxD7msR8D0uCmqlkwjCV8xvwHw==,
      }

  fastq@1.19.1:
    resolution:
      {
        integrity: sha512-GwLTyxkCXjXbxqIhTsMI2Nui8huMPtnxg7krajPJAjnEG/iiOS7i+zCtWGZR9G0NBKbXKh6X9m9UIsYX/N6vvQ==,
      }

  fb-watchman@2.0.2:
    resolution:
      {
        integrity: sha512-p5161BqbuCaSnB8jIbzQHOlpgsPmK5rJVDfDKO91Axs5NC1uu3HRQm6wt9cd9/+GtQQIO53JdGXXoyDpTAsgYA==,
      }

  fdir@6.4.3:
    resolution:
      {
        integrity: sha512-PMXmW2y1hDDfTSRc9gaXIuCCRpuoz3Kaz8cUelp3smouvfT632ozg2vrT6lJsHKKOF59YLbOGfAWGUcKEfRMQw==,
      }
    peerDependencies:
      picomatch: ^3 || ^4
    peerDependenciesMeta:
      picomatch:
        optional: true

  file-uri-to-path@1.0.0:
    resolution:
      {
        integrity: sha512-0Zt+s3L7Vf1biwWZ29aARiVYLx7iMGnEUl9x33fbB/j3jR81u/O2LbqK+Bm1CDSNDKVtJ/YjwY7TUd5SkeLQLw==,
      }

  filelist@1.0.4:
    resolution:
      {
        integrity: sha512-w1cEuf3S+DrLCQL7ET6kz+gmlJdbq9J7yXCSjK/OZCPA+qEN1WyF4ZAf0YYJa4/shHJra2t/d/r8SV4Ji+x+8Q==,
      }

  fill-range@7.1.1:
    resolution:
      {
        integrity: sha512-YsGpe3WHLK8ZYi4tWDg2Jy3ebRz2rXowDxnld4bkQB00cc/1Zw9AWnC0i9ztDJitivtQvaI9KaLyKrc+hBW0yg==,
      }
    engines: { node: ">=8" }

  find-up@4.1.0:
    resolution:
      {
        integrity: sha512-PpOwAdQ/YlXQ2vj8a3h8IipDuYRi3wceVQQGYWxNINccq40Anw7BlsEXCMbt1Zt+OLA6Fq9suIpIWD0OsnISlw==,
      }
    engines: { node: ">=8" }

  fix-tsup-cjs@1.2.0:
    resolution:
      {
        integrity: sha512-5z2nZxrnKxk+jLq5TyD0xbPXI2I18FF+knIZVG55e0CXWgXF/F4SpCBsiW7JTBPwghqXsC66T2yctnVT/sMO0g==,
      }
    hasBin: true

  follow-redirects@1.15.9:
    resolution:
      {
        integrity: sha512-gew4GsXizNgdoRyqmyfMHyAmXsZDk6mHkSxZFCzW9gwlbtOW44CDtYavM+y+72qD/Vq2l550kMF52DT8fOLJqQ==,
      }
    engines: { node: ">=4.0" }
    peerDependencies:
      debug: "*"
    peerDependenciesMeta:
      debug:
        optional: true

  foreground-child@3.3.1:
    resolution:
      {
        integrity: sha512-gIXjKqtFuWEgzFRJA9WCQeSJLZDjgJUOMCMzxtvFq/37KojM1BFGufqsCy0r4qSQmYLsZYMeyRqzIWOMup03sw==,
      }
    engines: { node: ">=14" }

  form-data-encoder@1.7.2:
    resolution:
      {
        integrity: sha512-qfqtYan3rxrnCk1VYaA4H+Ms9xdpPqvLZa6xmMgFvhO32x7/3J/ExcTd6qpxM0vH2GdMI+poehyBZvqfMTto8A==,
      }

  form-data@4.0.2:
    resolution:
      {
        integrity: sha512-hGfm/slu0ZabnNt4oaRZ6uREyfCj6P4fT/n6A1rGV+Z0VdGXjfOhVUpkn6qVQONHGIFwmveGXyDs75+nr6FM8w==,
      }
    engines: { node: ">= 6" }

  formdata-node@4.4.1:
    resolution:
      {
        integrity: sha512-0iirZp3uVDjVGt9p49aTaqjk84TrglENEDuqfdlZQ1roC9CWlPk6Avf8EEnZNcAqPonwkG35x4n3ww/1THYAeQ==,
      }
    engines: { node: ">= 12.20" }

  fs-constants@1.0.0:
    resolution:
      {
        integrity: sha512-y6OAwoSIf7FyjMIv94u+b5rdheZEjzR63GTyZJm5qh4Bi+2YgwLCcI/fPFZkL5PSixOt6ZNKm+w+Hfp/Bciwow==,
      }

  fs-minipass@2.1.0:
    resolution:
      {
        integrity: sha512-V/JgOLFCS+R6Vcq0slCuaeWEdNC3ouDlJMNIsacH2VtALiu9mV4LPrHc5cDl8k5aw6J8jwgWWpiTo5RYhmIzvg==,
      }
    engines: { node: ">= 8" }

  fs.realpath@1.0.0:
    resolution:
      {
        integrity: sha512-OO0pH2lK6a0hZnAdau5ItzHPI6pUlvI7jMVnxUQRtw4owF2wk8lOSabtGDCTP4Ggrg2MbGnWO9X8K1t4+fGMDw==,
      }

  fsevents@2.3.3:
    resolution:
      {
        integrity: sha512-5xoDfX+fL7faATnagmWPpbFtwh/R77WmMMqqHGS65C3vvB0YHrgF+B1YmZ3441tMj5n63k0212XNoJwzlhffQw==,
      }
    engines: { node: ^8.16.0 || ^10.6.0 || >=11.0.0 }
    os: [darwin]

  function-bind@1.1.2:
    resolution:
      {
        integrity: sha512-7XHNxH7qX9xG5mIwxkhumTox/MIRNcOgDrxWsMt2pAr23WHp6MrRlN7FBSFpCpr+oVO0F744iUgR82nJMfG2SA==,
      }

  gauge@4.0.4:
    resolution:
      {
        integrity: sha512-f9m+BEN5jkg6a0fZjleidjN51VE1X+mPFQ2DJ0uv1V39oCLCbsGe6yjbBnp7eK7z/+GAon99a3nHuqbuuthyPg==,
      }
    engines: { node: ^12.13.0 || ^14.15.0 || >=16.0.0 }
    deprecated: This package is no longer supported.

  gaxios@6.7.1:
    resolution:
      {
        integrity: sha512-LDODD4TMYx7XXdpwxAVRAIAuB0bzv0s+ywFonY46k126qzQHT9ygyoa9tncmOiQmmDrik65UYsEkv3lbfqQ3yQ==,
      }
    engines: { node: ">=14" }

  gcp-metadata@6.1.1:
    resolution:
      {
        integrity: sha512-a4tiq7E0/5fTjxPAaH4jpjkSv/uCaU2p5KC6HVGrvl0cDjA8iBZv4vv1gyzlmK0ZUKqwpOyQMKzZQe3lTit77A==,
      }
    engines: { node: ">=14" }

  generic-pool@3.9.0:
    resolution:
      {
        integrity: sha512-hymDOu5B53XvN4QT9dBmZxPX4CWhBPPLguTZ9MMFeFa/Kg0xWVfylOVNlJji/E7yTZWFd/q9GO5TxDLq156D7g==,
      }
    engines: { node: ">= 4" }

  gensync@1.0.0-beta.2:
    resolution:
      {
        integrity: sha512-3hN7NaskYvMDLQY55gnW3NQ+mesEAepTqlg+VEbj7zzqEMBVNhzcGYYeqFo/TlYz6eQiFcp1HcsCZO+nGgS8zg==,
      }
    engines: { node: ">=6.9.0" }

  get-caller-file@2.0.5:
    resolution:
      {
        integrity: sha512-DyFP3BM/3YHTQOCUL/w0OZHR0lpKeGrxotcHWcqNEdnltqFwXVfhEBQ94eIo34AfQpo0rGki4cyIiftY06h2Fg==,
      }
    engines: { node: 6.* || 8.* || >= 10.* }

  get-intrinsic@1.3.0:
    resolution:
      {
        integrity: sha512-9fSjSaos/fRIVIp+xSJlE6lfwhES7LNtKaCBIamHsjr2na1BiABJPo0mOjjz8GJDURarmCPGqaiVg5mfjb98CQ==,
      }
    engines: { node: ">= 0.4" }

  get-package-type@0.1.0:
    resolution:
      {
        integrity: sha512-pjzuKtY64GYfWizNAJ0fr9VqttZkNiK2iS430LtIHzjBEr6bX8Am2zm4sW4Ro5wjWW5cAlRL1qAMTcXbjNAO2Q==,
      }
    engines: { node: ">=8.0.0" }

  get-proto@1.0.1:
    resolution:
      {
        integrity: sha512-sTSfBjoXBp89JvIKIefqw7U2CCebsc74kiY6awiGogKtoSGbgjYE/G/+l9sF3MWFPNc9IcoOC4ODfKHfxFmp0g==,
      }
    engines: { node: ">= 0.4" }

  get-stream@6.0.1:
    resolution:
      {
        integrity: sha512-ts6Wi+2j3jQjqi70w5AlN8DFnkSwC+MqmxEzdEALB2qXZYV3X/b1CTfgPLGJNMeAWxdPfU8FO1ms3NUfaHCPYg==,
      }
    engines: { node: ">=10" }

  github-from-package@0.0.0:
    resolution:
      {
        integrity: sha512-SyHy3T1v2NUXn29OsWdxmK6RwHD+vkj3v8en8AOBZ1wBQ/hCAQ5bAQTD02kW4W9tUp/3Qh6J8r9EvntiyCmOOw==,
      }

  glob-parent@5.1.2:
    resolution:
      {
        integrity: sha512-AOIgSQCepiJYwP3ARnGx+5VnTu2HBYdzbGP45eLw1vr3zB3vZLeyed1sC9hnbcOc9/SrMyM5RPQrkGz4aS9Zow==,
      }
    engines: { node: ">= 6" }

  glob@10.4.5:
    resolution:
      {
        integrity: sha512-7Bv8RF0k6xjo7d4A/PxYLbUCfb6c+Vpd2/mB2yRDlew7Jb5hEXiCD9ibfO7wpk8i4sevK6DFny9h7EYbM3/sHg==,
      }
    hasBin: true

  glob@7.2.3:
    resolution:
      {
        integrity: sha512-nFR0zLpU2YCaRxwoCJvL6UvCH2JFyFVIvwTLsIf21AuHlMskA1hhTdk+LlYJtOlYt9v6dvszD2BGRqBL+iQK9Q==,
      }
    deprecated: Glob versions prior to v9 are no longer supported

  globals@11.12.0:
    resolution:
      {
        integrity: sha512-WOBp/EEGUiIsJSp7wcv/y6MO+lV9UoncWqxuFfm8eBwzWNgyfBd6Gz+IeKQ9jCmyhoH99g15M3T+QaVHFjizVA==,
      }
    engines: { node: ">=4" }

  google-auth-library@9.15.1:
    resolution:
      {
        integrity: sha512-Jb6Z0+nvECVz+2lzSMt9u98UsoakXxA2HGHMCxh+so3n90XgYWkq5dur19JAJV7ONiJY22yBTyJB1TSkvPq9Ng==,
      }
    engines: { node: ">=14" }

  google-logging-utils@0.0.2:
    resolution:
      {
        integrity: sha512-NEgUnEcBiP5HrPzufUkBzJOD/Sxsco3rLNo1F1TNf7ieU8ryUzBhqba8r756CjLX7rn3fHl6iLEwPYuqpoKgQQ==,
      }
    engines: { node: ">=14" }

  gopd@1.2.0:
    resolution:
      {
        integrity: sha512-ZUKRh6/kUFoAiTAtTYPZJ3hw9wNxx+BIBOijnlG9PnrJsCcSjs1wyyD6vJpaYtgnzDrKYRSqf3OO6Rfa93xsRg==,
      }
    engines: { node: ">= 0.4" }

  graceful-fs@4.2.11:
    resolution:
      {
        integrity: sha512-RbJ5/jmFcNNCcDV5o9eTnBLJ/HszWV0P73bc+Ff4nS/rJj+YaS6IGyiOL0VoBYX+l1Wrl3k63h/KrH+nhJ0XvQ==,
      }

  groq-sdk@0.3.0:
    resolution:
      {
        integrity: sha512-Cdgjh4YoSBE2X4S9sxPGXaAy1dlN4bRtAaDZ3cnq+XsxhhN9WSBeHF64l7LWwuD5ntmw7YC5Vf4Ff1oHCg1LOg==,
      }

  gtoken@7.1.0:
    resolution:
      {
        integrity: sha512-pCcEwRi+TKpMlxAQObHDQ56KawURgyAf6jtIY046fJ5tIv3zDe/LEIubckAO8fj6JnAxLdmWkUfNyulQ2iKdEw==,
      }
    engines: { node: ">=14.0.0" }

  has-flag@3.0.0:
    resolution:
      {
        integrity: sha512-sKJf1+ceQBr4SMkvQnBDNDtf4TXpVhVGateu0t918bl30FnbE2m4vNLX+VWe/dpjlb+HugGYzW7uQXH98HPEYw==,
      }
    engines: { node: ">=4" }

  has-flag@4.0.0:
    resolution:
      {
        integrity: sha512-EykJT/Q1KjTWctppgIAgfSO0tKVuZUjhgMr17kqTumMl6Afv3EISleU7qZUzoXDFTAHTDC4NOoG/ZxU3EvlMPQ==,
      }
    engines: { node: ">=8" }

  has-symbols@1.1.0:
    resolution:
      {
        integrity: sha512-1cDNdwJ2Jaohmb3sg4OmKaMBwuC48sYni5HUw2DvsC8LjGTLK9h+eb1X6RyuOHe4hT0ULCW68iomhjUoKUqlPQ==,
      }
    engines: { node: ">= 0.4" }

  has-tostringtag@1.0.2:
    resolution:
      {
        integrity: sha512-NqADB8VjPFLM2V0VvHUewwwsw0ZWBaIdgo+ieHtK3hasLz4qeCRjYcqfB6AQrBggRKppKF8L52/VqdVsO47Dlw==,
      }
    engines: { node: ">= 0.4" }

  has-unicode@2.0.1:
    resolution:
      {
        integrity: sha512-8Rf9Y83NBReMnx0gFzA8JImQACstCYWUplepDa9xprwwtmgEZUF0h/i5xSA625zB/I37EtrswSST6OXxwaaIJQ==,
      }

  hasown@2.0.2:
    resolution:
      {
        integrity: sha512-0hJU9SCPvmMzIBdZFqNPXWa6dqh7WdH0cII9y+CyS8rG3nL48Bclra9HmKhVVUHyPWNH5Y7xDwAB7bfgSjkUMQ==,
      }
    engines: { node: ">= 0.4" }

  hosted-git-info@7.0.2:
    resolution:
      {
        integrity: sha512-puUZAUKT5m8Zzvs72XWy3HtvVbTWljRE66cP60bxJzAqf2DgICo7lYTY2IHUmLnNpjYvw5bvmoHvPc0QO2a62w==,
      }
    engines: { node: ^16.14.0 || >=18.0.0 }

  html-escaper@2.0.2:
    resolution:
      {
        integrity: sha512-H2iMtd0I4Mt5eYiapRdIDjp+XzelXQ0tFE4JS7YFwFevXXMmOp9myNrUvCg0D6ws8iqkRPBfKHgbwig1SmlLfg==,
      }

  http-cache-semantics@4.1.1:
    resolution:
      {
        integrity: sha512-er295DKPVsV82j5kw1Gjt+ADA/XYHsajl82cGNQG2eyoPkvgUhX+nDIyelzhIWbbsXP39EHcI6l5tYs2FYqYXQ==,
      }

  http-proxy-agent@4.0.1:
    resolution:
      {
        integrity: sha512-k0zdNgqWTGA6aeIRVpvfVob4fL52dTfaehylg0Y4UvSySvOq/Y+BOyPrgpUrA7HylqvU8vIZGsRuXmspskV0Tg==,
      }
    engines: { node: ">= 6" }

  https-proxy-agent@5.0.1:
    resolution:
      {
        integrity: sha512-dFcAjpTQFgoLMzC2VwU+C/CbS7uRL0lWmxDITmqm7C+7F0Odmj6s9l6alZc6AELXhrnggM2CeWSXHGOdX2YtwA==,
      }
    engines: { node: ">= 6" }

  https-proxy-agent@7.0.6:
    resolution:
      {
        integrity: sha512-vK9P5/iUfdl95AI+JVyUuIcVtd4ofvtrOr3HNtM2yxC9bnMbEdp3x01OhQNnjb8IJYi38VlTE3mBXwcfvywuSw==,
      }
    engines: { node: ">= 14" }

  human-signals@2.1.0:
    resolution:
      {
        integrity: sha512-B4FFZ6q/T2jhhksgkbEW3HBvWIfDW85snkQgawt07S7J5QXTk6BkNV+0yAeZrM5QpMAdYlocGoljn0sJ/WQkFw==,
      }
    engines: { node: ">=10.17.0" }

  humanize-ms@1.2.1:
    resolution:
      {
        integrity: sha512-Fl70vYtsAFb/C06PTS9dZBo7ihau+Tu/DNCk/OyHhea07S+aeMWpFFkUaXRa8fI+ScZbEI8dfSxwY7gxZ9SAVQ==,
      }

  iconv-lite@0.6.3:
    resolution:
      {
        integrity: sha512-4fCk79wshMdzMp2rH06qWrJE4iolqLhCUH+OiuIgU++RB0+94NlDL81atO7GX55uUKueo0txHNtvEyI6D7WdMw==,
      }
    engines: { node: ">=0.10.0" }

  ieee754@1.2.1:
    resolution:
      {
        integrity: sha512-dcyqhDvX1C46lXZcVqCpK+FtMRQVdIMN6/Df5js2zouUsqG7I6sFxitIC+7KYK29KdXOLHdu9zL4sFnoVQnqaA==,
      }

  ignore-by-default@1.0.1:
    resolution:
      {
        integrity: sha512-Ius2VYcGNk7T90CppJqcIkS5ooHUZyIQK+ClZfMfMNFEF9VSE73Fq+906u/CWu92x4gzZMWOwfFYckPObzdEbA==,
      }

  import-local@3.2.0:
    resolution:
      {
        integrity: sha512-2SPlun1JUPWoM6t3F0dw0FkCF/jWY8kttcY4f599GLTSjh2OCuuhdTkJQsEcZzBqbXZGKMK2OqW1oZsjtf/gQA==,
      }
    engines: { node: ">=8" }
    hasBin: true

  imurmurhash@0.1.4:
    resolution:
      {
        integrity: sha512-JmXMZ6wuvDmLiHEml9ykzqO6lwFbof0GG4IkcGaENdCRDDmMVnny7s5HsIgHCbaq0w2MyPhDqkhTUgS2LU2PHA==,
      }
    engines: { node: ">=0.8.19" }

  indent-string@4.0.0:
    resolution:
      {
        integrity: sha512-EdDDZu4A2OyIK7Lr/2zG+w5jmbuk1DVBnEwREQvBzspBJkCEbRa8GxU1lghYcaGJCnRWibjDXlq779X1/y5xwg==,
      }
    engines: { node: ">=8" }

  infer-owner@1.0.4:
    resolution:
      {
        integrity: sha512-IClj+Xz94+d7irH5qRyfJonOdfTzuDaifE6ZPWfx0N0+/ATZCbuTPq2prFl526urkQd90WyUKIh1DfBQ2hMz9A==,
      }

  inflight@1.0.6:
    resolution:
      {
        integrity: sha512-k92I/b08q4wvFscXCLvqfsHCrjrF7yiXsQuIVvVE7N82W3+aqpzuUdBbfhWcy/FZR3/4IgflMgKLOsvPDrGCJA==,
      }
    deprecated: This module is not supported, and leaks memory. Do not use it. Check out lru-cache if you want a good and tested way to coalesce async requests by a key value, which is much more comprehensive and powerful.

  inherits@2.0.4:
    resolution:
      {
        integrity: sha512-k/vGaX4/Yla3WzyMCvTQOXYeIHvqOKtnqBduzTHpzpQZzAskKMhZ2K+EnBiSM9zGSoIFeMpXKxa4dYeZIQqewQ==,
      }

  ini@1.3.8:
    resolution:
      {
        integrity: sha512-JV/yugV2uzW5iMRSiZAyDtQd+nxtUnjeLt0acNdw98kKLrvuRVyB80tsREOE7yvGVgalhZ6RNXCmEHkUKBKxew==,
      }

  ip-address@9.0.5:
    resolution:
      {
        integrity: sha512-zHtQzGojZXTwZTHQqra+ETKd4Sn3vgi7uBmlPoXVWZqYvuKmtI0l/VZTjqGmJY9x88GGOaZ9+G9ES8hC4T4X8g==,
      }
    engines: { node: ">= 12" }

  is-arrayish@0.2.1:
    resolution:
      {
        integrity: sha512-zz06S8t0ozoDXMG+ube26zeCTNXcKIPJZJi8hBrF4idCLms4CG9QtK7qBl1boi5ODzFpjswb5JPmHCbMpjaYzg==,
      }

  is-binary-path@2.1.0:
    resolution:
      {
        integrity: sha512-ZMERYes6pDydyuGidse7OsHxtbI7WVeUEozgR/g7rd0xUimYNlvZRE/K2MgZTjWy725IfelLeVcEM97mmtRGXw==,
      }
    engines: { node: ">=8" }

  is-buffer@1.1.6:
    resolution:
      {
        integrity: sha512-NcdALwpXkTm5Zvvbk7owOUSvVvBKDgKP5/ewfXEznmQFfs4ZRmanOeKBTjRVjka3QFoN6XJ+9F3USqfHqTaU5w==,
      }

  is-core-module@2.16.1:
    resolution:
      {
        integrity: sha512-UfoeMA6fIJ8wTYFEUjelnaGI67v6+N7qXJEvQuIGa99l4xsCruSYOVSQ0uPANn4dAzm8lkYPaKLrrijLq7x23w==,
      }
    engines: { node: ">= 0.4" }

  is-extglob@2.1.1:
    resolution:
      {
        integrity: sha512-SbKbANkN603Vi4jEZv49LeVJMn4yGwsbzZworEoyEiutsN3nJYdbO36zfhGJ6QEDpOZIFkDtnq5JRxmvl3jsoQ==,
      }
    engines: { node: ">=0.10.0" }

  is-fullwidth-code-point@3.0.0:
    resolution:
      {
        integrity: sha512-zymm5+u+sCsSWyD9qNaejV3DFvhCKclKdizYaJUuHA83RLjb7nSuGnddCHGv0hk+KY7BMAlsWeK4Ueg6EV6XQg==,
      }
    engines: { node: ">=8" }

  is-generator-fn@2.1.0:
    resolution:
      {
        integrity: sha512-cTIB4yPYL/Grw0EaSzASzg6bBy9gqCofvWN8okThAYIxKJZC+udlRAmGbM0XLeniEJSs8uEgHPGuHSe1XsOLSQ==,
      }
    engines: { node: ">=6" }

  is-glob@4.0.3:
    resolution:
      {
        integrity: sha512-xelSayHH36ZgE7ZWhli7pW34hNbNl8Ojv5KVmkJD4hBdD3th8Tfk9vYasLM+mXWOZhFkgZfxhLSnrwRr4elSSg==,
      }
    engines: { node: ">=0.10.0" }

  is-lambda@1.0.1:
    resolution:
      {
        integrity: sha512-z7CMFGNrENq5iFB9Bqo64Xk6Y9sg+epq1myIcdHaGnbMTYOxvzsEtdYqQUylB7LxfkvgrrjP32T6Ywciio9UIQ==,
      }

  is-number@7.0.0:
    resolution:
      {
        integrity: sha512-41Cifkg6e8TylSpdtTpeLVMqvSBEVzTttHvERD741+pnZ8ANv0004MRL43QKPDlK9cGvNp6NZWZUBlbGXYxxng==,
      }
    engines: { node: ">=0.12.0" }

  is-stream@2.0.1:
    resolution:
      {
        integrity: sha512-hFoiJiTl63nn+kstHGBtewWSKnQLpyb155KHheA1l39uvtO9nWIop1p3udqPcUd/xbF1VLMO4n7OI6p7RbngDg==,
      }
    engines: { node: ">=8" }

  isexe@2.0.0:
    resolution:
      {
        integrity: sha512-RHxMLp9lnKHGHRng9QFhRCMbYAcVpn69smSGcq3f36xjgVVWThj4qqLbTLlq7Ssj8B+fIQ1EuCEGI2lKsyQeIw==,
      }

  istanbul-lib-coverage@3.2.2:
    resolution:
      {
        integrity: sha512-O8dpsF+r0WV/8MNRKfnmrtCWhuKjxrq2w+jpzBL5UZKTi2LeVWnWOmWRxFlesJONmc+wLAGvKQZEOanko0LFTg==,
      }
    engines: { node: ">=8" }

  istanbul-lib-instrument@5.2.1:
    resolution:
      {
        integrity: sha512-pzqtp31nLv/XFOzXGuvhCb8qhjmTVo5vjVk19XE4CRlSWz0KoeJ3bw9XsA7nOp9YBf4qHjwBxkDzKcME/J29Yg==,
      }
    engines: { node: ">=8" }

  istanbul-lib-instrument@6.0.3:
    resolution:
      {
        integrity: sha512-Vtgk7L/R2JHyyGW07spoFlB8/lpjiOLTjMdms6AFMraYt3BaJauod/NGrfnVG/y4Ix1JEuMRPDPEj2ua+zz1/Q==,
      }
    engines: { node: ">=10" }

  istanbul-lib-report@3.0.1:
    resolution:
      {
        integrity: sha512-GCfE1mtsHGOELCU8e/Z7YWzpmybrx/+dSTfLrvY8qRmaY6zXTKWn6WQIjaAFw069icm6GVMNkgu0NzI4iPZUNw==,
      }
    engines: { node: ">=10" }

  istanbul-lib-source-maps@4.0.1:
    resolution:
      {
        integrity: sha512-n3s8EwkdFIJCG3BPKBYvskgXGoy88ARzvegkitk60NxRdwltLOTaH7CUiMRXvwYorl0Q712iEjcWB+fK/MrWVw==,
      }
    engines: { node: ">=10" }

  istanbul-reports@3.1.7:
    resolution:
      {
        integrity: sha512-BewmUXImeuRk2YY0PVbxgKAysvhRPUQE0h5QRM++nVWyubKGV0l8qQ5op8+B2DOmwSe63Jivj0BjkPQVf8fP5g==,
      }
    engines: { node: ">=8" }

  jackspeak@3.4.3:
    resolution:
      {
        integrity: sha512-OGlZQpz2yfahA/Rd1Y8Cd9SIEsqvXkLVoSw/cgwhnhFMDbsQFeZYoJJ7bIZBS9BcamUW96asq/npPWugM+RQBw==,
      }

  jake@10.9.2:
    resolution:
      {
        integrity: sha512-2P4SQ0HrLQ+fw6llpLnOaGAvN2Zu6778SJMrCUwns4fOoG9ayrTiZk3VV8sCPkVZF8ab0zksVpS8FDY5pRCNBA==,
      }
    engines: { node: ">=10" }
    hasBin: true

  jest-changed-files@29.7.0:
    resolution:
      {
        integrity: sha512-fEArFiwf1BpQ+4bXSprcDc3/x4HSzL4al2tozwVpDFpsxALjLYdyiIK4e5Vz66GQJIbXJ82+35PtysofptNX2w==,
      }
    engines: { node: ^14.15.0 || ^16.10.0 || >=18.0.0 }

  jest-circus@29.7.0:
    resolution:
      {
        integrity: sha512-3E1nCMgipcTkCocFwM90XXQab9bS+GMsjdpmPrlelaxwD93Ad8iVEjX/vvHPdLPnFf+L40u+5+iutRdA1N9myw==,
      }
    engines: { node: ^14.15.0 || ^16.10.0 || >=18.0.0 }

  jest-cli@29.7.0:
    resolution:
      {
        integrity: sha512-OVVobw2IubN/GSYsxETi+gOe7Ka59EFMR/twOU3Jb2GnKKeMGJB5SGUUrEz3SFVmJASUdZUzy83sLNNQ2gZslg==,
      }
    engines: { node: ^14.15.0 || ^16.10.0 || >=18.0.0 }
    hasBin: true
    peerDependencies:
      node-notifier: ^8.0.1 || ^9.0.0 || ^10.0.0
    peerDependenciesMeta:
      node-notifier:
        optional: true

  jest-config@29.7.0:
    resolution:
      {
        integrity: sha512-uXbpfeQ7R6TZBqI3/TxCU4q4ttk3u0PJeC+E0zbfSoSjq6bJ7buBPxzQPL0ifrkY4DNu4JUdk0ImlBUYi840eQ==,
      }
    engines: { node: ^14.15.0 || ^16.10.0 || >=18.0.0 }
    peerDependencies:
      "@types/node": "*"
      ts-node: ">=9.0.0"
    peerDependenciesMeta:
      "@types/node":
        optional: true
      ts-node:
        optional: true

  jest-diff@29.7.0:
    resolution:
      {
        integrity: sha512-LMIgiIrhigmPrs03JHpxUh2yISK3vLFPkAodPeo0+BuF7wA2FoQbkEg1u8gBYBThncu7e1oEDUfIXVuTqLRUjw==,
      }
    engines: { node: ^14.15.0 || ^16.10.0 || >=18.0.0 }

  jest-docblock@29.7.0:
    resolution:
      {
        integrity: sha512-q617Auw3A612guyaFgsbFeYpNP5t2aoUNLwBUbc/0kD1R4t9ixDbyFTHd1nok4epoVFpr7PmeWHrhvuV3XaJ4g==,
      }
    engines: { node: ^14.15.0 || ^16.10.0 || >=18.0.0 }

  jest-each@29.7.0:
    resolution:
      {
        integrity: sha512-gns+Er14+ZrEoC5fhOfYCY1LOHHr0TI+rQUHZS8Ttw2l7gl+80eHc/gFf2Ktkw0+SIACDTeWvpFcv3B04VembQ==,
      }
    engines: { node: ^14.15.0 || ^16.10.0 || >=18.0.0 }

  jest-environment-node@29.7.0:
    resolution:
      {
        integrity: sha512-DOSwCRqXirTOyheM+4d5YZOrWcdu0LNZ87ewUoywbcb2XR4wKgqiG8vNeYwhjFMbEkfju7wx2GYH0P2gevGvFw==,
      }
    engines: { node: ^14.15.0 || ^16.10.0 || >=18.0.0 }

  jest-get-type@29.6.3:
    resolution:
      {
        integrity: sha512-zrteXnqYxfQh7l5FHyL38jL39di8H8rHoecLH3JNxH3BwOrBsNeabdap5e0I23lD4HHI8W5VFBZqG4Eaq5LNcw==,
      }
    engines: { node: ^14.15.0 || ^16.10.0 || >=18.0.0 }

  jest-haste-map@29.7.0:
    resolution:
      {
        integrity: sha512-fP8u2pyfqx0K1rGn1R9pyE0/KTn+G7PxktWidOBTqFPLYX0b9ksaMFkhK5vrS3DVun09pckLdlx90QthlW7AmA==,
      }
    engines: { node: ^14.15.0 || ^16.10.0 || >=18.0.0 }

  jest-leak-detector@29.7.0:
    resolution:
      {
        integrity: sha512-kYA8IJcSYtST2BY9I+SMC32nDpBT3J2NvWJx8+JCuCdl/CR1I4EKUJROiP8XtCcxqgTTBGJNdbB1A8XRKbTetw==,
      }
    engines: { node: ^14.15.0 || ^16.10.0 || >=18.0.0 }

  jest-matcher-utils@29.7.0:
    resolution:
      {
        integrity: sha512-sBkD+Xi9DtcChsI3L3u0+N0opgPYnCRPtGcQYrgXmR+hmt/fYfWAL0xRXYU8eWOdfuLgBe0YCW3AFtnRLagq/g==,
      }
    engines: { node: ^14.15.0 || ^16.10.0 || >=18.0.0 }

  jest-message-util@29.7.0:
    resolution:
      {
        integrity: sha512-GBEV4GRADeP+qtB2+6u61stea8mGcOT4mCtrYISZwfu9/ISHFJ/5zOMXYbpBE9RsS5+Gb63DW4FgmnKJ79Kf6w==,
      }
    engines: { node: ^14.15.0 || ^16.10.0 || >=18.0.0 }

  jest-mock@29.7.0:
    resolution:
      {
        integrity: sha512-ITOMZn+UkYS4ZFh83xYAOzWStloNzJFO2s8DWrE4lhtGD+AorgnbkiKERe4wQVBydIGPx059g6riW5Btp6Llnw==,
      }
    engines: { node: ^14.15.0 || ^16.10.0 || >=18.0.0 }

  jest-pnp-resolver@1.2.3:
    resolution:
      {
        integrity: sha512-+3NpwQEnRoIBtx4fyhblQDPgJI0H1IEIkX7ShLUjPGA7TtUTvI1oiKi3SR4oBR0hQhQR80l4WAe5RrXBwWMA8w==,
      }
    engines: { node: ">=6" }
    peerDependencies:
      jest-resolve: "*"
    peerDependenciesMeta:
      jest-resolve:
        optional: true

  jest-regex-util@29.6.3:
    resolution:
      {
        integrity: sha512-KJJBsRCyyLNWCNBOvZyRDnAIfUiRJ8v+hOBQYGn8gDyF3UegwiP4gwRR3/SDa42g1YbVycTidUF3rKjyLFDWbg==,
      }
    engines: { node: ^14.15.0 || ^16.10.0 || >=18.0.0 }

  jest-resolve-dependencies@29.7.0:
    resolution:
      {
        integrity: sha512-un0zD/6qxJ+S0et7WxeI3H5XSe9lTBBR7bOHCHXkKR6luG5mwDDlIzVQ0V5cZCuoTgEdcdwzTghYkTWfubi+nA==,
      }
    engines: { node: ^14.15.0 || ^16.10.0 || >=18.0.0 }

  jest-resolve@29.7.0:
    resolution:
      {
        integrity: sha512-IOVhZSrg+UvVAshDSDtHyFCCBUl/Q3AAJv8iZ6ZjnZ74xzvwuzLXid9IIIPgTnY62SJjfuupMKZsZQRsCvxEgA==,
      }
    engines: { node: ^14.15.0 || ^16.10.0 || >=18.0.0 }

  jest-runner@29.7.0:
    resolution:
      {
        integrity: sha512-fsc4N6cPCAahybGBfTRcq5wFR6fpLznMg47sY5aDpsoejOcVYFb07AHuSnR0liMcPTgBsA3ZJL6kFOjPdoNipQ==,
      }
    engines: { node: ^14.15.0 || ^16.10.0 || >=18.0.0 }

  jest-runtime@29.7.0:
    resolution:
      {
        integrity: sha512-gUnLjgwdGqW7B4LvOIkbKs9WGbn+QLqRQQ9juC6HndeDiezIwhDP+mhMwHWCEcfQ5RUXa6OPnFF8BJh5xegwwQ==,
      }
    engines: { node: ^14.15.0 || ^16.10.0 || >=18.0.0 }

  jest-snapshot@29.7.0:
    resolution:
      {
        integrity: sha512-Rm0BMWtxBcioHr1/OX5YCP8Uov4riHvKPknOGs804Zg9JGZgmIBkbtlxJC/7Z4msKYVbIJtfU+tKb8xlYNfdkw==,
      }
    engines: { node: ^14.15.0 || ^16.10.0 || >=18.0.0 }

  jest-util@29.7.0:
    resolution:
      {
        integrity: sha512-z6EbKajIpqGKU56y5KBUgy1dt1ihhQJgWzUlZHArA/+X2ad7Cb5iF+AK1EWVL/Bo7Rz9uurpqw6SiBCefUbCGA==,
      }
    engines: { node: ^14.15.0 || ^16.10.0 || >=18.0.0 }

  jest-validate@29.7.0:
    resolution:
      {
        integrity: sha512-ZB7wHqaRGVw/9hST/OuFUReG7M8vKeq0/J2egIGLdvjHCmYqGARhzXmtgi+gVeZ5uXFF219aOc3Ls2yLg27tkw==,
      }
    engines: { node: ^14.15.0 || ^16.10.0 || >=18.0.0 }

  jest-watcher@29.7.0:
    resolution:
      {
        integrity: sha512-49Fg7WXkU3Vl2h6LbLtMQ/HyB6rXSIX7SqvBLQmssRBGN9I0PNvPmAmCWSOY6SOvrjhI/F7/bGAv9RtnsPA03g==,
      }
    engines: { node: ^14.15.0 || ^16.10.0 || >=18.0.0 }

  jest-worker@29.7.0:
    resolution:
      {
        integrity: sha512-eIz2msL/EzL9UFTFFx7jBTkeZfku0yUAyZZZmJ93H2TYEiroIx2PQjEXcwYtYl8zXCxb+PAmA2hLIt/6ZEkPHw==,
      }
    engines: { node: ^14.15.0 || ^16.10.0 || >=18.0.0 }

  jest@29.7.0:
    resolution:
      {
        integrity: sha512-NIy3oAFp9shda19hy4HK0HRTWKtPJmGdnvywu01nOqNC2vZg+Z+fvJDxpMQA88eb2I9EcafcdjYgsDthnYTvGw==,
      }
    engines: { node: ^14.15.0 || ^16.10.0 || >=18.0.0 }
    hasBin: true
    peerDependencies:
      node-notifier: ^8.0.1 || ^9.0.0 || ^10.0.0
    peerDependenciesMeta:
      node-notifier:
        optional: true

  joycon@3.1.1:
    resolution:
      {
        integrity: sha512-34wB/Y7MW7bzjKRjUKTa46I2Z7eV62Rkhva+KkopW7Qvv/OSWBqvkSY7vusOPrNuZcUG3tApvdVgNB8POj3SPw==,
      }
    engines: { node: ">=10" }

  js-tokens@4.0.0:
    resolution:
      {
        integrity: sha512-RdJUflcE3cUzKiMqQgsCu06FPu9UdIJO0beYbPhHN4k6apgJtifcoCtT9bcxOpYBtpD2kCM6Sbzg4CausW/PKQ==,
      }

  js-yaml@3.14.1:
    resolution:
      {
        integrity: sha512-okMH7OXXJ7YrN9Ok3/SXrnu4iX9yOk+25nqX4imS2npuvTYDmo/QEZoqwZkYaIDk3jVvBOTOIEgEhaLOynBS9g==,
      }
    hasBin: true

  jsbn@1.1.0:
    resolution:
      {
        integrity: sha512-4bYVV3aAMtDTTu4+xsDYa6sy9GyJ69/amsu9sYF2zqjiEoZA5xJi3BrfX3uY+/IekIu7MwdObdbDWpoZdBv3/A==,
      }

  jsesc@3.1.0:
    resolution:
      {
        integrity: sha512-/sM3dO2FOzXjKQhJuo0Q173wf2KOo8t4I8vHy6lF9poUp7bKT0/NHE8fPX23PwfhnykfqnC2xRxOnVw5XuGIaA==,
      }
    engines: { node: ">=6" }
    hasBin: true

  json-bigint@1.0.0:
    resolution:
      {
        integrity: sha512-SiPv/8VpZuWbvLSMtTDU8hEfrZWg/mH/nV/b4o0CYbSxu1UIQPLdwKOCIyLQX+VIPO5vrLX3i8qtqFyhdPSUSQ==,
      }

  json-parse-even-better-errors@2.3.1:
    resolution:
      {
        integrity: sha512-xyFwyhro/JEof6Ghe2iz2NcXoj2sloNsWr/XsERDK/oiPCfaNhl5ONfp+jQdAZRQQ0IJWNzH9zIZF7li91kh2w==,
      }

  json-parse-even-better-errors@3.0.2:
    resolution:
      {
        integrity: sha512-fi0NG4bPjCHunUJffmLd0gxssIgkNmArMvis4iNah6Owg1MCJjWhEcDLmsK6iGkJq3tHwbDkTlce70/tmXN4cQ==,
      }
    engines: { node: ^14.17.0 || ^16.13.0 || >=18.0.0 }

  json5@2.2.3:
    resolution:
      {
        integrity: sha512-XmOWe7eyHYH14cLdVPoyg+GOH3rYX++KpzrylJwSW98t3Nk+U8XOl8FWKOgwtzdb8lXGf6zYwDUzeHMWfxasyg==,
      }
    engines: { node: ">=6" }
    hasBin: true

  jwa@2.0.0:
    resolution:
      {
        integrity: sha512-jrZ2Qx916EA+fq9cEAeCROWPTfCwi1IVHqT2tapuqLEVVDKFDENFw1oL+MwrTvH6msKxsd1YTDVw6uKEcsrLEA==,
      }

  jws@4.0.0:
    resolution:
      {
        integrity: sha512-KDncfTmOZoOMTFG4mBlG0qUIOlc03fmzH+ru6RgYVZhPkyiy/92Owlt/8UEN+a4TXR1FQetfIpJE8ApdvdVxTg==,
      }

  kleur@3.0.3:
    resolution:
      {
        integrity: sha512-eTIzlVOSUR+JxdDFepEYcBMtZ9Qqdef+rnzWdRZuMbOywu5tO2w2N7rqjoANZ5k9vywhL6Br1VRjUIgTQx4E8w==,
      }
    engines: { node: ">=6" }

  kolorist@1.8.0:
    resolution:
      {
        integrity: sha512-Y+60/zizpJ3HRH8DCss+q95yr6145JXZo46OTpFvDZWLfRCE4qChOyk1b26nMaNpfHHgxagk9dXT5OP0Tfe+dQ==,
      }

  leven@3.1.0:
    resolution:
      {
        integrity: sha512-qsda+H8jTaUaN/x5vzW2rzc+8Rw4TAQ/4KjB46IwK5VH+IlVeeeje/EoZRpiXvIqjFgK84QffqPztGI3VBLG1A==,
      }
    engines: { node: ">=6" }

  lilconfig@3.1.3:
    resolution:
      {
        integrity: sha512-/vlFKAoH5Cgt3Ie+JLhRbwOsCQePABiU3tJ1egGvyQ+33R/vcwM2Zl2QR/LzjsBeItPt3oSVXapn+m4nQDvpzw==,
      }
    engines: { node: ">=14" }

  lines-and-columns@1.2.4:
    resolution:
      {
        integrity: sha512-7ylylesZQ/PV29jhEDl3Ufjo6ZX7gCqJr5F7PKrqc93v7fzSymt1BpwEU8nAUXs8qzzvqhbjhK5QZg6Mt/HkBg==,
      }

  lines-and-columns@2.0.4:
    resolution:
      {
        integrity: sha512-wM1+Z03eypVAVUCE7QdSqpVIvelbOakn1M0bPDoA4SGWPx3sNDVUiMo3L6To6WWGClB7VyXnhQ4Sn7gxiJbE6A==,
      }
    engines: { node: ^12.20.0 || ^14.13.1 || >=16.0.0 }

  load-tsconfig@0.2.5:
    resolution:
      {
        integrity: sha512-IXO6OCs9yg8tMKzfPZ1YmheJbZCiEsnBdcB03l0OcfK9prKnJb96siuHCr5Fl37/yo9DnKU+TLpxzTUspw9shg==,
      }
    engines: { node: ^12.20.0 || ^14.13.1 || >=16.0.0 }

  locate-path@5.0.0:
    resolution:
      {
        integrity: sha512-t7hw9pI+WvuwNJXwk5zVHpyhIqzg2qTlklJOf0mVxGSbe3Fp2VieZcduNYjaLDoy6p9uGpQEGWG87WpMKlNq8g==,
      }
    engines: { node: ">=8" }

  lodash.memoize@4.1.2:
    resolution:
      {
        integrity: sha512-t7j+NzmgnQzTAYXcsHYLgimltOV1MXHtlOWf6GjL9Kj8GK5FInw5JotxvbOs+IvV1/Dzo04/fCGfLVs7aXb4Ag==,
      }

  lodash.sortby@4.7.0:
    resolution:
      {
        integrity: sha512-HDWXG8isMntAyRF5vZ7xKuEvOhT4AhlRt/3czTSjvGUxjYCBVRQY48ViDHyfYz9VIoBkW4TMGQNapx+l3RUwdA==,
      }

  lru-cache@10.4.3:
    resolution:
      {
        integrity: sha512-JNAzZcXrCt42VGLuYz0zfAzDfAvJWW6AfYlDBQyDV5DClI2m5sAmK+OIO7s59XfsRsWHp02jAJrRadPRGTt6SQ==,
      }

  lru-cache@5.1.1:
    resolution:
      {
        integrity: sha512-KpNARQA3Iwv+jTA0utUVVbrh+Jlrr1Fv0e56GGzAFOXN7dk/FviaDW8LHmK52DlcH4WP2n6gI8vN1aesBFgo9w==,
      }

  lru-cache@6.0.0:
    resolution:
      {
        integrity: sha512-Jo6dJ04CmSjuznwJSS3pUeWmd/H0ffTlkXXgwZi+eq1UCmqQwCh+eLsYOYCwY991i2Fah4h1BEMCx4qThGbsiA==,
      }
    engines: { node: ">=10" }

  make-dir@4.0.0:
    resolution:
      {
        integrity: sha512-hXdUTZYIVOt1Ex//jAQi+wTZZpUpwBj/0QsOzqegb3rGMMeJiSEu5xLHnYfBrRV4RH2+OCSOO95Is/7x1WJ4bw==,
      }
    engines: { node: ">=10" }

  make-error@1.3.6:
    resolution:
      {
        integrity: sha512-s8UhlNe7vPKomQhC1qFelMokr/Sc3AgNbso3n74mVPA5LTZwkB9NlXf4XPamLxJE8h0gh73rM94xvwRT2CVInw==,
      }

  make-fetch-happen@9.1.0:
    resolution:
      {
        integrity: sha512-+zopwDy7DNknmwPQplem5lAZX/eCOzSvSNNcSKm5eVwTkOBzoktEfXsa9L23J/GIRhxRsaxzkPEhrJEpE2F4Gg==,
      }
    engines: { node: ">= 10" }

  makeerror@1.0.12:
    resolution:
      {
        integrity: sha512-JmqCvUhmt43madlpFzG4BQzG2Z3m6tvQDNKdClZnO3VbIudJYmxsT0FNJMeiB2+JTSlTQTSbU8QdesVmwJcmLg==,
      }

  math-intrinsics@1.1.0:
    resolution:
      {
        integrity: sha512-/IXtbwEk5HTPyEwyKX6hGkYXxM9nbj64B+ilVJnC/R6B0pH5G4V3b0pVbL7DBj4tkhBAppbQUlf6F6Xl9LHu1g==,
      }
    engines: { node: ">= 0.4" }

  md5@2.3.0:
    resolution:
      {
        integrity: sha512-T1GITYmFaKuO91vxyoQMFETst+O71VUPEU3ze5GNzDm0OWdP8v1ziTaAEPUr/3kLsY3Sftgz242A1SetQiDL7g==,
      }

  merge-stream@2.0.0:
    resolution:
      {
        integrity: sha512-abv/qOcuPfk3URPfDzmZU1LKmuw8kT+0nIHvKrKgFrwifol/doWcdA4ZqsWQ8ENrFKkd67Mfpo/LovbIUsbt3w==,
      }

  merge2@1.4.1:
    resolution:
      {
        integrity: sha512-8q7VEgMJW4J8tcfVPy8g09NcQwZdbwFEqhe/WZkoIzjn/3TGDwtOCYtXGxA3O8tPzpczCCDgv+P2P5y00ZJOOg==,
      }
    engines: { node: ">= 8" }

  micromatch@4.0.8:
    resolution:
      {
        integrity: sha512-PXwfBhYu0hBCPw8Dn0E+WDYb7af3dSLVWKi3HGv84IdF4TyFoC0ysxFd0Goxw7nSv4T/PzEJQxsYsEiFCKo2BA==,
      }
    engines: { node: ">=8.6" }

  mime-db@1.52.0:
    resolution:
      {
        integrity: sha512-sPU4uV7dYlvtWJxwwxHD0PuihVNiE7TyAbQ5SWxDCB9mUYvOgroQOwYQQOKPJ8CIbE+1ETVlOoK1UC2nU3gYvg==,
      }
    engines: { node: ">= 0.6" }

  mime-types@2.1.35:
    resolution:
      {
        integrity: sha512-ZDY+bPm5zTTF+YpCrAU9nK0UgICYPT0QtT1NZWFv4s++TNkcgVaT0g6+4R2uI4MjQjzysHB1zxuWL50hzaeXiw==,
      }
    engines: { node: ">= 0.6" }

  mimic-fn@2.1.0:
    resolution:
      {
        integrity: sha512-OqbOk5oEQeAZ8WXWydlu9HJjz9WVdEIvamMCcXmuqUYjTknH/sqsWvhQ3vgwKFRR1HpjvNBKQ37nbJgYzGqGcg==,
      }
    engines: { node: ">=6" }

  mimic-response@3.1.0:
    resolution:
      {
        integrity: sha512-z0yWI+4FDrrweS8Zmt4Ej5HdJmky15+L2e6Wgn3+iK5fWzb6T3fhNFq2+MeTRb064c6Wr4N/wv0DzQTjNzHNGQ==,
      }
    engines: { node: ">=10" }

  minimatch@3.1.2:
    resolution:
      {
        integrity: sha512-J7p63hRiAjw1NDEww1W7i37+ByIrOWO5XQQAzZ3VOcL0PNybwpfmV/N05zFAzwQ9USyEcX6t3UO+K5aqBQOIHw==,
      }

  minimatch@5.1.6:
    resolution:
      {
        integrity: sha512-lKwV/1brpG6mBUFHtb7NUmtABCb2WZZmm2wNiOA5hAb8VdCS4B3dtMWyvcoViccwAW/COERjXLt0zP1zXUN26g==,
      }
    engines: { node: ">=10" }

  minimatch@9.0.5:
    resolution:
      {
        integrity: sha512-G6T0ZX48xgozx7587koeX9Ys2NYy6Gmv//P89sEte9V9whIapMNF4idKxnW2QtCcLiTWlb/wfCabAtAFWhhBow==,
      }
    engines: { node: ">=16 || 14 >=14.17" }

  minimist@1.2.8:
    resolution:
      {
        integrity: sha512-2yyAR8qBkN3YuheJanUpWC5U3bb5osDywNB8RzDVlDwDHbocAJveqqj1u8+SVD7jkWT4yvsHCpWqqWqAxb0zCA==,
      }

  minipass-collect@1.0.2:
    resolution:
      {
        integrity: sha512-6T6lH0H8OG9kITm/Jm6tdooIbogG9e0tLgpY6mphXSm/A9u8Nq1ryBG+Qspiub9LjWlBPsPS3tWQ/Botq4FdxA==,
      }
    engines: { node: ">= 8" }

  minipass-fetch@1.4.1:
    resolution:
      {
        integrity: sha512-CGH1eblLq26Y15+Azk7ey4xh0J/XfJfrCox5LDJiKqI2Q2iwOLOKrlmIaODiSQS8d18jalF6y2K2ePUm0CmShw==,
      }
    engines: { node: ">=8" }

  minipass-flush@1.0.5:
    resolution:
      {
        integrity: sha512-JmQSYYpPUqX5Jyn1mXaRwOda1uQ8HP5KAT/oDSLCzt1BYRhQU0/hDtsB1ufZfEEzMZ9aAVmsBw8+FWsIXlClWw==,
      }
    engines: { node: ">= 8" }

  minipass-pipeline@1.2.4:
    resolution:
      {
        integrity: sha512-xuIq7cIOt09RPRJ19gdi4b+RiNvDFYe5JH+ggNvBqGqpQXcru3PcRmOZuHBKWK1Txf9+cQ+HMVN4d6z46LZP7A==,
      }
    engines: { node: ">=8" }

  minipass-sized@1.0.3:
    resolution:
      {
        integrity: sha512-MbkQQ2CTiBMlA2Dm/5cY+9SWFEN8pzzOXi6rlM5Xxq0Yqbda5ZQy9sU75a673FE9ZK0Zsbr6Y5iP6u9nktfg2g==,
      }
    engines: { node: ">=8" }

  minipass@3.3.6:
    resolution:
      {
        integrity: sha512-DxiNidxSEK+tHG6zOIklvNOwm3hvCrbUrdtzY74U6HKTJxvIDfOUL5W5P2Ghd3DTkhhKPYGqeNUIh5qcM4YBfw==,
      }
    engines: { node: ">=8" }

  minipass@5.0.0:
    resolution:
      {
        integrity: sha512-3FnjYuehv9k6ovOEbyOswadCDPX1piCfhV8ncmYtHOjuPwylVWsghTLo7rabjC3Rx5xD4HDx8Wm1xnMF7S5qFQ==,
      }
    engines: { node: ">=8" }

  minipass@7.1.2:
    resolution:
      {
        integrity: sha512-qOOzS1cBTWYF4BH8fVePDBOO9iptMnGUEZwNc/cMWnTV2nVLZ7VoNWEPHkYczZA0pdoA7dl6e7FL659nX9S2aw==,
      }
    engines: { node: ">=16 || 14 >=14.17" }

  minizlib@2.1.2:
    resolution:
      {
        integrity: sha512-bAxsR8BVfj60DWXHE3u30oHzfl4G7khkSuPW+qvpd7jFRHm7dLxOjUk1EHACJ/hxLY8phGJ0YhYHZo7jil7Qdg==,
      }
    engines: { node: ">= 8" }

  mkdirp-classic@0.5.3:
    resolution:
      {
        integrity: sha512-gKLcREMhtuZRwRAfqP3RFW+TK4JqApVBtOIftVgjuABpAtpxhPGaDcfvbhNvD0B8iD1oUr/txX35NjcaY6Ns/A==,
      }

  mkdirp@1.0.4:
    resolution:
      {
        integrity: sha512-vVqVZQyf3WLx2Shd0qJ9xuvqgAyKPLAiqITEtqW0oIUjzo3PePDd6fW9iFz30ef7Ysp/oiWqbhszeGWW2T6Gzw==,
      }
    engines: { node: ">=10" }
    hasBin: true

  ms@2.1.3:
    resolution:
      {
        integrity: sha512-6FlzubTLZG3J2a/NVCAleEhjzq5oxgHyaCU9yYXvcLsvoVaHJq/s5xXI6/XXP6tz7R9xAOtHnSO/tXtF3WRTlA==,
      }

  mz@2.7.0:
    resolution:
      {
        integrity: sha512-z81GNO7nnYMEhrGh9LeymoE4+Yr0Wn5McHIZMK5cfQCl+NDX08sCZgUc9/6MHni9IWuFLm1Z3HTCXu2z9fN62Q==,
      }

  nanoid@3.3.8:
    resolution:
      {
        integrity: sha512-WNLf5Sd8oZxOm+TzppcYk8gVOgP+l58xNy58D0nbUnOxOWRWvlcCV4kUF7ltmI6PsrLl/BgKEyS4mqsGChFN0w==,
      }
    engines: { node: ^10 || ^12 || ^13.7 || ^14 || >=15.0.1 }
    hasBin: true

  napi-build-utils@2.0.0:
    resolution:
      {
        integrity: sha512-GEbrYkbfF7MoNaoh2iGG84Mnf/WZfB0GdGEsM8wz7Expx/LlWf5U8t9nvJKXSp3qr5IsEbK04cBGhol/KwOsWA==,
      }

  natural-compare@1.4.0:
    resolution:
      {
        integrity: sha512-OWND8ei3VtNC9h7V60qff3SVobHr996CTwgxubgyQYEpg290h9J0buyECNNJexkFm5sOajh5G116RYA1c8ZMSw==,
      }

  negotiator@0.6.4:
    resolution:
      {
        integrity: sha512-myRT3DiWPHqho5PrJaIRyaMv2kgYf0mUVgBNOYMuCH5Ki1yEiQaf/ZJuQ62nvpc44wL5WDbTX7yGJi1Neevw8w==,
      }
    engines: { node: ">= 0.6" }

  neo4j-driver-bolt-connection@5.28.1:
    resolution:
      {
        integrity: sha512-nY8GBhjOW7J0rDtpiyJn6kFdk2OiNVZZhZrO8//mwNXnf5VQJ6HqZQTDthH/9pEaX0Jvbastz1xU7ZL8xzqY0w==,
      }

  neo4j-driver-core@5.28.1:
    resolution:
      {
        integrity: sha512-14vN8TlxC0JvJYfjWic5PwjsZ38loQLOKFTXwk4fWLTbCk6VhrhubB2Jsy9Rz+gM6PtTor4+6ClBEFDp1q/c8g==,
      }

  neo4j-driver@5.28.1:
    resolution:
      {
        integrity: sha512-jbyBwyM0a3RLGcP43q3hIxPUPxA+1bE04RovOKdNAS42EtBMVCKcPSeOvWiHxgXp1ZFd0a8XqK+7LtguInOLUg==,
      }

  node-abi@3.74.0:
    resolution:
      {
        integrity: sha512-c5XK0MjkGBrQPGYG24GBADZud0NCbznxNx0ZkS+ebUTrmV1qTDxPxSL8zEAPURXSbLRWVexxmP4986BziahL5w==,
      }
    engines: { node: ">=10" }

  node-addon-api@7.1.1:
    resolution:
      {
        integrity: sha512-5m3bsyrjFWE1xf7nz7YXdN4udnVtXK6/Yfgn5qnahL6bCkf2yKt4k3nuTKAtT4r3IG8JNR2ncsIMdZuAzJjHQQ==,
      }

  node-domexception@1.0.0:
    resolution:
      {
        integrity: sha512-/jKZoMpw0F8GRwl4/eLROPA3cfcXtLApP0QzLmUT/HuPCZWyB7IY9ZrMeKw2O/nFIqPQB3PVM9aYm0F312AXDQ==,
      }
    engines: { node: ">=10.5.0" }

  node-fetch@2.7.0:
    resolution:
      {
        integrity: sha512-c4FRfUm/dbcWZ7U+1Wq0AwCyFL+3nt2bEw05wfxSz+DWpWsitgmSgYmy2dQdWyKC1694ELPqMs/YzUSNozLt8A==,
      }
    engines: { node: 4.x || >=6.0.0 }
    peerDependencies:
      encoding: ^0.1.0
    peerDependenciesMeta:
      encoding:
        optional: true

  node-gyp@8.4.1:
    resolution:
      {
        integrity: sha512-olTJRgUtAb/hOXG0E93wZDs5YiJlgbXxTwQAFHyNlRsXQnYzUaF2aGgujZbw+hR8aF4ZG/rST57bWMWD16jr9w==,
      }
    engines: { node: ">= 10.12.0" }
    hasBin: true

  node-int64@0.4.0:
    resolution:
      {
        integrity: sha512-O5lz91xSOeoXP6DulyHfllpq+Eg00MWitZIbtPfoSEvqIHdl5gfcY6hYzDWnj0qD5tz52PI08u9qUvSVeUBeHw==,
      }

  node-releases@2.0.19:
    resolution:
      {
        integrity: sha512-xxOWJsBKtzAq7DY0J+DTzuz58K8e7sJbdgwkbMWQe8UYB6ekmsQ45q0M/tJDsGaZmbC+l7n57UV8Hl5tHxO9uw==,
      }

  nodemon@3.1.9:
    resolution:
      {
        integrity: sha512-hdr1oIb2p6ZSxu3PB2JWWYS7ZQ0qvaZsc3hK8DR8f02kRzc8rjYmxAIvdz+aYC+8F2IjNaB7HMcSDg8nQpJxyg==,
      }
    engines: { node: ">=10" }
    hasBin: true

  nopt@5.0.0:
    resolution:
      {
        integrity: sha512-Tbj67rffqceeLpcRXrT7vKAN8CwfPeIBgM7E6iBkmKLV7bEMwpGgYLGv0jACUsECaa/vuxP0IjEont6umdMgtQ==,
      }
    engines: { node: ">=6" }
    hasBin: true

  normalize-package-data@6.0.2:
    resolution:
      {
        integrity: sha512-V6gygoYb/5EmNI+MEGrWkC+e6+Rr7mTmfHrxDbLzxQogBkgzo76rkok0Am6thgSF7Mv2nLOajAJj5vDJZEFn7g==,
      }
    engines: { node: ^16.14.0 || >=18.0.0 }

  normalize-path@3.0.0:
    resolution:
      {
        integrity: sha512-6eZs5Ls3WtCisHWp9S2GUy8dqkpGi4BVSz3GaqiE6ezub0512ESztXUwUB6C6IKbQkY2Pnb/mD4WYojCRwcwLA==,
      }
    engines: { node: ">=0.10.0" }

  npm-run-path@4.0.1:
    resolution:
      {
        integrity: sha512-S48WzZW777zhNIrn7gxOlISNAqi9ZC/uQFnRdbeIHhZhCA6UqpkOT8T1G7BvfdgP4Er8gF4sUbaS0i7QvIfCWw==,
      }
    engines: { node: ">=8" }

  npmlog@6.0.2:
    resolution:
      {
        integrity: sha512-/vBvz5Jfr9dT/aFWd0FIRf+T/Q2WBsLENygUaFUqstqsycmZAP/t5BvFJTK0viFmSUxiUKTUplWy5vt+rvKIxg==,
      }
    engines: { node: ^12.13.0 || ^14.15.0 || >=16.0.0 }
    deprecated: This package is no longer supported.

  object-assign@4.1.1:
    resolution:
      {
        integrity: sha512-rJgTQnkUnH1sFw8yT6VSU3zD3sWmu6sZhIseY8VX+GRu3P6F7Fu+JNDoXfklElbLJSnc3FUQHVe4cU5hj+BcUg==,
      }
    engines: { node: ">=0.10.0" }

  obuf@1.1.2:
    resolution:
      {
        integrity: sha512-PX1wu0AmAdPqOL1mWhqmlOd8kOIZQwGZw6rh7uby9fTc5lhaOWFLX3I6R1hrF9k3zUY40e6igsLGkDXK92LJNg==,
      }

  ollama@0.5.14:
    resolution:
      {
        integrity: sha512-pvOuEYa2WkkAumxzJP0RdEYHkbZ64AYyyUszXVX7ruLvk5L+EiO2G71da2GqEQ4IAk4j6eLoUbGk5arzFT1wJA==,
      }

  once@1.4.0:
    resolution:
      {
        integrity: sha512-lNaJgI+2Q5URQBkccEKHTQOPaXdUxnZZElQTZY0MFUAuaEqe1E+Nyvgdz/aIyNi6Z9MzO5dv1H8n58/GELp3+w==,
      }

  onetime@5.1.2:
    resolution:
      {
        integrity: sha512-kbpaSSGJTWdAY5KPVeMOKXSrPtr8C8C7wodJbcsd51jRnmD+GZu8Y0VoU6Dm5Z4vWr0Ig/1NKuWRKf7j5aaYSg==,
      }
    engines: { node: ">=6" }

  openai@4.93.0:
    resolution:
      {
        integrity: sha512-2kONcISbThKLfm7T9paVzg+QCE1FOZtNMMUfXyXckUAoXRRS/mTP89JSDHPMp8uM5s0bz28RISbvQjArD6mgUQ==,
      }
    hasBin: true
    peerDependencies:
      ws: ^8.18.0
      zod: ^3.23.8
    peerDependenciesMeta:
      ws:
        optional: true
      zod:
        optional: true

  p-limit@2.3.0:
    resolution:
      {
        integrity: sha512-//88mFWSJx8lxCzwdAABTJL2MyWB12+eIY7MDL2SqLmAkeKU9qxRvWuSyTjm3FUmpBEMuFfckAIqEaVGUDxb6w==,
      }
    engines: { node: ">=6" }

  p-limit@3.1.0:
    resolution:
      {
        integrity: sha512-TYOanM3wGwNGsZN2cVTYPArw454xnXj5qmWF1bEoAc4+cU/ol7GVh7odevjp1FNHduHc3KZMcFduxU5Xc6uJRQ==,
      }
    engines: { node: ">=10" }

  p-locate@4.1.0:
    resolution:
      {
        integrity: sha512-R79ZZ/0wAxKGu3oYMlz8jy/kbhsNrS7SKZ7PxEHBgJ5+F2mtFW2fK2cOtBh1cHYkQsbzFV7I+EoRKe6Yt0oK7A==,
      }
    engines: { node: ">=8" }

  p-map@4.0.0:
    resolution:
      {
        integrity: sha512-/bjOqmgETBYB5BoEeGVea8dmvHb2m9GLy1E9W43yeyfP6QQCZGFNa+XRceJEuDB6zqr+gKpIAmlLebMpykw/MQ==,
      }
    engines: { node: ">=10" }

  p-try@2.2.0:
    resolution:
      {
        integrity: sha512-R4nPAVTAU0B9D35/Gk3uJf/7XYbQcyohSKdvAxIRSNghFl4e71hVoGnBNQz9cWaXxO2I10KTC+3jMdvvoKw6dQ==,
      }
    engines: { node: ">=6" }

  package-json-from-dist@1.0.1:
    resolution:
      {
        integrity: sha512-UEZIS3/by4OC8vL3P2dTXRETpebLI2NiI5vIrjaD/5UtrkFX/tNbwjTSRAGC/+7CAo2pIcBaRgWmcBBHcsaCIw==,
      }

  packet-reader@1.0.0:
    resolution:
      {
        integrity: sha512-HAKu/fG3HpHFO0AA8WE8q2g+gBJaZ9MG7fcKk+IJPLTGAD6Psw4443l+9DGRbOIh3/aXr7Phy0TjilYivJo5XQ==,
      }

  parse-json@5.2.0:
    resolution:
      {
        integrity: sha512-ayCKvm/phCGxOkYRSCM82iDwct8/EonSEgCSxWxD7ve6jHggsFl4fZVQBPRNgQoKiuV/odhFrGzQXZwbifC8Rg==,
      }
    engines: { node: ">=8" }

  parse-json@7.1.1:
    resolution:
      {
        integrity: sha512-SgOTCX/EZXtZxBE5eJ97P4yGM5n37BwRU+YMsH4vNzFqJV/oWFXXCmwFlgWUM4PrakybVOueJJ6pwHqSVhTFDw==,
      }
    engines: { node: ">=16" }

  path-exists@4.0.0:
    resolution:
      {
        integrity: sha512-ak9Qy5Q7jYb2Wwcey5Fpvg2KoAc/ZIhLSLOSBmRmygPsGwkVVt0fZa0qrtMz+m6tJTAHfZQ8FnmB4MG4LWy7/w==,
      }
    engines: { node: ">=8" }

  path-is-absolute@1.0.1:
    resolution:
      {
        integrity: sha512-AVbw3UJ2e9bq64vSaS9Am0fje1Pa8pbGqTTsmXfaIiMpnr5DlDhfJOuLj9Sf95ZPVDAUerDfEk88MPmPe7UCQg==,
      }
    engines: { node: ">=0.10.0" }

  path-key@3.1.1:
    resolution:
      {
        integrity: sha512-ojmeN0qd+y0jszEtoY48r0Peq5dwMEkIlCOu6Q5f41lfkswXuKtYrhgoTpLnyIcHm24Uhqx+5Tqm2InSwLhE6Q==,
      }
    engines: { node: ">=8" }

  path-parse@1.0.7:
    resolution:
      {
        integrity: sha512-LDJzPVEEEPR+y48z93A0Ed0yXb8pAByGWo/k5YYdYgpY2/2EsOsksJrq7lOHxryrVOn1ejG6oAp8ahvOIQD8sw==,
      }

  path-scurry@1.11.1:
    resolution:
      {
        integrity: sha512-Xa4Nw17FS9ApQFJ9umLiJS4orGjm7ZzwUrwamcGQuHSzDyth9boKDaycYdDcZDuqYATXw4HFXgaqWTctW/v1HA==,
      }
    engines: { node: ">=16 || 14 >=14.18" }

  pg-cloudflare@1.1.1:
    resolution:
      {
        integrity: sha512-xWPagP/4B6BgFO+EKz3JONXv3YDgvkbVrGw2mTo3D6tVDQRh1e7cqVGvyR3BE+eQgAvx1XhW/iEASj4/jCWl3Q==,
      }

  pg-connection-string@2.7.0:
    resolution:
      {
        integrity: sha512-PI2W9mv53rXJQEOb8xNR8lH7Hr+EKa6oJa38zsK0S/ky2er16ios1wLKhZyxzD7jUReiWokc9WK5nxSnC7W1TA==,
      }

  pg-int8@1.0.1:
    resolution:
      {
        integrity: sha512-WCtabS6t3c8SkpDBUlb1kjOs7l66xsGdKpIPZsg4wR+B3+u9UAum2odSsF9tnvxg80h4ZxLWMy4pRjOsFIqQpw==,
      }
    engines: { node: ">=4.0.0" }

  pg-numeric@1.0.2:
    resolution:
      {
        integrity: sha512-BM/Thnrw5jm2kKLE5uJkXqqExRUY/toLHda65XgFTBTFYZyopbKjBe29Ii3RbkvlsMoFwD+tHeGaCjjv0gHlyw==,
      }
    engines: { node: ">=4" }

  pg-pool@3.7.1:
    resolution:
      {
        integrity: sha512-xIOsFoh7Vdhojas6q3596mXFsR8nwBQBXX5JiV7p9buEVAGqYL4yFzclON5P9vFrpu1u7Zwl2oriyDa89n0wbw==,
      }
    peerDependencies:
      pg: ">=8.0"

  pg-protocol@1.7.1:
    resolution:
      {
        integrity: sha512-gjTHWGYWsEgy9MsY0Gp6ZJxV24IjDqdpTW7Eh0x+WfJLFsm/TJx1MzL6T0D88mBvkpxotCQ6TwW6N+Kko7lhgQ==,
      }

  pg-types@2.2.0:
    resolution:
      {
        integrity: sha512-qTAAlrEsl8s4OiEQY69wDvcMIdQN6wdz5ojQiOy6YRMuynxenON0O5oCpJI6lshc6scgAY8qvJ2On/p+CXY0GA==,
      }
    engines: { node: ">=4" }

  pg-types@4.0.2:
    resolution:
      {
        integrity: sha512-cRL3JpS3lKMGsKaWndugWQoLOCoP+Cic8oseVcbr0qhPzYD5DWXK+RZ9LY9wxRf7RQia4SCwQlXk0q6FCPrVng==,
      }
    engines: { node: ">=10" }

  pg@8.11.3:
    resolution:
      {
        integrity: sha512-+9iuvG8QfaaUrrph+kpF24cXkH1YOOUeArRNYIxq1viYHZagBxrTno7cecY1Fa44tJeZvaoG+Djpkc3JwehN5g==,
      }
    engines: { node: ">= 8.0.0" }
    peerDependencies:
      pg-native: ">=3.0.1"
    peerDependenciesMeta:
      pg-native:
        optional: true

  pgpass@1.0.5:
    resolution:
      {
        integrity: sha512-FdW9r/jQZhSeohs1Z3sI1yxFQNFvMcnmfuj4WBMUTxOrAyLMaTcE1aAMBiTlbMNaXvBCQuVi0R7hd8udDSP7ug==,
      }

  picocolors@1.1.1:
    resolution:
      {
        integrity: sha512-xceH2snhtb5M9liqDsmEw56le376mTZkEX/jEb/RxNFyegNul7eNslCXP9FDj/Lcu0X8KEyMceP2ntpaHrDEVA==,
      }

  picomatch@2.3.1:
    resolution:
      {
        integrity: sha512-JU3teHTNjmE2VCGFzuY8EXzCDVwEqB2a8fsIvwaStHhAWJEeVd1o1QD80CU6+ZdEXXSLbSsuLwJjkCBWqRQUVA==,
      }
    engines: { node: ">=8.6" }

  picomatch@4.0.2:
    resolution:
      {
        integrity: sha512-M7BAV6Rlcy5u+m6oPhAPFgJTzAioX/6B0DxyvDlo9l8+T3nLKbrczg2WLUyzd45L8RqfUMyGPzekbMvX2Ldkwg==,
      }
    engines: { node: ">=12" }

  pirates@4.0.6:
    resolution:
      {
        integrity: sha512-saLsH7WeYYPiD25LDuLRRY/i+6HaPYr6G1OUlN39otzkSTxKnubR9RTxS3/Kk50s1g2JTgFwWQDQyplC5/SHZg==,
      }
    engines: { node: ">= 6" }

  pkg-dir@4.2.0:
    resolution:
      {
        integrity: sha512-HRDzbaKjC+AOWVXxAU/x54COGeIv9eb+6CkDSQoNTt4XyWoIJvuPsXizxu/Fr23EiekbtZwmh1IcIG/l/a10GQ==,
      }
    engines: { node: ">=8" }

  postcss-load-config@6.0.1:
    resolution:
      {
        integrity: sha512-oPtTM4oerL+UXmx+93ytZVN82RrlY/wPUV8IeDxFrzIjXOLF1pN+EmKPLbubvKHT2HC20xXsCAH2Z+CKV6Oz/g==,
      }
    engines: { node: ">= 18" }
    peerDependencies:
      jiti: ">=1.21.0"
      postcss: ">=8.0.9"
      tsx: ^4.8.1
      yaml: ^2.4.2
    peerDependenciesMeta:
      jiti:
        optional: true
      postcss:
        optional: true
      tsx:
        optional: true
      yaml:
        optional: true

  postcss@8.5.3:
    resolution:
      {
        integrity: sha512-dle9A3yYxlBSrt8Fu+IpjGT8SY8hN0mlaA6GY8t0P5PjIOZemULz/E2Bnm/2dcUOena75OTNkHI76uZBNUUq3A==,
      }
    engines: { node: ^10 || ^12 || >=14 }

  postgres-array@2.0.0:
    resolution:
      {
        integrity: sha512-VpZrUqU5A69eQyW2c5CA1jtLecCsN2U/bD6VilrFDWq5+5UIEVO7nazS3TEcHf1zuPYO/sqGvUvW62g86RXZuA==,
      }
    engines: { node: ">=4" }

  postgres-array@3.0.2:
    resolution:
      {
        integrity: sha512-6faShkdFugNQCLwucjPcY5ARoW1SlbnrZjmGl0IrrqewpvxvhSLHimCVzqeuULCbG0fQv7Dtk1yDbG3xv7Veog==,
      }
    engines: { node: ">=12" }

  postgres-bytea@1.0.0:
    resolution:
      {
        integrity: sha512-xy3pmLuQqRBZBXDULy7KbaitYqLcmxigw14Q5sj8QBVLqEwXfeybIKVWiqAXTlcvdvb0+xkOtDbfQMOf4lST1w==,
      }
    engines: { node: ">=0.10.0" }

  postgres-bytea@3.0.0:
    resolution:
      {
        integrity: sha512-CNd4jim9RFPkObHSjVHlVrxoVQXz7quwNFpz7RY1okNNme49+sVyiTvTRobiLV548Hx/hb1BG+iE7h9493WzFw==,
      }
    engines: { node: ">= 6" }

  postgres-date@1.0.7:
    resolution:
      {
        integrity: sha512-suDmjLVQg78nMK2UZ454hAG+OAW+HQPZ6n++TNDUX+L0+uUlLywnoxJKDou51Zm+zTCjrCl0Nq6J9C5hP9vK/Q==,
      }
    engines: { node: ">=0.10.0" }

  postgres-date@2.1.0:
    resolution:
      {
        integrity: sha512-K7Juri8gtgXVcDfZttFKVmhglp7epKb1K4pgrkLxehjqkrgPhfG6OO8LHLkfaqkbpjNRnra018XwAr1yQFWGcA==,
      }
    engines: { node: ">=12" }

  postgres-interval@1.2.0:
    resolution:
      {
        integrity: sha512-9ZhXKM/rw350N1ovuWHbGxnGh/SNJ4cnxHiM0rxE4VN41wsg8P8zWn9hv/buK00RP4WvlOyr/RBDiptyxVbkZQ==,
      }
    engines: { node: ">=0.10.0" }

  postgres-interval@3.0.0:
    resolution:
      {
        integrity: sha512-BSNDnbyZCXSxgA+1f5UU2GmwhoI0aU5yMxRGO8CdFEcY2BQF9xm/7MqKnYoM1nJDk8nONNWDk9WeSmePFhQdlw==,
      }
    engines: { node: ">=12" }

  postgres-range@1.1.4:
    resolution:
      {
        integrity: sha512-i/hbxIE9803Alj/6ytL7UHQxRvZkI9O4Sy+J3HGc4F4oo/2eQAjTSNJ0bfxyse3bH0nuVesCk+3IRLaMtG3H6w==,
      }

  prebuild-install@7.1.3:
    resolution:
      {
        integrity: sha512-8Mf2cbV7x1cXPUILADGI3wuhfqWvtiLA1iclTDbFRZkgRQS0NqsPZphna9V+HyTEadheuPmjaJMsbzKQFOzLug==,
      }
    engines: { node: ">=10" }
    hasBin: true

  prettier@3.5.2:
    resolution:
      {
        integrity: sha512-lc6npv5PH7hVqozBR7lkBNOGXV9vMwROAPlumdBkX0wTbbzPu/U1hk5yL8p2pt4Xoc+2mkT8t/sow2YrV/M5qg==,
      }
    engines: { node: ">=14" }
    hasBin: true

  pretty-format@29.7.0:
    resolution:
      {
        integrity: sha512-Pdlw/oPxN+aXdmM9R00JVC9WVFoCLTKJvDVLgmJ+qAffBMxsV85l/Lu7sNx4zSzPyoL2euImuEwHhOXdEgNFZQ==,
      }
    engines: { node: ^14.15.0 || ^16.10.0 || >=18.0.0 }

  promise-inflight@1.0.1:
    resolution:
      {
        integrity: sha512-6zWPyEOFaQBJYcGMHBKTKJ3u6TBsnMFOIZSa6ce1e/ZrrsOlnHRHbabMjLiBYKp+n44X9eUI6VUPaukCXHuG4g==,
      }
    peerDependencies:
      bluebird: "*"
    peerDependenciesMeta:
      bluebird:
        optional: true

  promise-retry@2.0.1:
    resolution:
      {
        integrity: sha512-y+WKFlBR8BGXnsNlIHFGPZmyDf3DFMoLhaflAnyZgV6rG6xu+JwesTo2Q9R6XwYmtmwAFCkAk3e35jEdoeh/3g==,
      }
    engines: { node: ">=10" }

  prompts@2.4.2:
    resolution:
      {
        integrity: sha512-NxNv/kLguCA7p3jE8oL2aEBsrJWgAakBpgmgK6lpPWV+WuOmY6r2/zbAVnP+T8bQlA0nzHXSJSJW0Hq7ylaD2Q==,
      }
    engines: { node: ">= 6" }

  proxy-from-env@1.1.0:
    resolution:
      {
        integrity: sha512-D+zkORCbA9f1tdWRK0RaCR3GPv50cMxcrz4X8k5LTSUD1Dkw47mKJEZQNunItRTkWwgtaUSo1RVFRIG9ZXiFYg==,
      }

  pstree.remy@1.1.8:
    resolution:
      {
        integrity: sha512-77DZwxQmxKnu3aR542U+X8FypNzbfJ+C5XQDk3uWjWxn6151aIMGthWYRXTqT1E5oJvg+ljaa2OJi+VfvCOQ8w==,
      }

  pump@3.0.2:
    resolution:
      {
        integrity: sha512-tUPXtzlGM8FE3P0ZL6DVs/3P58k9nk8/jZeQCurTJylQA8qFYzHFfhBJkuqyE0FifOsQ0uKWekiZ5g8wtr28cw==,
      }

  punycode@2.3.1:
    resolution:
      {
        integrity: sha512-vYt7UD1U9Wg6138shLtLOvdAu+8DsC/ilFtEVHcH+wydcSpNE20AfSOduf6MkRFahL5FY7X1oU7nKVZFtfq8Fg==,
      }
    engines: { node: ">=6" }

  pure-rand@6.1.0:
    resolution:
      {
        integrity: sha512-bVWawvoZoBYpp6yIoQtQXHZjmz35RSVHnUOTefl8Vcjr8snTPY1wnpSPMWekcFwbxI6gtmT7rSYPFvz71ldiOA==,
      }

  queue-microtask@1.2.3:
    resolution:
      {
        integrity: sha512-NuaNSa6flKT5JaSYQzJok04JzTL1CA6aGhv5rfLW3PgqA+M2ChpZQnAC8h8i4ZFkBS8X5RqkDBHA7r4hej3K9A==,
      }

  rc@1.2.8:
    resolution:
      {
        integrity: sha512-y3bGgqKj3QBdxLbLkomlohkvsA8gdAiUQlSBJnBhfn+BPxg4bc62d8TcBW15wavDfgexCgccckhcZvywyQYPOw==,
      }
    hasBin: true

  react-is@18.3.1:
    resolution:
      {
        integrity: sha512-/LLMVyas0ljjAtoYiPqYiL8VWXzUUdThrmU5+n20DZv+a+ClRoevUzw5JxU+Ieh5/c87ytoTBV9G1FiKfNJdmg==,
      }

  read-pkg@8.1.0:
    resolution:
      {
        integrity: sha512-PORM8AgzXeskHO/WEv312k9U03B8K9JSiWF/8N9sUuFjBa+9SF2u6K7VClzXwDXab51jCd8Nd36CNM+zR97ScQ==,
      }
    engines: { node: ">=16" }

  readable-stream@3.6.2:
    resolution:
      {
        integrity: sha512-9u/sniCrY3D5WdsERHzHE4G2YCXqoG5FTHUiCC4SIbr6XcLZBY05ya9EKjYek9O5xOAwjGq+1JdGBAS7Q9ScoA==,
      }
    engines: { node: ">= 6" }

  readdirp@3.6.0:
    resolution:
      {
        integrity: sha512-hOS089on8RduqdbhvQ5Z37A0ESjsqz6qnRcffsMU3495FuTdqSm+7bhJ29JvIOsBDEEnan5DPu9t3To9VRlMzA==,
      }
    engines: { node: ">=8.10.0" }

  readdirp@4.1.2:
    resolution:
      {
        integrity: sha512-GDhwkLfywWL2s6vEjyhri+eXmfH6j1L7JE27WhqLeYzoh/A3DBaYGEj2H/HFZCn/kMfim73FXxEJTw06WtxQwg==,
      }
    engines: { node: ">= 14.18.0" }

  redis@4.7.0:
    resolution:
      {
        integrity: sha512-zvmkHEAdGMn+hMRXuMBtu4Vo5P6rHQjLoHftu+lBqq8ZTA3RCVC/WzD790bkKKiNFp7d5/9PcSD19fJyyRvOdQ==,
      }

  require-directory@2.1.1:
    resolution:
      {
        integrity: sha512-fGxEI7+wsG9xrvdjsrlmL22OMTTiHRwAMroiEeMgq8gzoLC/PQr7RsRDSTLUg/bZAZtF+TVIkHc6/4RIKrui+Q==,
      }
    engines: { node: ">=0.10.0" }

  resolve-cwd@3.0.0:
    resolution:
      {
        integrity: sha512-OrZaX2Mb+rJCpH/6CpSqt9xFVpN++x01XnN2ie9g6P5/3xelLAkXWVADpdz1IHD/KFfEXyE6V0U01OQ3UO2rEg==,
      }
    engines: { node: ">=8" }

  resolve-from@5.0.0:
    resolution:
      {
        integrity: sha512-qYg9KP24dD5qka9J47d0aVky0N+b4fTU89LN9iDnjB5waksiC49rvMB0PrUJQGoTmH50XPiqOvAjDfaijGxYZw==,
      }
    engines: { node: ">=8" }

  resolve.exports@2.0.3:
    resolution:
      {
        integrity: sha512-OcXjMsGdhL4XnbShKpAcSqPMzQoYkYyhbEaeSko47MjRP9NfEQMhZkXL1DoFlt9LWQn4YttrdnV6X2OiyzBi+A==,
      }
    engines: { node: ">=10" }

  resolve@1.22.10:
    resolution:
      {
        integrity: sha512-NPRy+/ncIMeDlTAsuqwKIiferiawhefFJtkNSW0qZJEqMEb+qBt/77B/jGeeek+F0uOeN05CDa6HXbbIgtVX4w==,
      }
    engines: { node: ">= 0.4" }
    hasBin: true

  retry@0.12.0:
    resolution:
      {
        integrity: sha512-9LkiTwjUh6rT555DtE9rTX+BKByPfrMzEAtnlEtdEwr3Nkffwiihqe2bWADg+OQRjt9gl6ICdmB/ZFDCGAtSow==,
      }
    engines: { node: ">= 4" }

  reusify@1.1.0:
    resolution:
      {
        integrity: sha512-g6QUff04oZpHs0eG5p83rFLhHeV00ug/Yf9nZM6fLeUrPguBTkTQOdpAWWspMh55TZfVQDPaN3NQJfbVRAxdIw==,
      }
    engines: { iojs: ">=1.0.0", node: ">=0.10.0" }

  rimraf@3.0.2:
    resolution:
      {
        integrity: sha512-JZkJMZkAGFFPP2YqXZXPbMlMBgsxzE8ILs4lMIX/2o0L9UBw9O/Y3o6wFw/i9YLapcUJWwqbi3kdxIPdC62TIA==,
      }
    deprecated: Rimraf versions prior to v4 are no longer supported
    hasBin: true

  rimraf@5.0.10:
    resolution:
      {
        integrity: sha512-l0OE8wL34P4nJH/H2ffoaniAokM2qSmrtXHmlpvYr5AVVX8msAyW0l8NVJFDxlSK4u3Uh/f41cQheDVdnYijwQ==,
      }
    hasBin: true

  rollup@4.37.0:
    resolution:
      {
        integrity: sha512-iAtQy/L4QFU+rTJ1YUjXqJOJzuwEghqWzCEYD2FEghT7Gsy1VdABntrO4CLopA5IkflTyqNiLNwPcOJ3S7UKLg==,
      }
    engines: { node: ">=18.0.0", npm: ">=8.0.0" }
    hasBin: true

  run-parallel@1.2.0:
    resolution:
      {
        integrity: sha512-5l4VyZR86LZ/lDxZTR6jqL8AFE2S0IFLMP26AbjsLVADxHdhB/c0GUsH+y39UfCi3dzz8OlQuPmnaJOMoDHQBA==,
      }

  rxjs@7.8.2:
    resolution:
      {
        integrity: sha512-dhKf903U/PQZY6boNNtAGdWbG85WAbjT/1xYoZIC7FAY0yWapOBQVsVrDl58W86//e1VpMNBtRV4MaXfdMySFA==,
      }

  safe-buffer@5.2.1:
    resolution:
      {
        integrity: sha512-rp3So07KcdmmKbGvgaNxQSJr7bGVSVk5S9Eq1F+ppbRo70+YeaDxkw5Dd8NPN+GD6bjnYm2VuPuCXmpuYvmCXQ==,
      }

  safer-buffer@2.1.2:
    resolution:
      {
        integrity: sha512-YZo3K82SD7Riyi0E1EQPojLz7kpepnSQI9IyPbHHg1XXXevb5dJI7tpyN2ADxGcQbHG7vcyRHk0cbwqcQriUtg==,
      }

  semver@6.3.1:
    resolution:
      {
        integrity: sha512-BR7VvDCVHO+q2xBEWskxS6DJE1qRnb7DxzUrogb71CWoSficBxYsiAGd+Kl0mmq/MprG9yArRkyrQxTO6XjMzA==,
      }
    hasBin: true

  semver@7.7.1:
    resolution:
      {
        integrity: sha512-hlq8tAfn0m/61p4BVRcPzIGr6LKiMwo4VM6dGi6pt4qcRkmNzTcWq6eCEjEh+qXjkMDvPlOFFSGwQjoEa6gyMA==,
      }
    engines: { node: ">=10" }
    hasBin: true

  set-blocking@2.0.0:
    resolution:
      {
        integrity: sha512-KiKBS8AnWGEyLzofFfmvKwpdPzqiy16LvQfK3yv/fVH7Bj13/wl3JSR1J+rfgRE9q7xUJK4qvgS8raSOeLUehw==,
      }

  shebang-command@2.0.0:
    resolution:
      {
        integrity: sha512-kHxr2zZpYtdmrN1qDjrrX/Z1rR1kG8Dx+gkpK1G4eXmvXswmcE1hTWBWYUzlraYw1/yZp6YuDY77YtvbN0dmDA==,
      }
    engines: { node: ">=8" }

  shebang-regex@3.0.0:
    resolution:
      {
        integrity: sha512-7++dFhtcx3353uBaq8DDR4NuxBetBzC7ZQOhmTQInHEd6bSrXdiEyzCvG07Z44UYdLShWUyXt5M/yhz8ekcb1A==,
      }
    engines: { node: ">=8" }

  signal-exit@3.0.7:
    resolution:
      {
        integrity: sha512-wnD2ZE+l+SPC/uoS0vXeE9L1+0wuaMqKlfz9AMUo38JsyLSBWSFcHR1Rri62LZc12vLr1gb3jl7iwQhgwpAbGQ==,
      }

  signal-exit@4.1.0:
    resolution:
      {
        integrity: sha512-bzyZ1e88w9O1iNJbKnOlvYTrWPDl46O1bG0D3XInv+9tkPrxrN8jUUTiFlDkkmKWgn1M6CfIA13SuGqOa9Korw==,
      }
    engines: { node: ">=14" }

  simple-concat@1.0.1:
    resolution:
      {
        integrity: sha512-cSFtAPtRhljv69IK0hTVZQ+OfE9nePi/rtJmw5UjHeVyVroEqJXP1sFztKUy1qU+xvz3u/sfYJLa947b7nAN2Q==,
      }

  simple-get@4.0.1:
    resolution:
      {
        integrity: sha512-brv7p5WgH0jmQJr1ZDDfKDOSeWWg+OVypG99A/5vYGPqJ6pxiaHLy8nxtFjBA7oMa01ebA9gfh1uMCFqOuXxvA==,
      }

  simple-update-notifier@2.0.0:
    resolution:
      {
        integrity: sha512-a2B9Y0KlNXl9u/vsW6sTIu9vGEpfKu2wRV6l1H3XEas/0gUIzGzBoP/IouTcUQbm9JWZLH3COxyn03TYlFax6w==,
      }
    engines: { node: ">=10" }

  sisteransi@1.0.5:
    resolution:
      {
        integrity: sha512-bLGGlR1QxBcynn2d5YmDX4MGjlZvy2MRBDRNHLJ8VI6l6+9FUiyTFNJ0IveOSP0bcXgVDPRcfGqA0pjaqUpfVg==,
      }

  slash@3.0.0:
    resolution:
      {
        integrity: sha512-g9Q1haeby36OSStwb4ntCGGGaKsaVSjQ68fBxoQcutl5fS1vuY18H3wSt3jFyFtrkx+Kz0V1G85A4MyAdDMi2Q==,
      }
    engines: { node: ">=8" }

  smart-buffer@4.2.0:
    resolution:
      {
        integrity: sha512-94hK0Hh8rPqQl2xXc3HsaBoOXKV20MToPkcXvwbISWLEs+64sBq5kFgn2kJDHb1Pry9yrP0dxrCI9RRci7RXKg==,
      }
    engines: { node: ">= 6.0.0", npm: ">= 3.0.0" }

  socks-proxy-agent@6.2.1:
    resolution:
      {
        integrity: sha512-a6KW9G+6B3nWZ1yB8G7pJwL3ggLy1uTzKAgCb7ttblwqdz9fMGJUuTy3uFzEP48FAs9FLILlmzDlE2JJhVQaXQ==,
      }
    engines: { node: ">= 10" }

  socks@2.8.4:
    resolution:
      {
        integrity: sha512-D3YaD0aRxR3mEcqnidIs7ReYJFVzWdd6fXJYUM8ixcQcJRGTka/b3saV0KflYhyVJXKhb947GndU35SxYNResQ==,
      }
    engines: { node: ">= 10.0.0", npm: ">= 3.0.0" }

  source-map-js@1.2.1:
    resolution:
      {
        integrity: sha512-UXWMKhLOwVKb728IUtQPXxfYU+usdybtUrK/8uGE8CQMvrhOpwvzDBwj0QhSL7MQc7vIsISBG8VQ8+IDQxpfQA==,
      }
    engines: { node: ">=0.10.0" }

  source-map-support@0.5.13:
    resolution:
      {
        integrity: sha512-SHSKFHadjVA5oR4PPqhtAVdcBWwRYVd6g6cAXnIbRiIwc2EhPrTuKUBdSLvlEKyIP3GCf89fltvcZiP9MMFA1w==,
      }

  source-map@0.6.1:
    resolution:
      {
        integrity: sha512-UjgapumWlbMhkBgzT7Ykc5YXUT46F0iKu8SGXq0bcwP5dz/h0Plj6enJqjz1Zbq2l5WaqYnrVbwWOWMyF3F47g==,
      }
    engines: { node: ">=0.10.0" }

  source-map@0.8.0-beta.0:
    resolution:
      {
        integrity: sha512-2ymg6oRBpebeZi9UUNsgQ89bhx01TcTkmNTGnNO88imTmbSgy4nfujrgVEFKWpMTEGA11EDkTt7mqObTPdigIA==,
      }
    engines: { node: ">= 8" }

  spdx-correct@3.2.0:
    resolution:
      {
        integrity: sha512-kN9dJbvnySHULIluDHy32WHRUu3Og7B9sbY7tsFLctQkIqnMh3hErYgdMjTYuqmcXX+lK5T1lnUt3G7zNswmZA==,
      }

  spdx-exceptions@2.5.0:
    resolution:
      {
        integrity: sha512-PiU42r+xO4UbUS1buo3LPJkjlO7430Xn5SVAhdpzzsPHsjbYVflnnFdATgabnLude+Cqu25p6N+g2lw/PFsa4w==,
      }

  spdx-expression-parse@3.0.1:
    resolution:
      {
        integrity: sha512-cbqHunsQWnJNE6KhVSMsMeH5H/L9EpymbzqTQ3uLwNCLZ1Q481oWaofqH7nO6V07xlXwY6PhQdQ2IedWx/ZK4Q==,
      }

  spdx-license-ids@3.0.21:
    resolution:
      {
        integrity: sha512-Bvg/8F5XephndSK3JffaRqdT+gyhfqIPwDHpX80tJrF8QQRYMo8sNMeaZ2Dp5+jhwKnUmIOyFFQfHRkjJm5nXg==,
      }

  split2@4.2.0:
    resolution:
      {
        integrity: sha512-UcjcJOWknrNkF6PLX83qcHM6KHgVKNkV62Y8a5uYDVv9ydGQVwAHMKqHdJje1VTWpljG0WYpCDhrCdAOYH4TWg==,
      }
    engines: { node: ">= 10.x" }

  sprintf-js@1.0.3:
    resolution:
      {
        integrity: sha512-D9cPgkvLlV3t3IzL0D0YLvGA9Ahk4PcvVwUbN0dSGr1aP0Nrt4AEnTUbuGvquEC0mA64Gqt1fzirlRs5ibXx8g==,
      }

  sprintf-js@1.1.3:
    resolution:
      {
        integrity: sha512-Oo+0REFV59/rz3gfJNKQiBlwfHaSESl1pcGyABQsnnIfWOFt6JNj5gCog2U6MLZ//IGYD+nA8nI+mTShREReaA==,
      }

  sqlite3@5.1.7:
    resolution:
      {
        integrity: sha512-GGIyOiFaG+TUra3JIfkI/zGP8yZYLPQ0pl1bH+ODjiX57sPhrLU5sQJn1y9bDKZUFYkX1crlrPfSYt0BKKdkog==,
      }

  ssri@8.0.1:
    resolution:
      {
        integrity: sha512-97qShzy1AiyxvPNIkLWoGua7xoQzzPjQ0HAH4B0rWKo7SZ6USuPcrUiAFrws0UH8RrbWmgq3LMTObhPIHbbBeQ==,
      }
    engines: { node: ">= 8" }

  stack-utils@2.0.6:
    resolution:
      {
        integrity: sha512-XlkWvfIm6RmsWtNJx+uqtKLS8eqFbxUg0ZzLXqY0caEy9l7hruX8IpiDnjsLavoBgqCCR71TqWO8MaXYheJ3RQ==,
      }
    engines: { node: ">=10" }

  string-length@4.0.2:
    resolution:
      {
        integrity: sha512-+l6rNN5fYHNhZZy41RXsYptCjA2Igmq4EG7kZAYFQI1E1VTXarr6ZPXBg6eq7Y6eK4FEhY6AJlyuFIb/v/S0VQ==,
      }
    engines: { node: ">=10" }

  string-width@4.2.3:
    resolution:
      {
        integrity: sha512-wKyQRQpjJ0sIp62ErSZdGsjMJWsap5oRNihHhu6G7JVO/9jIB6UyevL+tXuOqrng8j/cxKTWyWUwvSTriiZz/g==,
      }
    engines: { node: ">=8" }

  string-width@5.1.2:
    resolution:
      {
        integrity: sha512-HnLOCR3vjcY8beoNLtcjZ5/nxn2afmME6lhrDrebokqMap+XbeW8n9TXpPDOqdGK5qcI3oT0GKTW6wC7EMiVqA==,
      }
    engines: { node: ">=12" }

  string_decoder@1.3.0:
    resolution:
      {
        integrity: sha512-hkRX8U1WjJFd8LsDJ2yQ/wWWxaopEsABU1XfkM8A+j0+85JAGppt16cr1Whg6KIbb4okU6Mql6BOj+uup/wKeA==,
      }

  strip-ansi@6.0.1:
    resolution:
      {
        integrity: sha512-Y38VPSHcqkFrCpFnQ9vuSXmquuv5oXOKpGeT6aGrr3o3Gc9AlVa6JBfUSOCnbxGGZF+/0ooI7KrPuUSztUdU5A==,
      }
    engines: { node: ">=8" }

  strip-ansi@7.1.0:
    resolution:
      {
        integrity: sha512-iq6eVVI64nQQTRYq2KtEg2d2uU7LElhTJwsH4YzIHZshxlgZms/wIc4VoDQTlG/IvVIrBKG06CrZnp0qv7hkcQ==,
      }
    engines: { node: ">=12" }

  strip-bom@4.0.0:
    resolution:
      {
        integrity: sha512-3xurFv5tEgii33Zi8Jtp55wEIILR9eh34FAW00PZf+JnSsTmV/ioewSgQl97JHvgjoRGwPShsWm+IdrxB35d0w==,
      }
    engines: { node: ">=8" }

  strip-final-newline@2.0.0:
    resolution:
      {
        integrity: sha512-BrpvfNAE3dcvq7ll3xVumzjKjZQ5tI1sEUIKr3Uoks0XUl45St3FlatVqef9prk4jRDzhW6WZg+3bk93y6pLjA==,
      }
    engines: { node: ">=6" }

  strip-json-comments@2.0.1:
    resolution:
      {
        integrity: sha512-4gB8na07fecVVkOI6Rs4e7T6NOTki5EmL7TUduTs6bu3EdnSycntVJ4re8kgZA+wx9IueI2Y11bfbgwtzuE0KQ==,
      }
    engines: { node: ">=0.10.0" }

  strip-json-comments@3.1.1:
    resolution:
      {
        integrity: sha512-6fPc+R4ihwqP6N/aIv2f1gMH8lOVtWQHoqC4yK6oSDVVocumAsfCqjkXnqiYMhmMwS/mEHLp7Vehlt3ql6lEig==,
      }
    engines: { node: ">=8" }

  sucrase@3.35.0:
    resolution:
      {
        integrity: sha512-8EbVDiu9iN/nESwxeSxDKe0dunta1GOlHufmSSXxMD2z2/tMZpDMpvXQGsc+ajGo8y2uYUmixaSRUc/QPoQ0GA==,
      }
    engines: { node: ">=16 || 14 >=14.17" }
    hasBin: true

  supports-color@5.5.0:
    resolution:
      {
        integrity: sha512-QjVjwdXIt408MIiAqCX4oUKsgU2EqAGzs2Ppkm4aQYbjm+ZEWEcW4SfFNTr4uMNZma0ey4f5lgLrkB0aX0QMow==,
      }
    engines: { node: ">=4" }

  supports-color@7.2.0:
    resolution:
      {
        integrity: sha512-qpCAvRl9stuOHveKsn7HncJRvv501qIacKzQlO/+Lwxc9+0q2wLyv4Dfvt80/DPn2pqOBsJdDiogXGR9+OvwRw==,
      }
    engines: { node: ">=8" }

  supports-color@8.1.1:
    resolution:
      {
        integrity: sha512-MpUEN2OodtUzxvKQl72cUF7RQ5EiHsGvSsVG0ia9c5RbWGL2CI4C7EpPS8UTBIplnlzZiNuV56w+FuNxy3ty2Q==,
      }
    engines: { node: ">=10" }

  supports-preserve-symlinks-flag@1.0.0:
    resolution:
      {
        integrity: sha512-ot0WnXS9fgdkgIcePe6RHNk1WA8+muPa6cSjeR3V8K27q9BB1rTE3R1p7Hv0z1ZyAc8s6Vvv8DIyWf681MAt0w==,
      }
    engines: { node: ">= 0.4" }

  tar-fs@2.1.2:
    resolution:
      {
        integrity: sha512-EsaAXwxmx8UB7FRKqeozqEPop69DXcmYwTQwXvyAPF352HJsPdkVhvTaDPYqfNgruveJIJy3TA2l+2zj8LJIJA==,
      }

  tar-stream@2.2.0:
    resolution:
      {
        integrity: sha512-ujeqbceABgwMZxEJnk2HDY2DlnUZ+9oEcb1KzTVfYHio0UE6dG71n60d8D2I4qNvleWrrXpmjpt7vZeF1LnMZQ==,
      }
    engines: { node: ">=6" }

  tar@6.2.1:
    resolution:
      {
        integrity: sha512-DZ4yORTwrbTj/7MZYq2w+/ZFdI6OZ/f9SFHR+71gIVUZhOQPHzVCLpvRnPgyaMpfWxxk/4ONva3GQSyNIKRv6A==,
      }
    engines: { node: ">=10" }

  test-exclude@6.0.0:
    resolution:
      {
        integrity: sha512-cAGWPIyOHU6zlmg88jwm7VRyXnMN7iV68OGAbYDk/Mh/xC/pzVPlQtY6ngoIH/5/tciuhGfvESU8GrHrcxD56w==,
      }
    engines: { node: ">=8" }

  thenify-all@1.6.0:
    resolution:
      {
        integrity: sha512-RNxQH/qI8/t3thXJDwcstUO4zeqo64+Uy/+sNVRBx4Xn2OX+OZ9oP+iJnNFqplFra2ZUVeKCSa2oVWi3T4uVmA==,
      }
    engines: { node: ">=0.8" }

  thenify@3.3.1:
    resolution:
      {
        integrity: sha512-RVZSIV5IG10Hk3enotrhvz0T9em6cyHBLkH/YAZuKqd8hRkKhSfCGIcP2KUY0EPxndzANBmNllzWPwak+bheSw==,
      }

  tinyexec@0.3.2:
    resolution:
      {
        integrity: sha512-KQQR9yN7R5+OSwaK0XQoj22pwHoTlgYqmUscPYoknOoWCWfj/5/ABTMRi69FrKU5ffPVh5QcFikpWJI/P1ocHA==,
      }

  tinyglobby@0.2.12:
    resolution:
      {
        integrity: sha512-qkf4trmKSIiMTs/E63cxH+ojC2unam7rJ0WrauAzpT3ECNTxGRMlaXxVbfxMUC/w0LaYk6jQ4y/nGR9uBO3tww==,
      }
    engines: { node: ">=12.0.0" }

  tmpl@1.0.5:
    resolution:
      {
        integrity: sha512-3f0uOEAQwIqGuWW2MVzYg8fV/QNnc/IpuJNG837rLuczAaLVHslWHZQj4IGiEl5Hs3kkbhwL9Ab7Hrsmuj+Smw==,
      }

  to-regex-range@5.0.1:
    resolution:
      {
        integrity: sha512-65P7iz6X5yEr1cwcgvQxbbIw7Uk3gOy5dIdtZ4rDveLqhrdJP+Li/Hx6tyK0NEb+2GCyneCMJiGqrADCSNk8sQ==,
      }
    engines: { node: ">=8.0" }

  touch@3.1.1:
    resolution:
      {
        integrity: sha512-r0eojU4bI8MnHr8c5bNo7lJDdI2qXlWWJk6a9EAFG7vbhTjElYhBVS3/miuE0uOuoLdb8Mc/rVfsmm6eo5o9GA==,
      }
    hasBin: true

  tr46@0.0.3:
    resolution:
      {
        integrity: sha512-N3WMsuqV66lT30CrXNbEjx4GEwlow3v6rr4mCcv6prnfwhS01rkgyFdjPNBYd9br7LpXV1+Emh01fHnq2Gdgrw==,
      }

  tr46@1.0.1:
    resolution:
      {
        integrity: sha512-dTpowEjclQ7Kgx5SdBkqRzVhERQXov8/l9Ft9dVM9fmg0W0KQSVaXX9T4i6twCPNtYiZM53lpSSUAwJbFPOHxA==,
      }

  tree-kill@1.2.2:
    resolution:
      {
        integrity: sha512-L0Orpi8qGpRG//Nd+H90vFB+3iHnue1zSSGmNOOCh1GLJ7rUKVwV2HvijphGQS2UmhUZewS9VgvxYIdgr+fG1A==,
      }
    hasBin: true

  ts-interface-checker@0.1.13:
    resolution:
      {
        integrity: sha512-Y/arvbn+rrz3JCKl9C4kVNfTfSm2/mEp5FSz5EsZSANGPSlQrpRI5M4PKF+mJnE52jOO90PnPSc3Ur3bTQw0gA==,
      }

  ts-jest@29.2.6:
    resolution:
      {
        integrity: sha512-yTNZVZqc8lSixm+QGVFcPe6+yj7+TWZwIesuOWvfcn4B9bz5x4NDzVCQQjOs7Hfouu36aEqfEbo9Qpo+gq8dDg==,
      }
    engines: { node: ^14.15.0 || ^16.10.0 || ^18.0.0 || >=20.0.0 }
    hasBin: true
    peerDependencies:
      "@babel/core": ">=7.0.0-beta.0 <8"
      "@jest/transform": ^29.0.0
      "@jest/types": ^29.0.0
      babel-jest: ^29.0.0
      esbuild: "*"
      jest: ^29.0.0
      typescript: ">=4.3 <6"
    peerDependenciesMeta:
      "@babel/core":
        optional: true
      "@jest/transform":
        optional: true
      "@jest/types":
        optional: true
      babel-jest:
        optional: true
      esbuild:
        optional: true

  ts-node@10.9.2:
    resolution:
      {
        integrity: sha512-f0FFpIdcHgn8zcPSbf1dRevwt047YMnaiJM3u2w2RewrB+fob/zePZcrOyQoLMMO7aBIddLcQIEK5dYjkLnGrQ==,
      }
    hasBin: true
    peerDependencies:
      "@swc/core": ">=1.2.50"
      "@swc/wasm": ">=1.2.50"
      "@types/node": "*"
      typescript: ">=2.7"
    peerDependenciesMeta:
      "@swc/core":
        optional: true
      "@swc/wasm":
        optional: true

  tslib@2.8.1:
    resolution:
      {
        integrity: sha512-oJFu94HQb+KVduSUQL7wnpmqnfmLsOA/nAh6b6EH0wCEoK0/mPeXU6c3wKDV83MkOuHPRHtSXKKU99IBazS/2w==,
      }

  tsup@8.4.0:
    resolution:
      {
        integrity: sha512-b+eZbPCjz10fRryaAA7C8xlIHnf8VnsaRqydheLIqwG/Mcpfk8Z5zp3HayX7GaTygkigHl5cBUs+IhcySiIexQ==,
      }
    engines: { node: ">=18" }
    hasBin: true
    peerDependencies:
      "@microsoft/api-extractor": ^7.36.0
      "@swc/core": ^1
      postcss: ^8.4.12
      typescript: ">=4.5.0"
    peerDependenciesMeta:
      "@microsoft/api-extractor":
        optional: true
      "@swc/core":
        optional: true
      postcss:
        optional: true
      typescript:
        optional: true

  tunnel-agent@0.6.0:
    resolution:
      {
        integrity: sha512-McnNiV1l8RYeY8tBgEpuodCC1mLUdbSN+CYBL7kJsJNInOP8UjDDEwdk6Mw60vdLLrr5NHKZhMAOSrR2NZuQ+w==,
      }

  type-detect@4.0.8:
    resolution:
      {
        integrity: sha512-0fr/mIH1dlO+x7TlcMy+bIDqKPsw/70tVyeHW787goQjhmqaZe10uwLujubK9q9Lg6Fiho1KUKDYz0Z7k7g5/g==,
      }
    engines: { node: ">=4" }

  type-fest@0.21.3:
    resolution:
      {
        integrity: sha512-t0rzBq87m3fVcduHDUFhKmyyX+9eo6WQjZvf51Ea/M0Q7+T374Jp1aUiyUl0GKxp8M/OETVHSDvmkyPgvX+X2w==,
      }
    engines: { node: ">=10" }

  type-fest@3.13.1:
    resolution:
      {
        integrity: sha512-tLq3bSNx+xSpwvAJnzrK0Ep5CLNWjvFTOp71URMaAEWBfRb9nnJiBoUe0tF8bI4ZFO3omgBR6NvnbzVUT3Ly4g==,
      }
    engines: { node: ">=14.16" }

  type-fest@4.35.0:
    resolution:
      {
        integrity: sha512-2/AwEFQDFEy30iOLjrvHDIH7e4HEWH+f1Yl1bI5XMqzuoCUqwYCdxachgsgv0og/JdVZUhbfjcJAoHj5L1753A==,
      }
    engines: { node: ">=16" }

  typescript@5.5.4:
    resolution:
      {
        integrity: sha512-Mtq29sKDAEYP7aljRgtPOpTvOfbwRWlS6dPRzwjdE+C0R4brX/GUyhHSecbHMFLNBLcJIPt9nl9yG5TZ1weH+Q==,
      }
    engines: { node: ">=14.17" }
    hasBin: true

  undefsafe@2.0.5:
    resolution:
      {
        integrity: sha512-WxONCrssBM8TSPRqN5EmsjVrsv4A8X12J4ArBiiayv3DyyG3ZlIg6yysuuSYdZsVz3TKcTg2fd//Ujd4CHV1iA==,
      }

  undici-types@5.26.5:
    resolution:
      {
        integrity: sha512-JlCMO+ehdEIKqlFxk6IfVoAUVmgz7cU7zD/h9XZ0qzeosSHmUJVOzSQvvYSYWXkFXC+IfLKSIffhv0sVZup6pA==,
      }

  undici-types@6.20.0:
    resolution:
      {
        integrity: sha512-Ny6QZ2Nju20vw1SRHe3d9jVu6gJ+4e3+MMpqu7pqE5HT6WsTSlce++GQmK5UXS8mzV8DSYHrQH+Xrf2jVcuKNg==,
      }

  undici@5.28.5:
    resolution:
      {
        integrity: sha512-zICwjrDrcrUE0pyyJc1I2QzBkLM8FINsgOrt6WjA+BgajVq9Nxu2PbFFXUrAggLfDXlZGZBVZYw7WNV5KiBiBA==,
      }
    engines: { node: ">=14.0" }

  unique-filename@1.1.1:
    resolution:
      {
        integrity: sha512-Vmp0jIp2ln35UTXuryvjzkjGdRyf9b2lTXuSYUiPmzRcl3FDtYqAwOnTJkAngD9SWhnoJzDbTKwaOrZ+STtxNQ==,
      }

  unique-slug@2.0.2:
    resolution:
      {
        integrity: sha512-zoWr9ObaxALD3DOPfjPSqxt4fnZiWblxHIgeWqW8x7UqDzEtHEQLzji2cuJYQFCU6KmoJikOYAZlrTHHebjx2w==,
      }

  update-browserslist-db@1.1.3:
    resolution:
      {
        integrity: sha512-UxhIZQ+QInVdunkDAaiazvvT/+fXL5Osr0JZlJulepYu6Jd7qJtDZjlur0emRlT71EN3ScPoE7gvsuIKKNavKw==,
      }
    hasBin: true
    peerDependencies:
      browserslist: ">= 4.21.0"

  util-deprecate@1.0.2:
    resolution:
      {
        integrity: sha512-EPD5q1uXyFxJpCrLnCc1nHnq3gOa6DZBocAIiI2TaSCA7VCJ1UJDMagCzIkXNsUYfD1daK//LTEQ8xiIbrHtcw==,
      }

  uuid@9.0.1:
    resolution:
      {
        integrity: sha512-b+1eJOlsR9K8HJpow9Ok3fiWOWSIcIzXodvv0rQjVoOVNpWMpxf1wZNpt4y9h10odCNrqnYp1OBzRktckBe3sA==,
      }
    hasBin: true

  v8-compile-cache-lib@3.0.1:
    resolution:
      {
        integrity: sha512-wa7YjyUGfNZngI/vtK0UHAN+lgDCxBPCylVXGp0zu59Fz5aiGtNXaq3DhIov063MorB+VfufLh3JlF2KdTK3xg==,
      }

  v8-to-istanbul@9.3.0:
    resolution:
      {
        integrity: sha512-kiGUalWN+rgBJ/1OHZsBtU4rXZOfj/7rKQxULKlIzwzQSvMJUUNgPwJEEh7gU6xEVxC0ahoOBvN2YI8GH6FNgA==,
      }
    engines: { node: ">=10.12.0" }

  validate-npm-package-license@3.0.4:
    resolution:
      {
        integrity: sha512-DpKm2Ui/xN7/HQKCtpZxoRWBhZ9Z0kqtygG8XCgNQ8ZlDnxuQmWhj566j8fN4Cu3/JmbhsDo7fcAJq4s9h27Ew==,
      }

  walker@1.0.8:
    resolution:
      {
        integrity: sha512-ts/8E8l5b7kY0vlWLewOkDXMmPdLcVV4GmOQLyxuSswIJsweeFZtAsMF7k1Nszz+TYBQrlYRmzOnr398y1JemQ==,
      }

  web-streams-polyfill@3.3.3:
    resolution:
      {
        integrity: sha512-d2JWLCivmZYTSIoge9MsgFCZrt571BikcWGYkjC1khllbTeDlGqZ2D8vD8E/lJa8WGWbb7Plm8/XJYV7IJHZZw==,
      }
    engines: { node: ">= 8" }

  web-streams-polyfill@4.0.0-beta.3:
    resolution:
      {
        integrity: sha512-QW95TCTaHmsYfHDybGMwO5IJIM93I/6vTRk+daHTWFPhwh+C8Cg7j7XyKrwrj8Ib6vYXe0ocYNrmzY4xAAN6ug==,
      }
    engines: { node: ">= 14" }

  webidl-conversions@3.0.1:
    resolution:
      {
        integrity: sha512-2JAn3z8AR6rjK8Sm8orRC0h/bcl/DqL7tRPdGZ4I1CjdF+EaMLmYxBHyXuKL849eucPFhvBoxMsflfOb8kxaeQ==,
      }

  webidl-conversions@4.0.2:
    resolution:
      {
        integrity: sha512-YQ+BmxuTgd6UXZW3+ICGfyqRyHXVlD5GtQr5+qjiNW7bF0cqrzX500HVXPBOvgXb5YnzDd+h0zqyv61KUD7+Sg==,
      }

  whatwg-fetch@3.6.20:
    resolution:
      {
        integrity: sha512-EqhiFU6daOA8kpjOWTL0olhVOF3i7OrFzSYiGsEMB8GcXS+RrzauAERX65xMeNWVqxA6HXH2m69Z9LaKKdisfg==,
      }

  whatwg-url@5.0.0:
    resolution:
      {
        integrity: sha512-saE57nupxk6v3HY35+jzBwYa0rKSy0XR8JSxZPwgLr7ys0IBzhGviA1/TUGJLmSVqs8pb9AnvICXEuOHLprYTw==,
      }

  whatwg-url@7.1.0:
    resolution:
      {
        integrity: sha512-WUu7Rg1DroM7oQvGWfOiAK21n74Gg+T4elXEQYkOhtyLeWiJFoOGLXPKI/9gzIie9CtwVLm8wtw6YJdKyxSjeg==,
      }

  which@2.0.2:
    resolution:
      {
        integrity: sha512-BLI3Tl1TW3Pvl70l3yq3Y64i+awpwXqsGBYWkkqMtnbXgrMD+yj7rhW0kuEDxzJaYXGjEW5ogapKNMEKNMjibA==,
      }
    engines: { node: ">= 8" }
    hasBin: true

  wide-align@1.1.5:
    resolution:
      {
        integrity: sha512-eDMORYaPNZ4sQIuuYPDHdQvf4gyCF9rEEV/yPxGfwPkRodwEgiMUUXTx/dex+Me0wxx53S+NgUHaP7y3MGlDmg==,
      }

  wrap-ansi@7.0.0:
    resolution:
      {
        integrity: sha512-YVGIj2kamLSTxw6NsZjoBxfSwsn0ycdesmc4p+Q21c5zPuZ1pl+NfxVdxPtdHvmNVOQ6XSYG4AUtyt/Fi7D16Q==,
      }
    engines: { node: ">=10" }

  wrap-ansi@8.1.0:
    resolution:
      {
        integrity: sha512-si7QWI6zUMq56bESFvagtmzMdGOtoxfR+Sez11Mobfc7tm+VkUckk9bW2UeffTGVUbOksxmSw0AA2gs8g71NCQ==,
      }
    engines: { node: ">=12" }

  wrappy@1.0.2:
    resolution:
      {
        integrity: sha512-l4Sp/DRseor9wL6EvV2+TuQn63dMkPjZ/sp9XkghTEbV9KlPS1xUsZ3u7/IQO4wxtcFB4bgpQPRcR3QCvezPcQ==,
      }

  write-file-atomic@4.0.2:
    resolution:
      {
        integrity: sha512-7KxauUdBmSdWnmpaGFg+ppNjKF8uNLry8LyzjauQDOVONfFLNKrKvQOxZ/VuTIcS/gge/YNahf5RIIQWTSarlg==,
      }
    engines: { node: ^12.13.0 || ^14.15.0 || >=16.0.0 }

  ws@8.18.1:
    resolution:
      {
        integrity: sha512-RKW2aJZMXeMxVpnZ6bck+RswznaxmzdULiBr6KY7XkTnW8uvt0iT9H5DkHUChXrc+uurzwa0rVI16n/Xzjdz1w==,
      }
    engines: { node: ">=10.0.0" }
    peerDependencies:
      bufferutil: ^4.0.1
      utf-8-validate: ">=5.0.2"
    peerDependenciesMeta:
      bufferutil:
        optional: true
      utf-8-validate:
        optional: true

  xtend@4.0.2:
    resolution:
      {
        integrity: sha512-LKYU1iAXJXUgAXn9URjiu+MWhyUXHsvfp7mcuYm9dSUKK0/CjtrUwFAxD82/mCWbtLsGjFIad0wIsod4zrTAEQ==,
      }
    engines: { node: ">=0.4" }

  y18n@5.0.8:
    resolution:
      {
        integrity: sha512-0pfFzegeDWJHJIAmTLRP2DwHjdF5s7jo9tuztdQxAhINCdvS+3nGINqPd00AphqJR/0LhANUS6/+7SCb98YOfA==,
      }
    engines: { node: ">=10" }

  yallist@3.1.1:
    resolution:
      {
        integrity: sha512-a4UGQaWPH59mOXUYnAG2ewncQS4i4F43Tv3JoAM+s2VDAmS9NsK8GpDMLrCHPksFT7h3K6TOoUNn2pb7RoXx4g==,
      }

  yallist@4.0.0:
    resolution:
      {
        integrity: sha512-3wdGidZyq5PB084XLES5TpOSRA3wjXAlIWMhum2kRcv/41Sn2emQ0dycQW4uZXLejwKvg6EsvbdlVL+FYEct7A==,
      }

  yargs-parser@21.1.1:
    resolution:
      {
        integrity: sha512-tVpsJW7DdjecAiFpbIB1e3qxIQsE6NoPc5/eTdrbbIC4h0LVsWhnoa3g+m2HclBIujHzsxZ4VJVA+GUuc2/LBw==,
      }
    engines: { node: ">=12" }

  yargs@17.7.2:
    resolution:
      {
        integrity: sha512-7dSzzRQ++CKnNI/krKnYRV7JKKPUXMEh61soaHKg9mrWEhzFWhFnxPxGl+69cD1Ou63C13NUPCnmIcrvqCuM6w==,
      }
    engines: { node: ">=12" }

  yn@3.1.1:
    resolution:
      {
        integrity: sha512-Ux4ygGWsu2c7isFWe8Yu1YluJmqVhxqK2cLXNQA5AcC3QfbGNpM7fu0Y8b/z16pXLnFxZYvWhd3fhBY9DLmC6Q==,
      }
    engines: { node: ">=6" }

  yocto-queue@0.1.0:
    resolution:
      {
        integrity: sha512-rVksvsnNCdJ/ohGc6xgPwyN8eheCxsiLM8mxuE/t/mOVqJewPuO1miLpTHQiRgTKCLexL4MeAFVagts7HmNZ2Q==,
      }
    engines: { node: ">=10" }

<<<<<<< HEAD
=======
  zod-to-json-schema@3.24.5:
    resolution:
      {
        integrity: sha512-/AuWwMP+YqiPbsJx5D6TfgRTc4kTLjsh5SOcd4bLsfUg2RcEXrFMJl1DGgdHy2aCfsIA/cr/1JM0xcB2GZji8g==,
      }
    peerDependencies:
      zod: ^3.24.1

>>>>>>> d9236de4
  zod@3.24.2:
    resolution:
      {
        integrity: sha512-lY7CDW43ECgW9u1TcT3IoXHflywfVqDYze4waEz812jR/bZ8FHDsl7pFQoSZTz5N+2NqRXs8GBwnAwo3ZNxqhQ==,
      }

snapshots:
  "@ampproject/remapping@2.3.0":
    dependencies:
      "@jridgewell/gen-mapping": 0.3.8
      "@jridgewell/trace-mapping": 0.3.25

  "@anthropic-ai/sdk@0.18.0(encoding@0.1.13)":
    dependencies:
      "@types/node": 18.19.76
      "@types/node-fetch": 2.6.12
      abort-controller: 3.0.0
      agentkeepalive: 4.6.0
      digest-fetch: 1.3.0
      form-data-encoder: 1.7.2
      formdata-node: 4.4.1
      node-fetch: 2.7.0(encoding@0.1.13)
      web-streams-polyfill: 3.3.3
    transitivePeerDependencies:
      - encoding

  "@babel/code-frame@7.26.2":
    dependencies:
      "@babel/helper-validator-identifier": 7.25.9
      js-tokens: 4.0.0
      picocolors: 1.1.1

  "@babel/compat-data@7.26.8": {}

  "@babel/core@7.26.9":
    dependencies:
      "@ampproject/remapping": 2.3.0
      "@babel/code-frame": 7.26.2
      "@babel/generator": 7.26.9
      "@babel/helper-compilation-targets": 7.26.5
      "@babel/helper-module-transforms": 7.26.0(@babel/core@7.26.9)
      "@babel/helpers": 7.26.9
      "@babel/parser": 7.26.9
      "@babel/template": 7.26.9
      "@babel/traverse": 7.26.9
      "@babel/types": 7.26.9
      convert-source-map: 2.0.0
      debug: 4.4.0(supports-color@5.5.0)
      gensync: 1.0.0-beta.2
      json5: 2.2.3
      semver: 6.3.1
    transitivePeerDependencies:
      - supports-color

  "@babel/generator@7.26.9":
    dependencies:
      "@babel/parser": 7.26.9
      "@babel/types": 7.26.9
      "@jridgewell/gen-mapping": 0.3.8
      "@jridgewell/trace-mapping": 0.3.25
      jsesc: 3.1.0

  "@babel/helper-compilation-targets@7.26.5":
    dependencies:
      "@babel/compat-data": 7.26.8
      "@babel/helper-validator-option": 7.25.9
      browserslist: 4.24.4
      lru-cache: 5.1.1
      semver: 6.3.1

  "@babel/helper-module-imports@7.25.9":
    dependencies:
      "@babel/traverse": 7.26.9
      "@babel/types": 7.26.9
    transitivePeerDependencies:
      - supports-color

  "@babel/helper-module-transforms@7.26.0(@babel/core@7.26.9)":
    dependencies:
      "@babel/core": 7.26.9
      "@babel/helper-module-imports": 7.25.9
      "@babel/helper-validator-identifier": 7.25.9
      "@babel/traverse": 7.26.9
    transitivePeerDependencies:
      - supports-color

  "@babel/helper-plugin-utils@7.26.5": {}

  "@babel/helper-string-parser@7.25.9": {}

  "@babel/helper-validator-identifier@7.25.9": {}

  "@babel/helper-validator-option@7.25.9": {}

  "@babel/helpers@7.26.9":
    dependencies:
      "@babel/template": 7.26.9
      "@babel/types": 7.26.9

  "@babel/parser@7.26.9":
    dependencies:
      "@babel/types": 7.26.9

  "@babel/plugin-syntax-async-generators@7.8.4(@babel/core@7.26.9)":
    dependencies:
      "@babel/core": 7.26.9
      "@babel/helper-plugin-utils": 7.26.5

  "@babel/plugin-syntax-bigint@7.8.3(@babel/core@7.26.9)":
    dependencies:
      "@babel/core": 7.26.9
      "@babel/helper-plugin-utils": 7.26.5

  "@babel/plugin-syntax-class-properties@7.12.13(@babel/core@7.26.9)":
    dependencies:
      "@babel/core": 7.26.9
      "@babel/helper-plugin-utils": 7.26.5

  "@babel/plugin-syntax-class-static-block@7.14.5(@babel/core@7.26.9)":
    dependencies:
      "@babel/core": 7.26.9
      "@babel/helper-plugin-utils": 7.26.5

  "@babel/plugin-syntax-import-attributes@7.26.0(@babel/core@7.26.9)":
    dependencies:
      "@babel/core": 7.26.9
      "@babel/helper-plugin-utils": 7.26.5

  "@babel/plugin-syntax-import-meta@7.10.4(@babel/core@7.26.9)":
    dependencies:
      "@babel/core": 7.26.9
      "@babel/helper-plugin-utils": 7.26.5

  "@babel/plugin-syntax-json-strings@7.8.3(@babel/core@7.26.9)":
    dependencies:
      "@babel/core": 7.26.9
      "@babel/helper-plugin-utils": 7.26.5

  "@babel/plugin-syntax-jsx@7.25.9(@babel/core@7.26.9)":
    dependencies:
      "@babel/core": 7.26.9
      "@babel/helper-plugin-utils": 7.26.5

  "@babel/plugin-syntax-logical-assignment-operators@7.10.4(@babel/core@7.26.9)":
    dependencies:
      "@babel/core": 7.26.9
      "@babel/helper-plugin-utils": 7.26.5

  "@babel/plugin-syntax-nullish-coalescing-operator@7.8.3(@babel/core@7.26.9)":
    dependencies:
      "@babel/core": 7.26.9
      "@babel/helper-plugin-utils": 7.26.5

  "@babel/plugin-syntax-numeric-separator@7.10.4(@babel/core@7.26.9)":
    dependencies:
      "@babel/core": 7.26.9
      "@babel/helper-plugin-utils": 7.26.5

  "@babel/plugin-syntax-object-rest-spread@7.8.3(@babel/core@7.26.9)":
    dependencies:
      "@babel/core": 7.26.9
      "@babel/helper-plugin-utils": 7.26.5

  "@babel/plugin-syntax-optional-catch-binding@7.8.3(@babel/core@7.26.9)":
    dependencies:
      "@babel/core": 7.26.9
      "@babel/helper-plugin-utils": 7.26.5

  "@babel/plugin-syntax-optional-chaining@7.8.3(@babel/core@7.26.9)":
    dependencies:
      "@babel/core": 7.26.9
      "@babel/helper-plugin-utils": 7.26.5

  "@babel/plugin-syntax-private-property-in-object@7.14.5(@babel/core@7.26.9)":
    dependencies:
      "@babel/core": 7.26.9
      "@babel/helper-plugin-utils": 7.26.5

  "@babel/plugin-syntax-top-level-await@7.14.5(@babel/core@7.26.9)":
    dependencies:
      "@babel/core": 7.26.9
      "@babel/helper-plugin-utils": 7.26.5

  "@babel/plugin-syntax-typescript@7.25.9(@babel/core@7.26.9)":
    dependencies:
      "@babel/core": 7.26.9
      "@babel/helper-plugin-utils": 7.26.5

  "@babel/template@7.26.9":
    dependencies:
      "@babel/code-frame": 7.26.2
      "@babel/parser": 7.26.9
      "@babel/types": 7.26.9

  "@babel/traverse@7.26.9":
    dependencies:
      "@babel/code-frame": 7.26.2
      "@babel/generator": 7.26.9
      "@babel/parser": 7.26.9
      "@babel/template": 7.26.9
      "@babel/types": 7.26.9
      debug: 4.4.0(supports-color@5.5.0)
      globals: 11.12.0
    transitivePeerDependencies:
      - supports-color

  "@babel/types@7.26.9":
    dependencies:
      "@babel/helper-string-parser": 7.25.9
      "@babel/helper-validator-identifier": 7.25.9

  "@bcoe/v8-coverage@0.2.3": {}

  "@cspotcode/source-map-support@0.8.1":
    dependencies:
      "@jridgewell/trace-mapping": 0.3.9

  "@esbuild/aix-ppc64@0.25.1":
    optional: true

  "@esbuild/android-arm64@0.25.1":
    optional: true

  "@esbuild/android-arm@0.25.1":
    optional: true

  "@esbuild/android-x64@0.25.1":
    optional: true

  "@esbuild/darwin-arm64@0.25.1":
    optional: true

  "@esbuild/darwin-x64@0.25.1":
    optional: true

  "@esbuild/freebsd-arm64@0.25.1":
    optional: true

  "@esbuild/freebsd-x64@0.25.1":
    optional: true

  "@esbuild/linux-arm64@0.25.1":
    optional: true

  "@esbuild/linux-arm@0.25.1":
    optional: true

  "@esbuild/linux-ia32@0.25.1":
    optional: true

  "@esbuild/linux-loong64@0.25.1":
    optional: true

  "@esbuild/linux-mips64el@0.25.1":
    optional: true

  "@esbuild/linux-ppc64@0.25.1":
    optional: true

  "@esbuild/linux-riscv64@0.25.1":
    optional: true

  "@esbuild/linux-s390x@0.25.1":
    optional: true

  "@esbuild/linux-x64@0.25.1":
    optional: true

  "@esbuild/netbsd-arm64@0.25.1":
    optional: true

  "@esbuild/netbsd-x64@0.25.1":
    optional: true

  "@esbuild/openbsd-arm64@0.25.1":
    optional: true

  "@esbuild/openbsd-x64@0.25.1":
    optional: true

  "@esbuild/sunos-x64@0.25.1":
    optional: true

  "@esbuild/win32-arm64@0.25.1":
    optional: true

  "@esbuild/win32-ia32@0.25.1":
    optional: true

  "@esbuild/win32-x64@0.25.1":
    optional: true

  "@fastify/busboy@2.1.1": {}

  "@gar/promisify@1.1.3":
    optional: true

  "@google/genai@0.7.0(encoding@0.1.13)":
    dependencies:
      google-auth-library: 9.15.1(encoding@0.1.13)
      ws: 8.18.1
    transitivePeerDependencies:
      - bufferutil
      - encoding
      - supports-color
      - utf-8-validate

  "@isaacs/cliui@8.0.2":
    dependencies:
      string-width: 5.1.2
      string-width-cjs: string-width@4.2.3
      strip-ansi: 7.1.0
      strip-ansi-cjs: strip-ansi@6.0.1
      wrap-ansi: 8.1.0
      wrap-ansi-cjs: wrap-ansi@7.0.0

  "@istanbuljs/load-nyc-config@1.1.0":
    dependencies:
      camelcase: 5.3.1
      find-up: 4.1.0
      get-package-type: 0.1.0
      js-yaml: 3.14.1
      resolve-from: 5.0.0

  "@istanbuljs/schema@0.1.3": {}

  "@jest/console@29.7.0":
    dependencies:
      "@jest/types": 29.6.3
      "@types/node": 22.13.5
      chalk: 4.1.2
      jest-message-util: 29.7.0
      jest-util: 29.7.0
      slash: 3.0.0

  "@jest/core@29.7.0(ts-node@10.9.2(@types/node@22.13.5)(typescript@5.5.4))":
    dependencies:
      "@jest/console": 29.7.0
      "@jest/reporters": 29.7.0
      "@jest/test-result": 29.7.0
      "@jest/transform": 29.7.0
      "@jest/types": 29.6.3
      "@types/node": 22.13.5
      ansi-escapes: 4.3.2
      chalk: 4.1.2
      ci-info: 3.9.0
      exit: 0.1.2
      graceful-fs: 4.2.11
      jest-changed-files: 29.7.0
      jest-config: 29.7.0(@types/node@22.13.5)(ts-node@10.9.2(@types/node@22.13.5)(typescript@5.5.4))
      jest-haste-map: 29.7.0
      jest-message-util: 29.7.0
      jest-regex-util: 29.6.3
      jest-resolve: 29.7.0
      jest-resolve-dependencies: 29.7.0
      jest-runner: 29.7.0
      jest-runtime: 29.7.0
      jest-snapshot: 29.7.0
      jest-util: 29.7.0
      jest-validate: 29.7.0
      jest-watcher: 29.7.0
      micromatch: 4.0.8
      pretty-format: 29.7.0
      slash: 3.0.0
      strip-ansi: 6.0.1
    transitivePeerDependencies:
      - babel-plugin-macros
      - supports-color
      - ts-node

  "@jest/environment@29.7.0":
    dependencies:
      "@jest/fake-timers": 29.7.0
      "@jest/types": 29.6.3
      "@types/node": 22.13.5
      jest-mock: 29.7.0

  "@jest/expect-utils@29.7.0":
    dependencies:
      jest-get-type: 29.6.3

  "@jest/expect@29.7.0":
    dependencies:
      expect: 29.7.0
      jest-snapshot: 29.7.0
    transitivePeerDependencies:
      - supports-color

  "@jest/fake-timers@29.7.0":
    dependencies:
      "@jest/types": 29.6.3
      "@sinonjs/fake-timers": 10.3.0
      "@types/node": 22.13.5
      jest-message-util: 29.7.0
      jest-mock: 29.7.0
      jest-util: 29.7.0

  "@jest/globals@29.7.0":
    dependencies:
      "@jest/environment": 29.7.0
      "@jest/expect": 29.7.0
      "@jest/types": 29.6.3
      jest-mock: 29.7.0
    transitivePeerDependencies:
      - supports-color

  "@jest/reporters@29.7.0":
    dependencies:
      "@bcoe/v8-coverage": 0.2.3
      "@jest/console": 29.7.0
      "@jest/test-result": 29.7.0
      "@jest/transform": 29.7.0
      "@jest/types": 29.6.3
      "@jridgewell/trace-mapping": 0.3.25
      "@types/node": 22.13.5
      chalk: 4.1.2
      collect-v8-coverage: 1.0.2
      exit: 0.1.2
      glob: 7.2.3
      graceful-fs: 4.2.11
      istanbul-lib-coverage: 3.2.2
      istanbul-lib-instrument: 6.0.3
      istanbul-lib-report: 3.0.1
      istanbul-lib-source-maps: 4.0.1
      istanbul-reports: 3.1.7
      jest-message-util: 29.7.0
      jest-util: 29.7.0
      jest-worker: 29.7.0
      slash: 3.0.0
      string-length: 4.0.2
      strip-ansi: 6.0.1
      v8-to-istanbul: 9.3.0
    transitivePeerDependencies:
      - supports-color

  "@jest/schemas@29.6.3":
    dependencies:
      "@sinclair/typebox": 0.27.8

  "@jest/source-map@29.6.3":
    dependencies:
      "@jridgewell/trace-mapping": 0.3.25
      callsites: 3.1.0
      graceful-fs: 4.2.11

  "@jest/test-result@29.7.0":
    dependencies:
      "@jest/console": 29.7.0
      "@jest/types": 29.6.3
      "@types/istanbul-lib-coverage": 2.0.6
      collect-v8-coverage: 1.0.2

  "@jest/test-sequencer@29.7.0":
    dependencies:
      "@jest/test-result": 29.7.0
      graceful-fs: 4.2.11
      jest-haste-map: 29.7.0
      slash: 3.0.0

  "@jest/transform@29.7.0":
    dependencies:
      "@babel/core": 7.26.9
      "@jest/types": 29.6.3
      "@jridgewell/trace-mapping": 0.3.25
      babel-plugin-istanbul: 6.1.1
      chalk: 4.1.2
      convert-source-map: 2.0.0
      fast-json-stable-stringify: 2.1.0
      graceful-fs: 4.2.11
      jest-haste-map: 29.7.0
      jest-regex-util: 29.6.3
      jest-util: 29.7.0
      micromatch: 4.0.8
      pirates: 4.0.6
      slash: 3.0.0
      write-file-atomic: 4.0.2
    transitivePeerDependencies:
      - supports-color

  "@jest/types@29.6.3":
    dependencies:
      "@jest/schemas": 29.6.3
      "@types/istanbul-lib-coverage": 2.0.6
      "@types/istanbul-reports": 3.0.4
      "@types/node": 22.13.5
      "@types/yargs": 17.0.33
      chalk: 4.1.2

  "@jridgewell/gen-mapping@0.3.8":
    dependencies:
      "@jridgewell/set-array": 1.2.1
      "@jridgewell/sourcemap-codec": 1.5.0
      "@jridgewell/trace-mapping": 0.3.25

  "@jridgewell/resolve-uri@3.1.2": {}

  "@jridgewell/set-array@1.2.1": {}

  "@jridgewell/sourcemap-codec@1.5.0": {}

  "@jridgewell/trace-mapping@0.3.25":
    dependencies:
      "@jridgewell/resolve-uri": 3.1.2
      "@jridgewell/sourcemap-codec": 1.5.0

  "@jridgewell/trace-mapping@0.3.9":
    dependencies:
      "@jridgewell/resolve-uri": 3.1.2
      "@jridgewell/sourcemap-codec": 1.5.0

  "@mistralai/mistralai@1.5.2(zod@3.24.2)":
    dependencies:
      zod: 3.24.2
      zod-to-json-schema: 3.24.5(zod@3.24.2)

  "@nodelib/fs.scandir@2.1.5":
    dependencies:
      "@nodelib/fs.stat": 2.0.5
      run-parallel: 1.2.0

  "@nodelib/fs.stat@2.0.5": {}

  "@nodelib/fs.walk@1.2.8":
    dependencies:
      "@nodelib/fs.scandir": 2.1.5
      fastq: 1.19.1

  "@npmcli/fs@1.1.1":
    dependencies:
      "@gar/promisify": 1.1.3
      semver: 7.7.1
    optional: true

  "@npmcli/move-file@1.1.2":
    dependencies:
      mkdirp: 1.0.4
      rimraf: 3.0.2
    optional: true

  "@pkgjs/parseargs@0.11.0":
    optional: true

  "@qdrant/js-client-rest@1.13.0(typescript@5.5.4)":
    dependencies:
      "@qdrant/openapi-typescript-fetch": 1.2.6
      "@sevinf/maybe": 0.5.0
      typescript: 5.5.4
      undici: 5.28.5

  "@qdrant/openapi-typescript-fetch@1.2.6": {}

  "@redis/bloom@1.2.0(@redis/client@1.6.0)":
    dependencies:
      "@redis/client": 1.6.0

  "@redis/client@1.6.0":
    dependencies:
      cluster-key-slot: 1.1.2
      generic-pool: 3.9.0
      yallist: 4.0.0

  "@redis/graph@1.1.1(@redis/client@1.6.0)":
    dependencies:
      "@redis/client": 1.6.0

  "@redis/json@1.0.7(@redis/client@1.6.0)":
    dependencies:
      "@redis/client": 1.6.0

  "@redis/search@1.2.0(@redis/client@1.6.0)":
    dependencies:
      "@redis/client": 1.6.0

  "@redis/time-series@1.1.0(@redis/client@1.6.0)":
    dependencies:
      "@redis/client": 1.6.0

  "@rollup/rollup-android-arm-eabi@4.37.0":
    optional: true

  "@rollup/rollup-android-arm64@4.37.0":
    optional: true

  "@rollup/rollup-darwin-arm64@4.37.0":
    optional: true

  "@rollup/rollup-darwin-x64@4.37.0":
    optional: true

  "@rollup/rollup-freebsd-arm64@4.37.0":
    optional: true

  "@rollup/rollup-freebsd-x64@4.37.0":
    optional: true

  "@rollup/rollup-linux-arm-gnueabihf@4.37.0":
    optional: true

  "@rollup/rollup-linux-arm-musleabihf@4.37.0":
    optional: true

  "@rollup/rollup-linux-arm64-gnu@4.37.0":
    optional: true

  "@rollup/rollup-linux-arm64-musl@4.37.0":
    optional: true

  "@rollup/rollup-linux-loongarch64-gnu@4.37.0":
    optional: true

  "@rollup/rollup-linux-powerpc64le-gnu@4.37.0":
    optional: true

  "@rollup/rollup-linux-riscv64-gnu@4.37.0":
    optional: true

  "@rollup/rollup-linux-riscv64-musl@4.37.0":
    optional: true

  "@rollup/rollup-linux-s390x-gnu@4.37.0":
    optional: true

  "@rollup/rollup-linux-x64-gnu@4.37.0":
    optional: true

  "@rollup/rollup-linux-x64-musl@4.37.0":
    optional: true

  "@rollup/rollup-win32-arm64-msvc@4.37.0":
    optional: true

  "@rollup/rollup-win32-ia32-msvc@4.37.0":
    optional: true

  "@rollup/rollup-win32-x64-msvc@4.37.0":
    optional: true

  "@sevinf/maybe@0.5.0": {}

  "@sinclair/typebox@0.27.8": {}

  "@sinonjs/commons@3.0.1":
    dependencies:
      type-detect: 4.0.8

  "@sinonjs/fake-timers@10.3.0":
    dependencies:
      "@sinonjs/commons": 3.0.1

  "@supabase/auth-js@2.68.0":
    dependencies:
      "@supabase/node-fetch": 2.6.15

  "@supabase/functions-js@2.4.4":
    dependencies:
      "@supabase/node-fetch": 2.6.15

  "@supabase/node-fetch@2.6.15":
    dependencies:
      whatwg-url: 5.0.0

  "@supabase/postgrest-js@1.19.2":
    dependencies:
      "@supabase/node-fetch": 2.6.15

  "@supabase/realtime-js@2.11.2":
    dependencies:
      "@supabase/node-fetch": 2.6.15
      "@types/phoenix": 1.6.6
      "@types/ws": 8.18.0
      ws: 8.18.1
    transitivePeerDependencies:
      - bufferutil
      - utf-8-validate

  "@supabase/storage-js@2.7.1":
    dependencies:
      "@supabase/node-fetch": 2.6.15

  "@supabase/supabase-js@2.49.1":
    dependencies:
      "@supabase/auth-js": 2.68.0
      "@supabase/functions-js": 2.4.4
      "@supabase/node-fetch": 2.6.15
      "@supabase/postgrest-js": 1.19.2
      "@supabase/realtime-js": 2.11.2
      "@supabase/storage-js": 2.7.1
    transitivePeerDependencies:
      - bufferutil
      - utf-8-validate

  "@tootallnate/once@1.1.2":
    optional: true

  "@tsconfig/node10@1.0.11": {}

  "@tsconfig/node12@1.0.11": {}

  "@tsconfig/node14@1.0.3": {}

  "@tsconfig/node16@1.0.4": {}

  "@types/babel__core@7.20.5":
    dependencies:
      "@babel/parser": 7.26.9
      "@babel/types": 7.26.9
      "@types/babel__generator": 7.6.8
      "@types/babel__template": 7.4.4
      "@types/babel__traverse": 7.20.6

  "@types/babel__generator@7.6.8":
    dependencies:
      "@babel/types": 7.26.9

  "@types/babel__template@7.4.4":
    dependencies:
      "@babel/parser": 7.26.9
      "@babel/types": 7.26.9

  "@types/babel__traverse@7.20.6":
    dependencies:
      "@babel/types": 7.26.9

  "@types/estree@1.0.6": {}

  "@types/graceful-fs@4.1.9":
    dependencies:
      "@types/node": 22.13.5

  "@types/istanbul-lib-coverage@2.0.6": {}

  "@types/istanbul-lib-report@3.0.3":
    dependencies:
      "@types/istanbul-lib-coverage": 2.0.6

  "@types/istanbul-reports@3.0.4":
    dependencies:
      "@types/istanbul-lib-report": 3.0.3

  "@types/jest@29.5.14":
    dependencies:
      expect: 29.7.0
      pretty-format: 29.7.0

  "@types/node-fetch@2.6.12":
    dependencies:
      "@types/node": 22.13.5
      form-data: 4.0.2

  "@types/node@18.19.76":
    dependencies:
      undici-types: 5.26.5

  "@types/node@22.13.5":
    dependencies:
      undici-types: 6.20.0

  "@types/normalize-package-data@2.4.4": {}

  "@types/pg@8.11.0":
    dependencies:
      "@types/node": 22.13.5
      pg-protocol: 1.7.1
      pg-types: 4.0.2

  "@types/phoenix@1.6.6": {}

  "@types/sqlite3@3.1.11":
    dependencies:
      "@types/node": 22.13.5

  "@types/stack-utils@2.0.3": {}

  "@types/uuid@9.0.8": {}

  "@types/ws@8.18.0":
    dependencies:
      "@types/node": 22.13.5

  "@types/yargs-parser@21.0.3": {}

  "@types/yargs@17.0.33":
    dependencies:
      "@types/yargs-parser": 21.0.3

  abbrev@1.1.1:
    optional: true

  abort-controller@3.0.0:
    dependencies:
      event-target-shim: 5.0.1

  acorn-walk@8.3.4:
    dependencies:
      acorn: 8.14.0

  acorn@8.14.0: {}

  agent-base@6.0.2:
    dependencies:
      debug: 4.4.0(supports-color@5.5.0)
    transitivePeerDependencies:
      - supports-color
    optional: true

  agent-base@7.1.3: {}

  agentkeepalive@4.6.0:
    dependencies:
      humanize-ms: 1.2.1

  aggregate-error@3.1.0:
    dependencies:
      clean-stack: 2.2.0
      indent-string: 4.0.0
    optional: true

  ansi-escapes@4.3.2:
    dependencies:
      type-fest: 0.21.3

  ansi-regex@5.0.1: {}

  ansi-regex@6.1.0: {}

  ansi-styles@4.3.0:
    dependencies:
      color-convert: 2.0.1

  ansi-styles@5.2.0: {}

  ansi-styles@6.2.1: {}

  any-promise@1.3.0: {}

  anymatch@3.1.3:
    dependencies:
      normalize-path: 3.0.0
      picomatch: 2.3.1

  aproba@2.0.0:
    optional: true

  are-we-there-yet@3.0.1:
    dependencies:
      delegates: 1.0.0
      readable-stream: 3.6.2
    optional: true

  arg@4.1.3: {}

  argparse@1.0.10:
    dependencies:
      sprintf-js: 1.0.3

  async@3.2.6: {}

  asynckit@0.4.0: {}

  axios@1.7.7:
    dependencies:
      follow-redirects: 1.15.9
      form-data: 4.0.2
      proxy-from-env: 1.1.0
    transitivePeerDependencies:
      - debug

  babel-jest@29.7.0(@babel/core@7.26.9):
    dependencies:
      "@babel/core": 7.26.9
      "@jest/transform": 29.7.0
      "@types/babel__core": 7.20.5
      babel-plugin-istanbul: 6.1.1
      babel-preset-jest: 29.6.3(@babel/core@7.26.9)
      chalk: 4.1.2
      graceful-fs: 4.2.11
      slash: 3.0.0
    transitivePeerDependencies:
      - supports-color

  babel-plugin-istanbul@6.1.1:
    dependencies:
      "@babel/helper-plugin-utils": 7.26.5
      "@istanbuljs/load-nyc-config": 1.1.0
      "@istanbuljs/schema": 0.1.3
      istanbul-lib-instrument: 5.2.1
      test-exclude: 6.0.0
    transitivePeerDependencies:
      - supports-color

  babel-plugin-jest-hoist@29.6.3:
    dependencies:
      "@babel/template": 7.26.9
      "@babel/types": 7.26.9
      "@types/babel__core": 7.20.5
      "@types/babel__traverse": 7.20.6

  babel-preset-current-node-syntax@1.1.0(@babel/core@7.26.9):
    dependencies:
      "@babel/core": 7.26.9
      "@babel/plugin-syntax-async-generators": 7.8.4(@babel/core@7.26.9)
      "@babel/plugin-syntax-bigint": 7.8.3(@babel/core@7.26.9)
      "@babel/plugin-syntax-class-properties": 7.12.13(@babel/core@7.26.9)
      "@babel/plugin-syntax-class-static-block": 7.14.5(@babel/core@7.26.9)
      "@babel/plugin-syntax-import-attributes": 7.26.0(@babel/core@7.26.9)
      "@babel/plugin-syntax-import-meta": 7.10.4(@babel/core@7.26.9)
      "@babel/plugin-syntax-json-strings": 7.8.3(@babel/core@7.26.9)
      "@babel/plugin-syntax-logical-assignment-operators": 7.10.4(@babel/core@7.26.9)
      "@babel/plugin-syntax-nullish-coalescing-operator": 7.8.3(@babel/core@7.26.9)
      "@babel/plugin-syntax-numeric-separator": 7.10.4(@babel/core@7.26.9)
      "@babel/plugin-syntax-object-rest-spread": 7.8.3(@babel/core@7.26.9)
      "@babel/plugin-syntax-optional-catch-binding": 7.8.3(@babel/core@7.26.9)
      "@babel/plugin-syntax-optional-chaining": 7.8.3(@babel/core@7.26.9)
      "@babel/plugin-syntax-private-property-in-object": 7.14.5(@babel/core@7.26.9)
      "@babel/plugin-syntax-top-level-await": 7.14.5(@babel/core@7.26.9)

  babel-preset-jest@29.6.3(@babel/core@7.26.9):
    dependencies:
      "@babel/core": 7.26.9
      babel-plugin-jest-hoist: 29.6.3
      babel-preset-current-node-syntax: 1.1.0(@babel/core@7.26.9)

  balanced-match@1.0.2: {}

  base-64@0.1.0: {}

  base64-js@1.5.1: {}

  bignumber.js@9.2.0: {}

  binary-extensions@2.3.0: {}

  bindings@1.5.0:
    dependencies:
      file-uri-to-path: 1.0.0

  bl@4.1.0:
    dependencies:
      buffer: 5.7.1
      inherits: 2.0.4
      readable-stream: 3.6.2

  brace-expansion@1.1.11:
    dependencies:
      balanced-match: 1.0.2
      concat-map: 0.0.1

  brace-expansion@2.0.1:
    dependencies:
      balanced-match: 1.0.2

  braces@3.0.3:
    dependencies:
      fill-range: 7.1.1

  browserslist@4.24.4:
    dependencies:
      caniuse-lite: 1.0.30001701
      electron-to-chromium: 1.5.109
      node-releases: 2.0.19
      update-browserslist-db: 1.1.3(browserslist@4.24.4)

  bs-logger@0.2.6:
    dependencies:
      fast-json-stable-stringify: 2.1.0

  bser@2.1.1:
    dependencies:
      node-int64: 0.4.0

  buffer-equal-constant-time@1.0.1: {}

  buffer-from@1.1.2: {}

  buffer-writer@2.0.0: {}

  buffer@5.7.1:
    dependencies:
      base64-js: 1.5.1
      ieee754: 1.2.1

  buffer@6.0.3:
    dependencies:
      base64-js: 1.5.1
      ieee754: 1.2.1

  bundle-require@5.1.0(esbuild@0.25.1):
    dependencies:
      esbuild: 0.25.1
      load-tsconfig: 0.2.5

  cac@6.7.14: {}

  cacache@15.3.0:
    dependencies:
      "@npmcli/fs": 1.1.1
      "@npmcli/move-file": 1.1.2
      chownr: 2.0.0
      fs-minipass: 2.1.0
      glob: 7.2.3
      infer-owner: 1.0.4
      lru-cache: 6.0.0
      minipass: 3.3.6
      minipass-collect: 1.0.2
      minipass-flush: 1.0.5
      minipass-pipeline: 1.2.4
      mkdirp: 1.0.4
      p-map: 4.0.0
      promise-inflight: 1.0.1
      rimraf: 3.0.2
      ssri: 8.0.1
      tar: 6.2.1
      unique-filename: 1.1.1
    transitivePeerDependencies:
      - bluebird
    optional: true

  call-bind-apply-helpers@1.0.2:
    dependencies:
      es-errors: 1.3.0
      function-bind: 1.1.2

  callsites@3.1.0: {}

  camelcase@5.3.1: {}

  camelcase@6.3.0: {}

  caniuse-lite@1.0.30001701: {}

  chalk@4.1.2:
    dependencies:
      ansi-styles: 4.3.0
      supports-color: 7.2.0

  char-regex@1.0.2: {}

  charenc@0.0.2: {}

  chokidar@3.6.0:
    dependencies:
      anymatch: 3.1.3
      braces: 3.0.3
      glob-parent: 5.1.2
      is-binary-path: 2.1.0
      is-glob: 4.0.3
      normalize-path: 3.0.0
      readdirp: 3.6.0
    optionalDependencies:
      fsevents: 2.3.3

  chokidar@4.0.3:
    dependencies:
      readdirp: 4.1.2

  chownr@1.1.4: {}

  chownr@2.0.0: {}

  ci-info@3.9.0: {}

  cjs-module-lexer@1.4.3: {}

  clean-stack@2.2.0:
    optional: true

  cliui@8.0.1:
    dependencies:
      string-width: 4.2.3
      strip-ansi: 6.0.1
      wrap-ansi: 7.0.0

  cluster-key-slot@1.1.2: {}

  co@4.6.0: {}

  collect-v8-coverage@1.0.2: {}

  color-convert@2.0.1:
    dependencies:
      color-name: 1.1.4

  color-name@1.1.4: {}

  color-support@1.1.3:
    optional: true

  combined-stream@1.0.8:
    dependencies:
      delayed-stream: 1.0.0

  commander@4.1.1: {}

  concat-map@0.0.1: {}

  consola@3.4.2: {}

  console-control-strings@1.1.0:
    optional: true

  convert-source-map@2.0.0: {}

  create-jest@29.7.0(@types/node@22.13.5)(ts-node@10.9.2(@types/node@22.13.5)(typescript@5.5.4)):
    dependencies:
      "@jest/types": 29.6.3
      chalk: 4.1.2
      exit: 0.1.2
      graceful-fs: 4.2.11
      jest-config: 29.7.0(@types/node@22.13.5)(ts-node@10.9.2(@types/node@22.13.5)(typescript@5.5.4))
      jest-util: 29.7.0
      prompts: 2.4.2
    transitivePeerDependencies:
      - "@types/node"
      - babel-plugin-macros
      - supports-color
      - ts-node

  create-require@1.1.1: {}

  cross-spawn@7.0.6:
    dependencies:
      path-key: 3.1.1
      shebang-command: 2.0.0
      which: 2.0.2

  crypt@0.0.2: {}

  debug@4.4.0(supports-color@5.5.0):
    dependencies:
      ms: 2.1.3
    optionalDependencies:
      supports-color: 5.5.0

  decompress-response@6.0.0:
    dependencies:
      mimic-response: 3.1.0

  dedent@1.5.3: {}

  deep-extend@0.6.0: {}

  deepmerge@4.3.1: {}

  delayed-stream@1.0.0: {}

  delegates@1.0.0:
    optional: true

  detect-libc@2.0.3: {}

  detect-newline@3.1.0: {}

  diff-sequences@29.6.3: {}

  diff@4.0.2: {}

  digest-fetch@1.3.0:
    dependencies:
      base-64: 0.1.0
      md5: 2.3.0

  dotenv@16.4.7: {}

  dunder-proto@1.0.1:
    dependencies:
      call-bind-apply-helpers: 1.0.2
      es-errors: 1.3.0
      gopd: 1.2.0

  eastasianwidth@0.2.0: {}

  ecdsa-sig-formatter@1.0.11:
    dependencies:
      safe-buffer: 5.2.1

  ejs@3.1.10:
    dependencies:
      jake: 10.9.2

  electron-to-chromium@1.5.109: {}

  emittery@0.13.1: {}

  emoji-regex@8.0.0: {}

  emoji-regex@9.2.2: {}

  encoding@0.1.13:
    dependencies:
      iconv-lite: 0.6.3
    optional: true

  end-of-stream@1.4.4:
    dependencies:
      once: 1.4.0

  env-paths@2.2.1:
    optional: true

  err-code@2.0.3:
    optional: true

  error-ex@1.3.2:
    dependencies:
      is-arrayish: 0.2.1

  es-define-property@1.0.1: {}

  es-errors@1.3.0: {}

  es-object-atoms@1.1.1:
    dependencies:
      es-errors: 1.3.0

  es-set-tostringtag@2.1.0:
    dependencies:
      es-errors: 1.3.0
      get-intrinsic: 1.3.0
      has-tostringtag: 1.0.2
      hasown: 2.0.2

  esbuild@0.25.1:
    optionalDependencies:
      "@esbuild/aix-ppc64": 0.25.1
      "@esbuild/android-arm": 0.25.1
      "@esbuild/android-arm64": 0.25.1
      "@esbuild/android-x64": 0.25.1
      "@esbuild/darwin-arm64": 0.25.1
      "@esbuild/darwin-x64": 0.25.1
      "@esbuild/freebsd-arm64": 0.25.1
      "@esbuild/freebsd-x64": 0.25.1
      "@esbuild/linux-arm": 0.25.1
      "@esbuild/linux-arm64": 0.25.1
      "@esbuild/linux-ia32": 0.25.1
      "@esbuild/linux-loong64": 0.25.1
      "@esbuild/linux-mips64el": 0.25.1
      "@esbuild/linux-ppc64": 0.25.1
      "@esbuild/linux-riscv64": 0.25.1
      "@esbuild/linux-s390x": 0.25.1
      "@esbuild/linux-x64": 0.25.1
      "@esbuild/netbsd-arm64": 0.25.1
      "@esbuild/netbsd-x64": 0.25.1
      "@esbuild/openbsd-arm64": 0.25.1
      "@esbuild/openbsd-x64": 0.25.1
      "@esbuild/sunos-x64": 0.25.1
      "@esbuild/win32-arm64": 0.25.1
      "@esbuild/win32-ia32": 0.25.1
      "@esbuild/win32-x64": 0.25.1

  escalade@3.2.0: {}

  escape-string-regexp@2.0.0: {}

  esprima@4.0.1: {}

  event-target-shim@5.0.1: {}

  execa@5.1.1:
    dependencies:
      cross-spawn: 7.0.6
      get-stream: 6.0.1
      human-signals: 2.1.0
      is-stream: 2.0.1
      merge-stream: 2.0.0
      npm-run-path: 4.0.1
      onetime: 5.1.2
      signal-exit: 3.0.7
      strip-final-newline: 2.0.0

  exit@0.1.2: {}

  expand-template@2.0.3: {}

  expect@29.7.0:
    dependencies:
      "@jest/expect-utils": 29.7.0
      jest-get-type: 29.6.3
      jest-matcher-utils: 29.7.0
      jest-message-util: 29.7.0
      jest-util: 29.7.0

  extend@3.0.2: {}

  fast-glob@3.3.3:
    dependencies:
      "@nodelib/fs.stat": 2.0.5
      "@nodelib/fs.walk": 1.2.8
      glob-parent: 5.1.2
      merge2: 1.4.1
      micromatch: 4.0.8

  fast-json-stable-stringify@2.1.0: {}

  fastq@1.19.1:
    dependencies:
      reusify: 1.1.0

  fb-watchman@2.0.2:
    dependencies:
      bser: 2.1.1

  fdir@6.4.3(picomatch@4.0.2):
    optionalDependencies:
      picomatch: 4.0.2

  file-uri-to-path@1.0.0: {}

  filelist@1.0.4:
    dependencies:
      minimatch: 5.1.6

  fill-range@7.1.1:
    dependencies:
      to-regex-range: 5.0.1

  find-up@4.1.0:
    dependencies:
      locate-path: 5.0.0
      path-exists: 4.0.0

  fix-tsup-cjs@1.2.0:
    dependencies:
      cac: 6.7.14
      fast-glob: 3.3.3
      kolorist: 1.8.0
      read-pkg: 8.1.0

  follow-redirects@1.15.9: {}

  foreground-child@3.3.1:
    dependencies:
      cross-spawn: 7.0.6
      signal-exit: 4.1.0

  form-data-encoder@1.7.2: {}

  form-data@4.0.2:
    dependencies:
      asynckit: 0.4.0
      combined-stream: 1.0.8
      es-set-tostringtag: 2.1.0
      mime-types: 2.1.35

  formdata-node@4.4.1:
    dependencies:
      node-domexception: 1.0.0
      web-streams-polyfill: 4.0.0-beta.3

  fs-constants@1.0.0: {}

  fs-minipass@2.1.0:
    dependencies:
      minipass: 3.3.6

  fs.realpath@1.0.0: {}

  fsevents@2.3.3:
    optional: true

  function-bind@1.1.2: {}

  gauge@4.0.4:
    dependencies:
      aproba: 2.0.0
      color-support: 1.1.3
      console-control-strings: 1.1.0
      has-unicode: 2.0.1
      signal-exit: 3.0.7
      string-width: 4.2.3
      strip-ansi: 6.0.1
      wide-align: 1.1.5
    optional: true

  gaxios@6.7.1(encoding@0.1.13):
    dependencies:
      extend: 3.0.2
      https-proxy-agent: 7.0.6
      is-stream: 2.0.1
      node-fetch: 2.7.0(encoding@0.1.13)
      uuid: 9.0.1
    transitivePeerDependencies:
      - encoding
      - supports-color

  gcp-metadata@6.1.1(encoding@0.1.13):
    dependencies:
      gaxios: 6.7.1(encoding@0.1.13)
      google-logging-utils: 0.0.2
      json-bigint: 1.0.0
    transitivePeerDependencies:
      - encoding
      - supports-color

  generic-pool@3.9.0: {}

  gensync@1.0.0-beta.2: {}

  get-caller-file@2.0.5: {}

  get-intrinsic@1.3.0:
    dependencies:
      call-bind-apply-helpers: 1.0.2
      es-define-property: 1.0.1
      es-errors: 1.3.0
      es-object-atoms: 1.1.1
      function-bind: 1.1.2
      get-proto: 1.0.1
      gopd: 1.2.0
      has-symbols: 1.1.0
      hasown: 2.0.2
      math-intrinsics: 1.1.0

  get-package-type@0.1.0: {}

  get-proto@1.0.1:
    dependencies:
      dunder-proto: 1.0.1
      es-object-atoms: 1.1.1

  get-stream@6.0.1: {}

  github-from-package@0.0.0: {}

  glob-parent@5.1.2:
    dependencies:
      is-glob: 4.0.3

  glob@10.4.5:
    dependencies:
      foreground-child: 3.3.1
      jackspeak: 3.4.3
      minimatch: 9.0.5
      minipass: 7.1.2
      package-json-from-dist: 1.0.1
      path-scurry: 1.11.1

  glob@7.2.3:
    dependencies:
      fs.realpath: 1.0.0
      inflight: 1.0.6
      inherits: 2.0.4
      minimatch: 3.1.2
      once: 1.4.0
      path-is-absolute: 1.0.1

  globals@11.12.0: {}

  google-auth-library@9.15.1(encoding@0.1.13):
    dependencies:
      base64-js: 1.5.1
      ecdsa-sig-formatter: 1.0.11
      gaxios: 6.7.1(encoding@0.1.13)
      gcp-metadata: 6.1.1(encoding@0.1.13)
      gtoken: 7.1.0(encoding@0.1.13)
      jws: 4.0.0
    transitivePeerDependencies:
      - encoding
      - supports-color

  google-logging-utils@0.0.2: {}

  gopd@1.2.0: {}

  graceful-fs@4.2.11: {}

  groq-sdk@0.3.0(encoding@0.1.13):
    dependencies:
      "@types/node": 18.19.76
      "@types/node-fetch": 2.6.12
      abort-controller: 3.0.0
      agentkeepalive: 4.6.0
      digest-fetch: 1.3.0
      form-data-encoder: 1.7.2
      formdata-node: 4.4.1
      node-fetch: 2.7.0(encoding@0.1.13)
      web-streams-polyfill: 3.3.3
    transitivePeerDependencies:
      - encoding

  gtoken@7.1.0(encoding@0.1.13):
    dependencies:
      gaxios: 6.7.1(encoding@0.1.13)
      jws: 4.0.0
    transitivePeerDependencies:
      - encoding
      - supports-color

  has-flag@3.0.0: {}

  has-flag@4.0.0: {}

  has-symbols@1.1.0: {}

  has-tostringtag@1.0.2:
    dependencies:
      has-symbols: 1.1.0

  has-unicode@2.0.1:
    optional: true

  hasown@2.0.2:
    dependencies:
      function-bind: 1.1.2

  hosted-git-info@7.0.2:
    dependencies:
      lru-cache: 10.4.3

  html-escaper@2.0.2: {}

  http-cache-semantics@4.1.1:
    optional: true

  http-proxy-agent@4.0.1:
    dependencies:
      "@tootallnate/once": 1.1.2
      agent-base: 6.0.2
      debug: 4.4.0(supports-color@5.5.0)
    transitivePeerDependencies:
      - supports-color
    optional: true

  https-proxy-agent@5.0.1:
    dependencies:
      agent-base: 6.0.2
      debug: 4.4.0(supports-color@5.5.0)
    transitivePeerDependencies:
      - supports-color
    optional: true

  https-proxy-agent@7.0.6:
    dependencies:
      agent-base: 7.1.3
      debug: 4.4.0(supports-color@5.5.0)
    transitivePeerDependencies:
      - supports-color

  human-signals@2.1.0: {}

  humanize-ms@1.2.1:
    dependencies:
      ms: 2.1.3

  iconv-lite@0.6.3:
    dependencies:
      safer-buffer: 2.1.2
    optional: true

  ieee754@1.2.1: {}

  ignore-by-default@1.0.1: {}

  import-local@3.2.0:
    dependencies:
      pkg-dir: 4.2.0
      resolve-cwd: 3.0.0

  imurmurhash@0.1.4: {}

  indent-string@4.0.0:
    optional: true

  infer-owner@1.0.4:
    optional: true

  inflight@1.0.6:
    dependencies:
      once: 1.4.0
      wrappy: 1.0.2

  inherits@2.0.4: {}

  ini@1.3.8: {}

  ip-address@9.0.5:
    dependencies:
      jsbn: 1.1.0
      sprintf-js: 1.1.3
    optional: true

  is-arrayish@0.2.1: {}

  is-binary-path@2.1.0:
    dependencies:
      binary-extensions: 2.3.0

  is-buffer@1.1.6: {}

  is-core-module@2.16.1:
    dependencies:
      hasown: 2.0.2

  is-extglob@2.1.1: {}

  is-fullwidth-code-point@3.0.0: {}

  is-generator-fn@2.1.0: {}

  is-glob@4.0.3:
    dependencies:
      is-extglob: 2.1.1

  is-lambda@1.0.1:
    optional: true

  is-number@7.0.0: {}

  is-stream@2.0.1: {}

  isexe@2.0.0: {}

  istanbul-lib-coverage@3.2.2: {}

  istanbul-lib-instrument@5.2.1:
    dependencies:
      "@babel/core": 7.26.9
      "@babel/parser": 7.26.9
      "@istanbuljs/schema": 0.1.3
      istanbul-lib-coverage: 3.2.2
      semver: 6.3.1
    transitivePeerDependencies:
      - supports-color

  istanbul-lib-instrument@6.0.3:
    dependencies:
      "@babel/core": 7.26.9
      "@babel/parser": 7.26.9
      "@istanbuljs/schema": 0.1.3
      istanbul-lib-coverage: 3.2.2
      semver: 7.7.1
    transitivePeerDependencies:
      - supports-color

  istanbul-lib-report@3.0.1:
    dependencies:
      istanbul-lib-coverage: 3.2.2
      make-dir: 4.0.0
      supports-color: 7.2.0

  istanbul-lib-source-maps@4.0.1:
    dependencies:
      debug: 4.4.0(supports-color@5.5.0)
      istanbul-lib-coverage: 3.2.2
      source-map: 0.6.1
    transitivePeerDependencies:
      - supports-color

  istanbul-reports@3.1.7:
    dependencies:
      html-escaper: 2.0.2
      istanbul-lib-report: 3.0.1

  jackspeak@3.4.3:
    dependencies:
      "@isaacs/cliui": 8.0.2
    optionalDependencies:
      "@pkgjs/parseargs": 0.11.0

  jake@10.9.2:
    dependencies:
      async: 3.2.6
      chalk: 4.1.2
      filelist: 1.0.4
      minimatch: 3.1.2

  jest-changed-files@29.7.0:
    dependencies:
      execa: 5.1.1
      jest-util: 29.7.0
      p-limit: 3.1.0

  jest-circus@29.7.0:
    dependencies:
      "@jest/environment": 29.7.0
      "@jest/expect": 29.7.0
      "@jest/test-result": 29.7.0
      "@jest/types": 29.6.3
      "@types/node": 22.13.5
      chalk: 4.1.2
      co: 4.6.0
      dedent: 1.5.3
      is-generator-fn: 2.1.0
      jest-each: 29.7.0
      jest-matcher-utils: 29.7.0
      jest-message-util: 29.7.0
      jest-runtime: 29.7.0
      jest-snapshot: 29.7.0
      jest-util: 29.7.0
      p-limit: 3.1.0
      pretty-format: 29.7.0
      pure-rand: 6.1.0
      slash: 3.0.0
      stack-utils: 2.0.6
    transitivePeerDependencies:
      - babel-plugin-macros
      - supports-color

  jest-cli@29.7.0(@types/node@22.13.5)(ts-node@10.9.2(@types/node@22.13.5)(typescript@5.5.4)):
    dependencies:
      "@jest/core": 29.7.0(ts-node@10.9.2(@types/node@22.13.5)(typescript@5.5.4))
      "@jest/test-result": 29.7.0
      "@jest/types": 29.6.3
      chalk: 4.1.2
      create-jest: 29.7.0(@types/node@22.13.5)(ts-node@10.9.2(@types/node@22.13.5)(typescript@5.5.4))
      exit: 0.1.2
      import-local: 3.2.0
      jest-config: 29.7.0(@types/node@22.13.5)(ts-node@10.9.2(@types/node@22.13.5)(typescript@5.5.4))
      jest-util: 29.7.0
      jest-validate: 29.7.0
      yargs: 17.7.2
    transitivePeerDependencies:
      - "@types/node"
      - babel-plugin-macros
      - supports-color
      - ts-node

  jest-config@29.7.0(@types/node@22.13.5)(ts-node@10.9.2(@types/node@22.13.5)(typescript@5.5.4)):
    dependencies:
      "@babel/core": 7.26.9
      "@jest/test-sequencer": 29.7.0
      "@jest/types": 29.6.3
      babel-jest: 29.7.0(@babel/core@7.26.9)
      chalk: 4.1.2
      ci-info: 3.9.0
      deepmerge: 4.3.1
      glob: 7.2.3
      graceful-fs: 4.2.11
      jest-circus: 29.7.0
      jest-environment-node: 29.7.0
      jest-get-type: 29.6.3
      jest-regex-util: 29.6.3
      jest-resolve: 29.7.0
      jest-runner: 29.7.0
      jest-util: 29.7.0
      jest-validate: 29.7.0
      micromatch: 4.0.8
      parse-json: 5.2.0
      pretty-format: 29.7.0
      slash: 3.0.0
      strip-json-comments: 3.1.1
    optionalDependencies:
      "@types/node": 22.13.5
      ts-node: 10.9.2(@types/node@22.13.5)(typescript@5.5.4)
    transitivePeerDependencies:
      - babel-plugin-macros
      - supports-color

  jest-diff@29.7.0:
    dependencies:
      chalk: 4.1.2
      diff-sequences: 29.6.3
      jest-get-type: 29.6.3
      pretty-format: 29.7.0

  jest-docblock@29.7.0:
    dependencies:
      detect-newline: 3.1.0

  jest-each@29.7.0:
    dependencies:
      "@jest/types": 29.6.3
      chalk: 4.1.2
      jest-get-type: 29.6.3
      jest-util: 29.7.0
      pretty-format: 29.7.0

  jest-environment-node@29.7.0:
    dependencies:
      "@jest/environment": 29.7.0
      "@jest/fake-timers": 29.7.0
      "@jest/types": 29.6.3
      "@types/node": 22.13.5
      jest-mock: 29.7.0
      jest-util: 29.7.0

  jest-get-type@29.6.3: {}

  jest-haste-map@29.7.0:
    dependencies:
      "@jest/types": 29.6.3
      "@types/graceful-fs": 4.1.9
      "@types/node": 22.13.5
      anymatch: 3.1.3
      fb-watchman: 2.0.2
      graceful-fs: 4.2.11
      jest-regex-util: 29.6.3
      jest-util: 29.7.0
      jest-worker: 29.7.0
      micromatch: 4.0.8
      walker: 1.0.8
    optionalDependencies:
      fsevents: 2.3.3

  jest-leak-detector@29.7.0:
    dependencies:
      jest-get-type: 29.6.3
      pretty-format: 29.7.0

  jest-matcher-utils@29.7.0:
    dependencies:
      chalk: 4.1.2
      jest-diff: 29.7.0
      jest-get-type: 29.6.3
      pretty-format: 29.7.0

  jest-message-util@29.7.0:
    dependencies:
      "@babel/code-frame": 7.26.2
      "@jest/types": 29.6.3
      "@types/stack-utils": 2.0.3
      chalk: 4.1.2
      graceful-fs: 4.2.11
      micromatch: 4.0.8
      pretty-format: 29.7.0
      slash: 3.0.0
      stack-utils: 2.0.6

  jest-mock@29.7.0:
    dependencies:
      "@jest/types": 29.6.3
      "@types/node": 22.13.5
      jest-util: 29.7.0

  jest-pnp-resolver@1.2.3(jest-resolve@29.7.0):
    optionalDependencies:
      jest-resolve: 29.7.0

  jest-regex-util@29.6.3: {}

  jest-resolve-dependencies@29.7.0:
    dependencies:
      jest-regex-util: 29.6.3
      jest-snapshot: 29.7.0
    transitivePeerDependencies:
      - supports-color

  jest-resolve@29.7.0:
    dependencies:
      chalk: 4.1.2
      graceful-fs: 4.2.11
      jest-haste-map: 29.7.0
      jest-pnp-resolver: 1.2.3(jest-resolve@29.7.0)
      jest-util: 29.7.0
      jest-validate: 29.7.0
      resolve: 1.22.10
      resolve.exports: 2.0.3
      slash: 3.0.0

  jest-runner@29.7.0:
    dependencies:
      "@jest/console": 29.7.0
      "@jest/environment": 29.7.0
      "@jest/test-result": 29.7.0
      "@jest/transform": 29.7.0
      "@jest/types": 29.6.3
      "@types/node": 22.13.5
      chalk: 4.1.2
      emittery: 0.13.1
      graceful-fs: 4.2.11
      jest-docblock: 29.7.0
      jest-environment-node: 29.7.0
      jest-haste-map: 29.7.0
      jest-leak-detector: 29.7.0
      jest-message-util: 29.7.0
      jest-resolve: 29.7.0
      jest-runtime: 29.7.0
      jest-util: 29.7.0
      jest-watcher: 29.7.0
      jest-worker: 29.7.0
      p-limit: 3.1.0
      source-map-support: 0.5.13
    transitivePeerDependencies:
      - supports-color

  jest-runtime@29.7.0:
    dependencies:
      "@jest/environment": 29.7.0
      "@jest/fake-timers": 29.7.0
      "@jest/globals": 29.7.0
      "@jest/source-map": 29.6.3
      "@jest/test-result": 29.7.0
      "@jest/transform": 29.7.0
      "@jest/types": 29.6.3
      "@types/node": 22.13.5
      chalk: 4.1.2
      cjs-module-lexer: 1.4.3
      collect-v8-coverage: 1.0.2
      glob: 7.2.3
      graceful-fs: 4.2.11
      jest-haste-map: 29.7.0
      jest-message-util: 29.7.0
      jest-mock: 29.7.0
      jest-regex-util: 29.6.3
      jest-resolve: 29.7.0
      jest-snapshot: 29.7.0
      jest-util: 29.7.0
      slash: 3.0.0
      strip-bom: 4.0.0
    transitivePeerDependencies:
      - supports-color

  jest-snapshot@29.7.0:
    dependencies:
      "@babel/core": 7.26.9
      "@babel/generator": 7.26.9
      "@babel/plugin-syntax-jsx": 7.25.9(@babel/core@7.26.9)
      "@babel/plugin-syntax-typescript": 7.25.9(@babel/core@7.26.9)
      "@babel/types": 7.26.9
      "@jest/expect-utils": 29.7.0
      "@jest/transform": 29.7.0
      "@jest/types": 29.6.3
      babel-preset-current-node-syntax: 1.1.0(@babel/core@7.26.9)
      chalk: 4.1.2
      expect: 29.7.0
      graceful-fs: 4.2.11
      jest-diff: 29.7.0
      jest-get-type: 29.6.3
      jest-matcher-utils: 29.7.0
      jest-message-util: 29.7.0
      jest-util: 29.7.0
      natural-compare: 1.4.0
      pretty-format: 29.7.0
      semver: 7.7.1
    transitivePeerDependencies:
      - supports-color

  jest-util@29.7.0:
    dependencies:
      "@jest/types": 29.6.3
      "@types/node": 22.13.5
      chalk: 4.1.2
      ci-info: 3.9.0
      graceful-fs: 4.2.11
      picomatch: 2.3.1

  jest-validate@29.7.0:
    dependencies:
      "@jest/types": 29.6.3
      camelcase: 6.3.0
      chalk: 4.1.2
      jest-get-type: 29.6.3
      leven: 3.1.0
      pretty-format: 29.7.0

  jest-watcher@29.7.0:
    dependencies:
      "@jest/test-result": 29.7.0
      "@jest/types": 29.6.3
      "@types/node": 22.13.5
      ansi-escapes: 4.3.2
      chalk: 4.1.2
      emittery: 0.13.1
      jest-util: 29.7.0
      string-length: 4.0.2

  jest-worker@29.7.0:
    dependencies:
      "@types/node": 22.13.5
      jest-util: 29.7.0
      merge-stream: 2.0.0
      supports-color: 8.1.1

  jest@29.7.0(@types/node@22.13.5)(ts-node@10.9.2(@types/node@22.13.5)(typescript@5.5.4)):
    dependencies:
      "@jest/core": 29.7.0(ts-node@10.9.2(@types/node@22.13.5)(typescript@5.5.4))
      "@jest/types": 29.6.3
      import-local: 3.2.0
      jest-cli: 29.7.0(@types/node@22.13.5)(ts-node@10.9.2(@types/node@22.13.5)(typescript@5.5.4))
    transitivePeerDependencies:
      - "@types/node"
      - babel-plugin-macros
      - supports-color
      - ts-node

  joycon@3.1.1: {}

  js-tokens@4.0.0: {}

  js-yaml@3.14.1:
    dependencies:
      argparse: 1.0.10
      esprima: 4.0.1

  jsbn@1.1.0:
    optional: true

  jsesc@3.1.0: {}

  json-bigint@1.0.0:
    dependencies:
      bignumber.js: 9.2.0

  json-parse-even-better-errors@2.3.1: {}

  json-parse-even-better-errors@3.0.2: {}

  json5@2.2.3: {}

  jwa@2.0.0:
    dependencies:
      buffer-equal-constant-time: 1.0.1
      ecdsa-sig-formatter: 1.0.11
      safe-buffer: 5.2.1

  jws@4.0.0:
    dependencies:
      jwa: 2.0.0
      safe-buffer: 5.2.1

  kleur@3.0.3: {}

  kolorist@1.8.0: {}

  leven@3.1.0: {}

  lilconfig@3.1.3: {}

  lines-and-columns@1.2.4: {}

  lines-and-columns@2.0.4: {}

  load-tsconfig@0.2.5: {}

  locate-path@5.0.0:
    dependencies:
      p-locate: 4.1.0

  lodash.memoize@4.1.2: {}

  lodash.sortby@4.7.0: {}

  lru-cache@10.4.3: {}

  lru-cache@5.1.1:
    dependencies:
      yallist: 3.1.1

  lru-cache@6.0.0:
    dependencies:
      yallist: 4.0.0
    optional: true

  make-dir@4.0.0:
    dependencies:
      semver: 7.7.1

  make-error@1.3.6: {}

  make-fetch-happen@9.1.0:
    dependencies:
      agentkeepalive: 4.6.0
      cacache: 15.3.0
      http-cache-semantics: 4.1.1
      http-proxy-agent: 4.0.1
      https-proxy-agent: 5.0.1
      is-lambda: 1.0.1
      lru-cache: 6.0.0
      minipass: 3.3.6
      minipass-collect: 1.0.2
      minipass-fetch: 1.4.1
      minipass-flush: 1.0.5
      minipass-pipeline: 1.2.4
      negotiator: 0.6.4
      promise-retry: 2.0.1
      socks-proxy-agent: 6.2.1
      ssri: 8.0.1
    transitivePeerDependencies:
      - bluebird
      - supports-color
    optional: true

  makeerror@1.0.12:
    dependencies:
      tmpl: 1.0.5

  math-intrinsics@1.1.0: {}

  md5@2.3.0:
    dependencies:
      charenc: 0.0.2
      crypt: 0.0.2
      is-buffer: 1.1.6

  merge-stream@2.0.0: {}

  merge2@1.4.1: {}

  micromatch@4.0.8:
    dependencies:
      braces: 3.0.3
      picomatch: 2.3.1

  mime-db@1.52.0: {}

  mime-types@2.1.35:
    dependencies:
      mime-db: 1.52.0

  mimic-fn@2.1.0: {}

  mimic-response@3.1.0: {}

  minimatch@3.1.2:
    dependencies:
      brace-expansion: 1.1.11

  minimatch@5.1.6:
    dependencies:
      brace-expansion: 2.0.1

  minimatch@9.0.5:
    dependencies:
      brace-expansion: 2.0.1

  minimist@1.2.8: {}

  minipass-collect@1.0.2:
    dependencies:
      minipass: 3.3.6
    optional: true

  minipass-fetch@1.4.1:
    dependencies:
      minipass: 3.3.6
      minipass-sized: 1.0.3
      minizlib: 2.1.2
    optionalDependencies:
      encoding: 0.1.13
    optional: true

  minipass-flush@1.0.5:
    dependencies:
      minipass: 3.3.6
    optional: true

  minipass-pipeline@1.2.4:
    dependencies:
      minipass: 3.3.6
    optional: true

  minipass-sized@1.0.3:
    dependencies:
      minipass: 3.3.6
    optional: true

  minipass@3.3.6:
    dependencies:
      yallist: 4.0.0

  minipass@5.0.0: {}

  minipass@7.1.2: {}

  minizlib@2.1.2:
    dependencies:
      minipass: 3.3.6
      yallist: 4.0.0

  mkdirp-classic@0.5.3: {}

  mkdirp@1.0.4: {}

  ms@2.1.3: {}

  mz@2.7.0:
    dependencies:
      any-promise: 1.3.0
      object-assign: 4.1.1
      thenify-all: 1.6.0

  nanoid@3.3.8:
    optional: true

  napi-build-utils@2.0.0: {}

  natural-compare@1.4.0: {}

  negotiator@0.6.4:
    optional: true

  neo4j-driver-bolt-connection@5.28.1:
    dependencies:
      buffer: 6.0.3
      neo4j-driver-core: 5.28.1
      string_decoder: 1.3.0

  neo4j-driver-core@5.28.1: {}

  neo4j-driver@5.28.1:
    dependencies:
      neo4j-driver-bolt-connection: 5.28.1
      neo4j-driver-core: 5.28.1
      rxjs: 7.8.2

  node-abi@3.74.0:
    dependencies:
      semver: 7.7.1

  node-addon-api@7.1.1: {}

  node-domexception@1.0.0: {}

  node-fetch@2.7.0(encoding@0.1.13):
    dependencies:
      whatwg-url: 5.0.0
    optionalDependencies:
      encoding: 0.1.13

  node-gyp@8.4.1:
    dependencies:
      env-paths: 2.2.1
      glob: 7.2.3
      graceful-fs: 4.2.11
      make-fetch-happen: 9.1.0
      nopt: 5.0.0
      npmlog: 6.0.2
      rimraf: 3.0.2
      semver: 7.7.1
      tar: 6.2.1
      which: 2.0.2
    transitivePeerDependencies:
      - bluebird
      - supports-color
    optional: true

  node-int64@0.4.0: {}

  node-releases@2.0.19: {}

  nodemon@3.1.9:
    dependencies:
      chokidar: 3.6.0
      debug: 4.4.0(supports-color@5.5.0)
      ignore-by-default: 1.0.1
      minimatch: 3.1.2
      pstree.remy: 1.1.8
      semver: 7.7.1
      simple-update-notifier: 2.0.0
      supports-color: 5.5.0
      touch: 3.1.1
      undefsafe: 2.0.5

  nopt@5.0.0:
    dependencies:
      abbrev: 1.1.1
    optional: true

  normalize-package-data@6.0.2:
    dependencies:
      hosted-git-info: 7.0.2
      semver: 7.7.1
      validate-npm-package-license: 3.0.4

  normalize-path@3.0.0: {}

  npm-run-path@4.0.1:
    dependencies:
      path-key: 3.1.1

  npmlog@6.0.2:
    dependencies:
      are-we-there-yet: 3.0.1
      console-control-strings: 1.1.0
      gauge: 4.0.4
      set-blocking: 2.0.0
    optional: true

  object-assign@4.1.1: {}

  obuf@1.1.2: {}

  ollama@0.5.14:
    dependencies:
      whatwg-fetch: 3.6.20

  once@1.4.0:
    dependencies:
      wrappy: 1.0.2

  onetime@5.1.2:
    dependencies:
      mimic-fn: 2.1.0

  openai@4.93.0(encoding@0.1.13)(ws@8.18.1)(zod@3.24.2):
    dependencies:
      "@types/node": 18.19.76
      "@types/node-fetch": 2.6.12
      abort-controller: 3.0.0
      agentkeepalive: 4.6.0
      form-data-encoder: 1.7.2
      formdata-node: 4.4.1
      node-fetch: 2.7.0(encoding@0.1.13)
    optionalDependencies:
      ws: 8.18.1
      zod: 3.24.2
    transitivePeerDependencies:
      - encoding

  p-limit@2.3.0:
    dependencies:
      p-try: 2.2.0

  p-limit@3.1.0:
    dependencies:
      yocto-queue: 0.1.0

  p-locate@4.1.0:
    dependencies:
      p-limit: 2.3.0

  p-map@4.0.0:
    dependencies:
      aggregate-error: 3.1.0
    optional: true

  p-try@2.2.0: {}

  package-json-from-dist@1.0.1: {}

  packet-reader@1.0.0: {}

  parse-json@5.2.0:
    dependencies:
      "@babel/code-frame": 7.26.2
      error-ex: 1.3.2
      json-parse-even-better-errors: 2.3.1
      lines-and-columns: 1.2.4

  parse-json@7.1.1:
    dependencies:
      "@babel/code-frame": 7.26.2
      error-ex: 1.3.2
      json-parse-even-better-errors: 3.0.2
      lines-and-columns: 2.0.4
      type-fest: 3.13.1

  path-exists@4.0.0: {}

  path-is-absolute@1.0.1: {}

  path-key@3.1.1: {}

  path-parse@1.0.7: {}

  path-scurry@1.11.1:
    dependencies:
      lru-cache: 10.4.3
      minipass: 7.1.2

  pg-cloudflare@1.1.1:
    optional: true

  pg-connection-string@2.7.0: {}

  pg-int8@1.0.1: {}

  pg-numeric@1.0.2: {}

  pg-pool@3.7.1(pg@8.11.3):
    dependencies:
      pg: 8.11.3

  pg-protocol@1.7.1: {}

  pg-types@2.2.0:
    dependencies:
      pg-int8: 1.0.1
      postgres-array: 2.0.0
      postgres-bytea: 1.0.0
      postgres-date: 1.0.7
      postgres-interval: 1.2.0

  pg-types@4.0.2:
    dependencies:
      pg-int8: 1.0.1
      pg-numeric: 1.0.2
      postgres-array: 3.0.2
      postgres-bytea: 3.0.0
      postgres-date: 2.1.0
      postgres-interval: 3.0.0
      postgres-range: 1.1.4

  pg@8.11.3:
    dependencies:
      buffer-writer: 2.0.0
      packet-reader: 1.0.0
      pg-connection-string: 2.7.0
      pg-pool: 3.7.1(pg@8.11.3)
      pg-protocol: 1.7.1
      pg-types: 2.2.0
      pgpass: 1.0.5
    optionalDependencies:
      pg-cloudflare: 1.1.1

  pgpass@1.0.5:
    dependencies:
      split2: 4.2.0

  picocolors@1.1.1: {}

  picomatch@2.3.1: {}

  picomatch@4.0.2: {}

  pirates@4.0.6: {}

  pkg-dir@4.2.0:
    dependencies:
      find-up: 4.1.0

  postcss-load-config@6.0.1(postcss@8.5.3):
    dependencies:
      lilconfig: 3.1.3
    optionalDependencies:
      postcss: 8.5.3

  postcss@8.5.3:
    dependencies:
      nanoid: 3.3.8
      picocolors: 1.1.1
      source-map-js: 1.2.1
    optional: true

  postgres-array@2.0.0: {}

  postgres-array@3.0.2: {}

  postgres-bytea@1.0.0: {}

  postgres-bytea@3.0.0:
    dependencies:
      obuf: 1.1.2

  postgres-date@1.0.7: {}

  postgres-date@2.1.0: {}

  postgres-interval@1.2.0:
    dependencies:
      xtend: 4.0.2

  postgres-interval@3.0.0: {}

  postgres-range@1.1.4: {}

  prebuild-install@7.1.3:
    dependencies:
      detect-libc: 2.0.3
      expand-template: 2.0.3
      github-from-package: 0.0.0
      minimist: 1.2.8
      mkdirp-classic: 0.5.3
      napi-build-utils: 2.0.0
      node-abi: 3.74.0
      pump: 3.0.2
      rc: 1.2.8
      simple-get: 4.0.1
      tar-fs: 2.1.2
      tunnel-agent: 0.6.0

  prettier@3.5.2: {}

  pretty-format@29.7.0:
    dependencies:
      "@jest/schemas": 29.6.3
      ansi-styles: 5.2.0
      react-is: 18.3.1

  promise-inflight@1.0.1:
    optional: true

  promise-retry@2.0.1:
    dependencies:
      err-code: 2.0.3
      retry: 0.12.0
    optional: true

  prompts@2.4.2:
    dependencies:
      kleur: 3.0.3
      sisteransi: 1.0.5

  proxy-from-env@1.1.0: {}

  pstree.remy@1.1.8: {}

  pump@3.0.2:
    dependencies:
      end-of-stream: 1.4.4
      once: 1.4.0

  punycode@2.3.1: {}

  pure-rand@6.1.0: {}

  queue-microtask@1.2.3: {}

  rc@1.2.8:
    dependencies:
      deep-extend: 0.6.0
      ini: 1.3.8
      minimist: 1.2.8
      strip-json-comments: 2.0.1

  react-is@18.3.1: {}

  read-pkg@8.1.0:
    dependencies:
      "@types/normalize-package-data": 2.4.4
      normalize-package-data: 6.0.2
      parse-json: 7.1.1
      type-fest: 4.35.0

  readable-stream@3.6.2:
    dependencies:
      inherits: 2.0.4
      string_decoder: 1.3.0
      util-deprecate: 1.0.2

  readdirp@3.6.0:
    dependencies:
      picomatch: 2.3.1

  readdirp@4.1.2: {}

  redis@4.7.0:
    dependencies:
      "@redis/bloom": 1.2.0(@redis/client@1.6.0)
      "@redis/client": 1.6.0
      "@redis/graph": 1.1.1(@redis/client@1.6.0)
      "@redis/json": 1.0.7(@redis/client@1.6.0)
      "@redis/search": 1.2.0(@redis/client@1.6.0)
      "@redis/time-series": 1.1.0(@redis/client@1.6.0)

  require-directory@2.1.1: {}

  resolve-cwd@3.0.0:
    dependencies:
      resolve-from: 5.0.0

  resolve-from@5.0.0: {}

  resolve.exports@2.0.3: {}

  resolve@1.22.10:
    dependencies:
      is-core-module: 2.16.1
      path-parse: 1.0.7
      supports-preserve-symlinks-flag: 1.0.0

  retry@0.12.0:
    optional: true

  reusify@1.1.0: {}

  rimraf@3.0.2:
    dependencies:
      glob: 7.2.3
    optional: true

  rimraf@5.0.10:
    dependencies:
      glob: 10.4.5

  rollup@4.37.0:
    dependencies:
      "@types/estree": 1.0.6
    optionalDependencies:
      "@rollup/rollup-android-arm-eabi": 4.37.0
      "@rollup/rollup-android-arm64": 4.37.0
      "@rollup/rollup-darwin-arm64": 4.37.0
      "@rollup/rollup-darwin-x64": 4.37.0
      "@rollup/rollup-freebsd-arm64": 4.37.0
      "@rollup/rollup-freebsd-x64": 4.37.0
      "@rollup/rollup-linux-arm-gnueabihf": 4.37.0
      "@rollup/rollup-linux-arm-musleabihf": 4.37.0
      "@rollup/rollup-linux-arm64-gnu": 4.37.0
      "@rollup/rollup-linux-arm64-musl": 4.37.0
      "@rollup/rollup-linux-loongarch64-gnu": 4.37.0
      "@rollup/rollup-linux-powerpc64le-gnu": 4.37.0
      "@rollup/rollup-linux-riscv64-gnu": 4.37.0
      "@rollup/rollup-linux-riscv64-musl": 4.37.0
      "@rollup/rollup-linux-s390x-gnu": 4.37.0
      "@rollup/rollup-linux-x64-gnu": 4.37.0
      "@rollup/rollup-linux-x64-musl": 4.37.0
      "@rollup/rollup-win32-arm64-msvc": 4.37.0
      "@rollup/rollup-win32-ia32-msvc": 4.37.0
      "@rollup/rollup-win32-x64-msvc": 4.37.0
      fsevents: 2.3.3

  run-parallel@1.2.0:
    dependencies:
      queue-microtask: 1.2.3

  rxjs@7.8.2:
    dependencies:
      tslib: 2.8.1

  safe-buffer@5.2.1: {}

  safer-buffer@2.1.2:
    optional: true

  semver@6.3.1: {}

  semver@7.7.1: {}

  set-blocking@2.0.0:
    optional: true

  shebang-command@2.0.0:
    dependencies:
      shebang-regex: 3.0.0

  shebang-regex@3.0.0: {}

  signal-exit@3.0.7: {}

  signal-exit@4.1.0: {}

  simple-concat@1.0.1: {}

  simple-get@4.0.1:
    dependencies:
      decompress-response: 6.0.0
      once: 1.4.0
      simple-concat: 1.0.1

  simple-update-notifier@2.0.0:
    dependencies:
      semver: 7.7.1

  sisteransi@1.0.5: {}

  slash@3.0.0: {}

  smart-buffer@4.2.0:
    optional: true

  socks-proxy-agent@6.2.1:
    dependencies:
      agent-base: 6.0.2
      debug: 4.4.0(supports-color@5.5.0)
      socks: 2.8.4
    transitivePeerDependencies:
      - supports-color
    optional: true

  socks@2.8.4:
    dependencies:
      ip-address: 9.0.5
      smart-buffer: 4.2.0
    optional: true

  source-map-js@1.2.1:
    optional: true

  source-map-support@0.5.13:
    dependencies:
      buffer-from: 1.1.2
      source-map: 0.6.1

  source-map@0.6.1: {}

  source-map@0.8.0-beta.0:
    dependencies:
      whatwg-url: 7.1.0

  spdx-correct@3.2.0:
    dependencies:
      spdx-expression-parse: 3.0.1
      spdx-license-ids: 3.0.21

  spdx-exceptions@2.5.0: {}

  spdx-expression-parse@3.0.1:
    dependencies:
      spdx-exceptions: 2.5.0
      spdx-license-ids: 3.0.21

  spdx-license-ids@3.0.21: {}

  split2@4.2.0: {}

  sprintf-js@1.0.3: {}

  sprintf-js@1.1.3:
    optional: true

  sqlite3@5.1.7:
    dependencies:
      bindings: 1.5.0
      node-addon-api: 7.1.1
      prebuild-install: 7.1.3
      tar: 6.2.1
    optionalDependencies:
      node-gyp: 8.4.1
    transitivePeerDependencies:
      - bluebird
      - supports-color

  ssri@8.0.1:
    dependencies:
      minipass: 3.3.6
    optional: true

  stack-utils@2.0.6:
    dependencies:
      escape-string-regexp: 2.0.0

  string-length@4.0.2:
    dependencies:
      char-regex: 1.0.2
      strip-ansi: 6.0.1

  string-width@4.2.3:
    dependencies:
      emoji-regex: 8.0.0
      is-fullwidth-code-point: 3.0.0
      strip-ansi: 6.0.1

  string-width@5.1.2:
    dependencies:
      eastasianwidth: 0.2.0
      emoji-regex: 9.2.2
      strip-ansi: 7.1.0

  string_decoder@1.3.0:
    dependencies:
      safe-buffer: 5.2.1

  strip-ansi@6.0.1:
    dependencies:
      ansi-regex: 5.0.1

  strip-ansi@7.1.0:
    dependencies:
      ansi-regex: 6.1.0

  strip-bom@4.0.0: {}

  strip-final-newline@2.0.0: {}

  strip-json-comments@2.0.1: {}

  strip-json-comments@3.1.1: {}

  sucrase@3.35.0:
    dependencies:
      "@jridgewell/gen-mapping": 0.3.8
      commander: 4.1.1
      glob: 10.4.5
      lines-and-columns: 1.2.4
      mz: 2.7.0
      pirates: 4.0.6
      ts-interface-checker: 0.1.13

  supports-color@5.5.0:
    dependencies:
      has-flag: 3.0.0

  supports-color@7.2.0:
    dependencies:
      has-flag: 4.0.0

  supports-color@8.1.1:
    dependencies:
      has-flag: 4.0.0

  supports-preserve-symlinks-flag@1.0.0: {}

  tar-fs@2.1.2:
    dependencies:
      chownr: 1.1.4
      mkdirp-classic: 0.5.3
      pump: 3.0.2
      tar-stream: 2.2.0

  tar-stream@2.2.0:
    dependencies:
      bl: 4.1.0
      end-of-stream: 1.4.4
      fs-constants: 1.0.0
      inherits: 2.0.4
      readable-stream: 3.6.2

  tar@6.2.1:
    dependencies:
      chownr: 2.0.0
      fs-minipass: 2.1.0
      minipass: 5.0.0
      minizlib: 2.1.2
      mkdirp: 1.0.4
      yallist: 4.0.0

  test-exclude@6.0.0:
    dependencies:
      "@istanbuljs/schema": 0.1.3
      glob: 7.2.3
      minimatch: 3.1.2

  thenify-all@1.6.0:
    dependencies:
      thenify: 3.3.1

  thenify@3.3.1:
    dependencies:
      any-promise: 1.3.0

  tinyexec@0.3.2: {}

  tinyglobby@0.2.12:
    dependencies:
      fdir: 6.4.3(picomatch@4.0.2)
      picomatch: 4.0.2

  tmpl@1.0.5: {}

  to-regex-range@5.0.1:
    dependencies:
      is-number: 7.0.0

  touch@3.1.1: {}

  tr46@0.0.3: {}

  tr46@1.0.1:
    dependencies:
      punycode: 2.3.1

  tree-kill@1.2.2: {}

  ts-interface-checker@0.1.13: {}

  ts-jest@29.2.6(@babel/core@7.26.9)(@jest/transform@29.7.0)(@jest/types@29.6.3)(babel-jest@29.7.0(@babel/core@7.26.9))(esbuild@0.25.1)(jest@29.7.0(@types/node@22.13.5)(ts-node@10.9.2(@types/node@22.13.5)(typescript@5.5.4)))(typescript@5.5.4):
    dependencies:
      bs-logger: 0.2.6
      ejs: 3.1.10
      fast-json-stable-stringify: 2.1.0
      jest: 29.7.0(@types/node@22.13.5)(ts-node@10.9.2(@types/node@22.13.5)(typescript@5.5.4))
      jest-util: 29.7.0
      json5: 2.2.3
      lodash.memoize: 4.1.2
      make-error: 1.3.6
      semver: 7.7.1
      typescript: 5.5.4
      yargs-parser: 21.1.1
    optionalDependencies:
      "@babel/core": 7.26.9
      "@jest/transform": 29.7.0
      "@jest/types": 29.6.3
      babel-jest: 29.7.0(@babel/core@7.26.9)
      esbuild: 0.25.1

  ts-node@10.9.2(@types/node@22.13.5)(typescript@5.5.4):
    dependencies:
      "@cspotcode/source-map-support": 0.8.1
      "@tsconfig/node10": 1.0.11
      "@tsconfig/node12": 1.0.11
      "@tsconfig/node14": 1.0.3
      "@tsconfig/node16": 1.0.4
      "@types/node": 22.13.5
      acorn: 8.14.0
      acorn-walk: 8.3.4
      arg: 4.1.3
      create-require: 1.1.1
      diff: 4.0.2
      make-error: 1.3.6
      typescript: 5.5.4
      v8-compile-cache-lib: 3.0.1
      yn: 3.1.1

  tslib@2.8.1: {}

  tsup@8.4.0(postcss@8.5.3)(typescript@5.5.4):
    dependencies:
      bundle-require: 5.1.0(esbuild@0.25.1)
      cac: 6.7.14
      chokidar: 4.0.3
      consola: 3.4.2
      debug: 4.4.0(supports-color@5.5.0)
      esbuild: 0.25.1
      joycon: 3.1.1
      picocolors: 1.1.1
      postcss-load-config: 6.0.1(postcss@8.5.3)
      resolve-from: 5.0.0
      rollup: 4.37.0
      source-map: 0.8.0-beta.0
      sucrase: 3.35.0
      tinyexec: 0.3.2
      tinyglobby: 0.2.12
      tree-kill: 1.2.2
    optionalDependencies:
      postcss: 8.5.3
      typescript: 5.5.4
    transitivePeerDependencies:
      - jiti
      - supports-color
      - tsx
      - yaml

  tunnel-agent@0.6.0:
    dependencies:
      safe-buffer: 5.2.1

  type-detect@4.0.8: {}

  type-fest@0.21.3: {}

  type-fest@3.13.1: {}

  type-fest@4.35.0: {}

  typescript@5.5.4: {}

  undefsafe@2.0.5: {}

  undici-types@5.26.5: {}

  undici-types@6.20.0: {}

  undici@5.28.5:
    dependencies:
      "@fastify/busboy": 2.1.1

  unique-filename@1.1.1:
    dependencies:
      unique-slug: 2.0.2
    optional: true

  unique-slug@2.0.2:
    dependencies:
      imurmurhash: 0.1.4
    optional: true

  update-browserslist-db@1.1.3(browserslist@4.24.4):
    dependencies:
      browserslist: 4.24.4
      escalade: 3.2.0
      picocolors: 1.1.1

  util-deprecate@1.0.2: {}

  uuid@9.0.1: {}

  v8-compile-cache-lib@3.0.1: {}

  v8-to-istanbul@9.3.0:
    dependencies:
      "@jridgewell/trace-mapping": 0.3.25
      "@types/istanbul-lib-coverage": 2.0.6
      convert-source-map: 2.0.0

  validate-npm-package-license@3.0.4:
    dependencies:
      spdx-correct: 3.2.0
      spdx-expression-parse: 3.0.1

  walker@1.0.8:
    dependencies:
      makeerror: 1.0.12

  web-streams-polyfill@3.3.3: {}

  web-streams-polyfill@4.0.0-beta.3: {}

  webidl-conversions@3.0.1: {}

  webidl-conversions@4.0.2: {}

  whatwg-fetch@3.6.20: {}

  whatwg-url@5.0.0:
    dependencies:
      tr46: 0.0.3
      webidl-conversions: 3.0.1

  whatwg-url@7.1.0:
    dependencies:
      lodash.sortby: 4.7.0
      tr46: 1.0.1
      webidl-conversions: 4.0.2

  which@2.0.2:
    dependencies:
      isexe: 2.0.0

  wide-align@1.1.5:
    dependencies:
      string-width: 4.2.3
    optional: true

  wrap-ansi@7.0.0:
    dependencies:
      ansi-styles: 4.3.0
      string-width: 4.2.3
      strip-ansi: 6.0.1

  wrap-ansi@8.1.0:
    dependencies:
      ansi-styles: 6.2.1
      string-width: 5.1.2
      strip-ansi: 7.1.0

  wrappy@1.0.2: {}

  write-file-atomic@4.0.2:
    dependencies:
      imurmurhash: 0.1.4
      signal-exit: 3.0.7

  ws@8.18.1: {}

  xtend@4.0.2: {}

  y18n@5.0.8: {}

  yallist@3.1.1: {}

  yallist@4.0.0: {}

  yargs-parser@21.1.1: {}

  yargs@17.7.2:
    dependencies:
      cliui: 8.0.1
      escalade: 3.2.0
      get-caller-file: 2.0.5
      require-directory: 2.1.1
      string-width: 4.2.3
      y18n: 5.0.8
      yargs-parser: 21.1.1

  yn@3.1.1: {}

  yocto-queue@0.1.0: {}

<<<<<<< HEAD
=======
  zod-to-json-schema@3.24.5(zod@3.24.2):
    dependencies:
      zod: 3.24.2

>>>>>>> d9236de4
  zod@3.24.2: {}<|MERGE_RESOLUTION|>--- conflicted
+++ resolved
@@ -44,8 +44,8 @@
         specifier: ^0.5.14
         version: 0.5.14
       openai:
-        specifier: ^4.93.0
-        version: 4.93.0(encoding@0.1.13)(ws@8.18.1)(zod@3.24.2)
+        specifier: 4.28.0
+        version: 4.28.0(encoding@0.1.13)
       pg:
         specifier: 8.11.3
         version: 8.11.3
@@ -59,11 +59,7 @@
         specifier: 9.0.1
         version: 9.0.1
       zod:
-<<<<<<< HEAD
-        specifier: ^3.24.2
-=======
         specifier: ^3.24.1
->>>>>>> d9236de4
         version: 3.24.2
     devDependencies:
       "@types/node":
@@ -3459,20 +3455,12 @@
       }
     engines: { node: ">=6" }
 
-  openai@4.93.0:
-    resolution:
-      {
-        integrity: sha512-2kONcISbThKLfm7T9paVzg+QCE1FOZtNMMUfXyXckUAoXRRS/mTP89JSDHPMp8uM5s0bz28RISbvQjArD6mgUQ==,
+  openai@4.28.0:
+    resolution:
+      {
+        integrity: sha512-JM8fhcpmpGN0vrUwGquYIzdcEQHtFuom6sRCbbCM6CfzZXNuRk33G7KfeRAIfnaCxSpzrP5iHtwJzIm6biUZ2Q==,
       }
     hasBin: true
-    peerDependencies:
-      ws: ^8.18.0
-      zod: ^3.23.8
-    peerDependenciesMeta:
-      ws:
-        optional: true
-      zod:
-        optional: true
 
   p-limit@2.3.0:
     resolution:
@@ -4740,8 +4728,6 @@
       }
     engines: { node: ">=10" }
 
-<<<<<<< HEAD
-=======
   zod-to-json-schema@3.24.5:
     resolution:
       {
@@ -4750,7 +4736,6 @@
     peerDependencies:
       zod: ^3.24.1
 
->>>>>>> d9236de4
   zod@3.24.2:
     resolution:
       {
@@ -7034,18 +7019,17 @@
     dependencies:
       mimic-fn: 2.1.0
 
-  openai@4.93.0(encoding@0.1.13)(ws@8.18.1)(zod@3.24.2):
+  openai@4.28.0(encoding@0.1.13):
     dependencies:
       "@types/node": 18.19.76
       "@types/node-fetch": 2.6.12
       abort-controller: 3.0.0
       agentkeepalive: 4.6.0
+      digest-fetch: 1.3.0
       form-data-encoder: 1.7.2
       formdata-node: 4.4.1
       node-fetch: 2.7.0(encoding@0.1.13)
-    optionalDependencies:
-      ws: 8.18.1
-      zod: 3.24.2
+      web-streams-polyfill: 3.3.3
     transitivePeerDependencies:
       - encoding
 
@@ -7788,11 +7772,8 @@
 
   yocto-queue@0.1.0: {}
 
-<<<<<<< HEAD
-=======
   zod-to-json-schema@3.24.5(zod@3.24.2):
     dependencies:
       zod: 3.24.2
 
->>>>>>> d9236de4
   zod@3.24.2: {}