import { MemoryConfig, MemoryConfigSchema } from "../types";
import { DEFAULT_MEMORY_CONFIG } from "./defaults";

export class ConfigManager {
  static mergeConfig(userConfig: Partial<MemoryConfig> = {}): MemoryConfig {
    const mergedConfig = {
      version: userConfig.version || DEFAULT_MEMORY_CONFIG.version,
      embedder: {
        provider:
          userConfig.embedder?.provider ||
          DEFAULT_MEMORY_CONFIG.embedder.provider,
<<<<<<< HEAD
        config: {
          apiKey:
            userConfig.embedder?.config?.apiKey ||
            DEFAULT_MEMORY_CONFIG.embedder.config.apiKey,
          model:
            userConfig.embedder?.config?.model ||
            DEFAULT_MEMORY_CONFIG.embedder.config.model,
          modelProperties:
            userConfig.embedder?.config?.modelProperties ||
            DEFAULT_MEMORY_CONFIG.embedder.config.modelProperties,
        },
=======
        config: (() => {
          const defaultConf = DEFAULT_MEMORY_CONFIG.embedder.config;
          const userConf = userConfig.embedder?.config;
          let finalModel: string | any = defaultConf.model;

          if (userConf?.model && typeof userConf.model === "object") {
            finalModel = userConf.model;
          } else if (userConf?.model && typeof userConf.model === "string") {
            finalModel = userConf.model;
          }

          return {
            apiKey:
              userConf?.apiKey !== undefined
                ? userConf.apiKey
                : defaultConf.apiKey,
            model: finalModel,
            url: userConf?.url,
          };
        })(),
>>>>>>> c3c9205f
      },
      vectorStore: {
        provider:
          userConfig.vectorStore?.provider ||
          DEFAULT_MEMORY_CONFIG.vectorStore.provider,
        config: (() => {
          const defaultConf = DEFAULT_MEMORY_CONFIG.vectorStore.config;
          const userConf = userConfig.vectorStore?.config;

          // Prioritize user-provided client instance
          if (userConf?.client && typeof userConf.client === "object") {
            return {
              client: userConf.client,
              // Include other fields from userConf if necessary, or omit defaults
              collectionName: userConf.collectionName, // Can be undefined
              dimension: userConf.dimension || defaultConf.dimension, // Merge dimension
              ...userConf, // Include any other passthrough fields from user
            };
          } else {
            // If no client provided, merge standard fields
            return {
              collectionName:
                userConf?.collectionName || defaultConf.collectionName,
              dimension: userConf?.dimension || defaultConf.dimension,
              // Ensure client is not carried over from defaults if not provided by user
              client: undefined,
              // Include other passthrough fields from userConf even if no client
              ...userConf,
            };
          }
        })(),
      },
      llm: {
        provider:
          userConfig.llm?.provider || DEFAULT_MEMORY_CONFIG.llm.provider,
        config: (() => {
          const defaultConf = DEFAULT_MEMORY_CONFIG.llm.config;
          const userConf = userConfig.llm?.config;
          let finalModel: string | any = defaultConf.model;

          if (userConf?.model && typeof userConf.model === "object") {
            finalModel = userConf.model;
          } else if (userConf?.model && typeof userConf.model === "string") {
            finalModel = userConf.model;
          }

          return {
            apiKey:
              userConf?.apiKey !== undefined
                ? userConf.apiKey
                : defaultConf.apiKey,
            model: finalModel,
            modelProperties:
              userConf?.modelProperties !== undefined
                ? userConf.modelProperties
                : defaultConf.modelProperties,
          };
        })(),
      },
      historyDbPath:
        userConfig.historyDbPath || DEFAULT_MEMORY_CONFIG.historyDbPath,
      customPrompt: userConfig.customPrompt,
      graphStore: {
        ...DEFAULT_MEMORY_CONFIG.graphStore,
        ...userConfig.graphStore,
      },
      historyStore: {
        ...DEFAULT_MEMORY_CONFIG.historyStore,
        ...userConfig.historyStore,
      },
      disableHistory:
        userConfig.disableHistory || DEFAULT_MEMORY_CONFIG.disableHistory,
      enableGraph: userConfig.enableGraph || DEFAULT_MEMORY_CONFIG.enableGraph,
    };

    // Validate the merged config
    return MemoryConfigSchema.parse(mergedConfig);
  }
}<|MERGE_RESOLUTION|>--- conflicted
+++ resolved
@@ -9,19 +9,6 @@
         provider:
           userConfig.embedder?.provider ||
           DEFAULT_MEMORY_CONFIG.embedder.provider,
-<<<<<<< HEAD
-        config: {
-          apiKey:
-            userConfig.embedder?.config?.apiKey ||
-            DEFAULT_MEMORY_CONFIG.embedder.config.apiKey,
-          model:
-            userConfig.embedder?.config?.model ||
-            DEFAULT_MEMORY_CONFIG.embedder.config.model,
-          modelProperties:
-            userConfig.embedder?.config?.modelProperties ||
-            DEFAULT_MEMORY_CONFIG.embedder.config.modelProperties,
-        },
-=======
         config: (() => {
           const defaultConf = DEFAULT_MEMORY_CONFIG.embedder.config;
           const userConf = userConfig.embedder?.config;
@@ -40,9 +27,12 @@
                 : defaultConf.apiKey,
             model: finalModel,
             url: userConf?.url,
+            modelProperties:
+              userConf?.modelProperties !== undefined
+                ? userConf.modelProperties
+                : defaultConf.modelProperties
           };
         })(),
->>>>>>> c3c9205f
       },
       vectorStore: {
         provider:
