import { OpenAIEmbedder } from "../embeddings/openai";
import { OllamaEmbedder } from "../embeddings/ollama";
import { OpenAILLM } from "../llms/openai";
import { OpenAIStructuredLLM } from "../llms/openai_structured";
import { AnthropicLLM } from "../llms/anthropic";
import { GroqLLM } from "../llms/groq";
import { MistralLLM } from "../llms/mistral";
import { MemoryVectorStore } from "../vector_stores/memory";
import {
  EmbeddingConfig,
  HistoryStoreConfig,
  LLMConfig,
  VectorStoreConfig,
} from "../types";
import { Embedder } from "../embeddings/base";
import { LLM } from "../llms/base";
import { VectorStore } from "../vector_stores/base";
import { Qdrant } from "../vector_stores/qdrant";
import { RedisDB } from "../vector_stores/redis";
import { OllamaLLM } from "../llms/ollama";
import { SupabaseDB } from "../vector_stores/supabase";
import { SQLiteManager } from "../storage/SQLiteManager";
import { MemoryHistoryManager } from "../storage/MemoryHistoryManager";
import { SupabaseHistoryManager } from "../storage/SupabaseHistoryManager";
import { HistoryManager } from "../storage/base";
import { GoogleEmbedder } from "../embeddings/google";
import { GoogleLLM } from "../llms/google";
import { AzureOpenAILLM } from "../llms/azure";
<<<<<<< HEAD
import { AzureOpenAIEmbedder } from "../embeddings/azure";
=======
import { LangchainLLM } from "../llms/langchain";
import { LangchainEmbedder } from "../embeddings/langchain";
import { LangchainVectorStore } from "../vector_stores/langchain";
>>>>>>> c3c9205f

export class EmbedderFactory {
  static create(provider: string, config: EmbeddingConfig): Embedder {
    switch (provider.toLowerCase()) {
      case "openai":
        return new OpenAIEmbedder(config);
      case "ollama":
        return new OllamaEmbedder(config);
      case "google":
        return new GoogleEmbedder(config);
<<<<<<< HEAD
      case "azure_openai":
        return new AzureOpenAIEmbedder(config);
=======
      case "langchain":
        return new LangchainEmbedder(config);
>>>>>>> c3c9205f
      default:
        throw new Error(`Unsupported embedder provider: ${provider}`);
    }
  }
}

export class LLMFactory {
  static create(provider: string, config: LLMConfig): LLM {
    switch (provider.toLowerCase()) {
      case "openai":
        return new OpenAILLM(config);
      case "openai_structured":
        return new OpenAIStructuredLLM(config);
      case "anthropic":
        return new AnthropicLLM(config);
      case "groq":
        return new GroqLLM(config);
      case "ollama":
        return new OllamaLLM(config);
      case "google":
        return new GoogleLLM(config);
      case "azure_openai":
        return new AzureOpenAILLM(config);
      case "mistral":
        return new MistralLLM(config);
      case "langchain":
        return new LangchainLLM(config);
      default:
        throw new Error(`Unsupported LLM provider: ${provider}`);
    }
  }
}

export class VectorStoreFactory {
  static create(provider: string, config: VectorStoreConfig): VectorStore {
    switch (provider.toLowerCase()) {
      case "memory":
        return new MemoryVectorStore(config);
      case "qdrant":
        return new Qdrant(config as any);
      case "redis":
        return new RedisDB(config as any);
      case "supabase":
        return new SupabaseDB(config as any);
      case "langchain":
        return new LangchainVectorStore(config as any);
      default:
        throw new Error(`Unsupported vector store provider: ${provider}`);
    }
  }
}

export class HistoryManagerFactory {
  static create(provider: string, config: HistoryStoreConfig): HistoryManager {
    switch (provider.toLowerCase()) {
      case "sqlite":
        return new SQLiteManager(config.config.historyDbPath || ":memory:");
      case "supabase":
        return new SupabaseHistoryManager({
          supabaseUrl: config.config.supabaseUrl || "",
          supabaseKey: config.config.supabaseKey || "",
          tableName: config.config.tableName || "memory_history",
        });
      case "memory":
        return new MemoryHistoryManager();
      default:
        throw new Error(`Unsupported history store provider: ${provider}`);
    }
  }
}<|MERGE_RESOLUTION|>--- conflicted
+++ resolved
@@ -26,13 +26,10 @@
 import { GoogleEmbedder } from "../embeddings/google";
 import { GoogleLLM } from "../llms/google";
 import { AzureOpenAILLM } from "../llms/azure";
-<<<<<<< HEAD
 import { AzureOpenAIEmbedder } from "../embeddings/azure";
-=======
 import { LangchainLLM } from "../llms/langchain";
 import { LangchainEmbedder } from "../embeddings/langchain";
 import { LangchainVectorStore } from "../vector_stores/langchain";
->>>>>>> c3c9205f
 
 export class EmbedderFactory {
   static create(provider: string, config: EmbeddingConfig): Embedder {
@@ -43,13 +40,10 @@
         return new OllamaEmbedder(config);
       case "google":
         return new GoogleEmbedder(config);
-<<<<<<< HEAD
       case "azure_openai":
         return new AzureOpenAIEmbedder(config);
-=======
       case "langchain":
         return new LangchainEmbedder(config);
->>>>>>> c3c9205f
       default:
         throw new Error(`Unsupported embedder provider: ${provider}`);
     }
