--- conflicted
+++ resolved
@@ -9,16 +9,11 @@
 from app.config import OPENAI_BASE_URL
 
 load_dotenv()
-<<<<<<< HEAD
 
 if OPENAI_BASE_URL:
     openai_client = OpenAI(base_url=OPENAI_BASE_URL)
 else:
     openai_client = OpenAI()
-=======
-openai_client = OpenAI()
->>>>>>> ac085db5
-
 
 class MemoryCategories(BaseModel):
     categories: List[str]
