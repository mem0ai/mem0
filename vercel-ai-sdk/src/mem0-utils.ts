--- conflicted
+++ resolved
@@ -96,7 +96,6 @@
             apiKey: (config&&config.mem0ApiKey),
             environmentVariableName: "MEM0_API_KEY",
             description: "Mem0",
-<<<<<<< HEAD
         })}`, 'Content-Type': 'application/json'}, 
         body: JSON.stringify({query, filters, ...config, top_k: config&&config.top_k || top_k, version: "v2", output_format: "v1.1", ...org_project_filters}),
     };
@@ -104,7 +103,6 @@
     const response  = await fetch(`${baseUrl}/v2/memories/search/`, options);
     const data =  await response.json();
     return data;
-=======
         });
 
         const options = {
@@ -134,7 +132,6 @@
         console.error("Error in searchInternalMemories:", error);
         throw error;
     }
->>>>>>> a6a39280
 }
 
 const addMemories = async (messages: LanguageModelV2Prompt, config?: Mem0ConfigSettings) => {
@@ -161,12 +158,10 @@
             description: "Mem0",
         });
 
-<<<<<<< HEAD
     const baseUrl = config?.host || 'https://api.mem0.ai';
     const response  = await fetch(`${baseUrl}/v1/memories/`, options);
     const data =  await response.json();
     return data;
-=======
         const options = {
             method: 'POST',
             headers: {
@@ -186,7 +181,6 @@
         console.error("Error in updateMemories:", error);
         throw error;
     }
->>>>>>> a6a39280
 }
 
 const retrieveMemories = async (prompt: LanguageModelV2Prompt | string, config?: Mem0ConfigSettings) => {
