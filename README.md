<<<<<<< HEAD
# Introduction
=======
<p align="center">
  <a href="https://github.com/mem0ai/mem0">
  <img src="docs/images/banner-sm.png" width="800px" alt="Mem0 - The Memory Layer for Personalized AI">
  </a>
<p align="center"><a href=https://www.ycombinator.com/launches/LpA-mem0-open-source-memory-layer-for-ai-apps target='_blank'><img alt=Launch YC: Mem0 - Open Source Memory Layer for AI Apps src=https://www.ycombinator.com/launches/LpA-mem0-open-source-memory-layer-for-ai-apps/upvote_embed.svg/></a></p>


  <p align="center">
    <a href="https://mem0.ai">Learn more</a>
    ·
    <a href="https://mem0.ai/discord">Join Discord</a>
  </p>
</p>

<p align="center">
  <a href="https://mem0.ai/discord">
    <img src="https://dcbadge.vercel.app/api/server/6PzXDgEjG5?style=flat" alt="Mem0 Discord">
  </a>
  <a href="https://pepy.tech/project/mem0ai">
    <img src="https://img.shields.io/pypi/dm/mem0ai" alt="Mem0 PyPI - Downloads" >
  </a>
  <a href="https://pypi.org/project/mem0ai" target="_blank">
        <img src="https://img.shields.io/pypi/v/mem0ai?color=%2334D058&label=pypi%20package" alt="Package version">
    </a>
    <a href="https://pypi.org/project/mem0ai" target="_blank">
        <img src="https://img.shields.io/pypi/pyversions/mem0ai.svg?color=%2334D058" alt="Supported Python versions">
    </a>
  <a href="https://www.ycombinator.com/companies/mem0">
    <img src="https://img.shields.io/badge/Y%20Combinator-S24-orange?style=flat-square" alt="Y Combinator S24">
  </a>
</p>


# Introduction

[Mem0](https://mem0.ai) (pronounced as "mem-zero") enhances AI assistants and agents with an intelligent memory layer, enabling personalized AI interactions. Mem0 remembers user preferences, adapts to individual needs, and continuously improves over time, making it ideal for customer support chatbots, AI assistants, and autonomous systems.

<!-- Start of Selection -->
<p style="display: flex;">
  <span style="font-size: 1.2em;">New Feature: Introducing Graph Memory. Check out our <a href="https://docs.mem0.ai/open-source/graph-memory" target="_blank">documentation</a>.</span>
</p>
<!-- End of Selection -->


### Core Features

- **Multi-Level Memory**: User, Session, and AI Agent memory retention
- **Adaptive Personalization**: Continuous improvement based on interactions
- **Developer-Friendly API**: Simple integration into various applications
- **Cross-Platform Consistency**: Uniform behavior across devices
- **Managed Service**: Hassle-free hosted solution

### How Mem0 works?

Mem0 leverages a hybrid database approach to manage and retrieve long-term memories for AI agents and assistants. Each memory is associated with a unique identifier, such as a user ID or agent ID, allowing Mem0 to organize and access memories specific to an individual or context.

When a message is added to the Mem0 using add()  method, the system extracts relevant facts and preferences and stores it across data stores: a vector database, a key-value database, and a graph database. This hybrid approach ensures that different types of information are stored in the most efficient manner, making subsequent searches quick and effective.

When an AI agent or LLM needs to recall memories, it uses the search() method. Mem0 then performs search across these data stores, retrieving relevant information from each source. This information is then passed through a scoring layer, which evaluates their importance based on relevance, importance, and recency. This ensures that only the most personalized and useful context is surfaced.

The retrieved memories can then be appended to the LLM's prompt as needed, enhancing the personalization and relevance of its responses.

### Use Cases

Mem0 empowers organizations and individuals to enhance:

- **AI Assistants and agents**: Seamless conversations with a touch of déjà vu
- **Personalized Learning**: Tailored content recommendations and progress tracking
- **Customer Support**: Context-aware assistance with user preference memory
- **Healthcare**: Patient history and treatment plan management
- **Virtual Companions**: Deeper user relationships through conversation memory
- **Productivity**: Streamlined workflows based on user habits and task history
- **Gaming**: Adaptive environments reflecting player choices and progress

## Get Started

The easiest way to set up Mem0 is through the managed [Mem0 Platform](https://app.mem0.ai). This hosted solution offers automatic updates, advanced analytics, and dedicated support. [Sign up](https://app.mem0.ai) to get started.

If you prefer to self-host, use the open-source Mem0 package. Follow the [installation instructions](#install) to get started.

## Installation Instructions <a name="install"></a>

Install the Mem0 package via pip:

```bash
pip install mem0ai
```

Alternatively, you can use Mem0 with one click on the hosted platform [here](https://app.mem0.ai/).

### Basic Usage

Mem0 requires an LLM to function, with `gpt-4o` from OpenAI as the default. However, it supports a variety of LLMs; for details, refer to our [Supported LLMs documentation](https://docs.mem0.ai/llms).

First step is to instantiate the memory:

```python
from mem0 import Memory

m = Memory()
```

<details>
<summary>How to set OPENAI_API_KEY</summary>

```python
import os
os.environ["OPENAI_API_KEY"] = "sk-xxx"
```
</details>


You can perform the following task on the memory:

1. Add: Store a memory from any unstructured text
2. Update: Update memory of a given memory_id
3. Search: Fetch memories based on a query
4. Get: Return memories for a certain user/agent/session
5. History: Describe how a memory has changed over time for a specific memory ID

```python
# 1. Add: Store a memory from any unstructured text
result = m.add("I am working on improving my tennis skills. Suggest some online courses.", user_id="alice", metadata={"category": "hobbies"})

# Created memory --> 'Improving her tennis skills.' and 'Looking for online suggestions.'
```

```python
# 2. Update: update the memory
result = m.update(memory_id=<memory_id_1>, data="Likes to play tennis on weekends")

# Updated memory --> 'Likes to play tennis on weekends.' and 'Looking for online suggestions.'
```

```python
# 3. Search: search related memories
related_memories = m.search(query="What are Alice's hobbies?", user_id="alice")

# Retrieved memory --> 'Likes to play tennis on weekends'
```

```python
# 4. Get all memories
all_memories = m.get_all()
memory_id = all_memories["memories"][0] ["id"] # get a memory_id

# All memory items --> 'Likes to play tennis on weekends.' and 'Looking for online suggestions.'
```

```python
# 5. Get memory history for a particular memory_id
history = m.history(memory_id=<memory_id_1>)

# Logs corresponding to memory_id_1 --> {'prev_value': 'Working on improving tennis skills and interested in online courses for tennis.', 'new_value': 'Likes to play tennis on weekends' }
```

> [!TIP]
> If you prefer a hosted version without the need to set up infrastructure yourself, check out the [Mem0 Platform](https://app.mem0.ai/) to get started in minutes.


### Graph Memory
To initialize Graph Memory you'll need to set up your configuration with graph store providers.
Currently, we support Neo4j as a graph store provider. You can setup [Neo4j](https://neo4j.com/) locally or use the hosted [Neo4j AuraDB](https://neo4j.com/product/auradb/). 
Moreover, you also need to set the version to `v1.1` (*prior versions are not supported*). 
Here's how you can do it:

```python
from mem0 import Memory

config = {
    "graph_store": {
        "provider": "neo4j",
        "config": {
            "url": "neo4j+s://xxx",
            "username": "neo4j",
            "password": "xxx"
        }
    },
    "version": "v1.1"
}

m = Memory.from_config(config_dict=config)

```

## Documentation

For detailed usage instructions and API reference, visit our documentation at [docs.mem0.ai](https://docs.mem0.ai). Here, you can find more information on both the open-source version and the hosted [Mem0 Platform](https://app.mem0.ai).

## Star History

[![Star History Chart](https://api.star-history.com/svg?repos=mem0ai/mem0&type=Date)](https://star-history.com/#mem0ai/mem0&Date)

## Support

Join our community for support and discussions. If you have any questions, feel free to reach out to us using one of the following methods:

- [Join our Discord](https://mem0.ai/discord)
- [Follow us on Twitter](https://x.com/mem0ai)
- [Email founders](mailto:founders@mem0.ai)

## Contributors

Join our [Discord community](https://mem0.ai/discord) to learn about memory management for AI agents and LLMs, and connect with Mem0 users and contributors. Share your ideas, questions, or feedback in our [GitHub Issues](https://github.com/mem0ai/mem0/issues).

We value and appreciate the contributions of our community. Special thanks to our contributors for helping us improve Mem0.

<a href="https://github.com/mem0ai/mem0/graphs/contributors">
  <img src="https://contrib.rocks/image?repo=mem0ai/mem0" />
</a>

## License

This project is licensed under the Apache 2.0 License - see the [LICENSE](LICENSE) file for details.
>>>>>>> 04918542
<|MERGE_RESOLUTION|>--- conflicted
+++ resolved
@@ -1,6 +1,3 @@
-<<<<<<< HEAD
-# Introduction
-=======
 <p align="center">
   <a href="https://github.com/mem0ai/mem0">
   <img src="docs/images/banner-sm.png" width="800px" alt="Mem0 - The Memory Layer for Personalized AI">
@@ -214,5 +211,4 @@
 
 ## License
 
-This project is licensed under the Apache 2.0 License - see the [LICENSE](LICENSE) file for details.
->>>>>>> 04918542
+This project is licensed under the Apache 2.0 License - see the [LICENSE](LICENSE) file for details.