--- conflicted
+++ resolved
@@ -316,16 +316,11 @@
 *coming soon*
 
 #### **Query Config**
-<<<<<<< HEAD
+
 |option|description|type|default|
 |---|---|---|---|
 |number_documents|number of documents to be retrieved as context|int|1|
-=======
-
-|option|description|type|default|
-|---|---|---|---|
 |template|custom template for prompt|Template|Template("Use the following pieces of context to answer the query at the end. If you don't know the answer, just say that you don't know, don't try to make up an answer. \$context Query: $query Helpful Answer:")|
->>>>>>> 6a61fd38
 
 #### **Chat Config**
 
