--- conflicted
+++ resolved
@@ -456,11 +456,8 @@
 |option|description|type|default|
 |---|---|---|---|
 |template|custom template for prompt|Template|Template("Use the following pieces of context to answer the query at the end. If you don't know the answer, just say that you don't know, don't try to make up an answer. \$context Query: $query Helpful Answer:")|
-<<<<<<< HEAD
 |history|include conversation history from your client or database|any (recommendation: list[str])|None
-=======
 |stream|control if response is streamed back to the user|bool|False|
->>>>>>> c597b193
 
 #### **Chat Config**
 
