--- conflicted
+++ resolved
@@ -264,85 +264,6 @@
 _The embedding is confirmed to work as expected. It returns the right document, even if the question is asked slightly different. No prompt tokens have been consumed._
 
 **The dry run will still consume tokens to embed your query, but it is only ~1/15 of the prompt.**
-
-# Advanced
-
-<<<<<<< HEAD
-## Other Methods
-
-### Count
-
-Counts the number of embeddings (chunks) in the database.
-
-```
-print(app.count())
-# returns: 481
-=======
-## Configuration
-Embedchain is made to work out of the box. However, for advanced users we're also offering configuration options. All of these configuration options are optional and have sane defaults.
-
-### Example
-
-Here's the readme example with configuration options.
-
-```python
-import os
-from embedchain import App
-from embedchain.config import InitConfig, AddConfig, QueryConfig
-from chromadb.utils import embedding_functions
-
-# Example: use your own embedding function
-config = InitConfig(ef=embedding_functions.OpenAIEmbeddingFunction(
-                api_key=os.getenv("OPENAI_API_KEY"),
-                organization_id=os.getenv("OPENAI_ORGANIZATION"),
-                model_name="text-embedding-ada-002"
-            ))
-naval_chat_bot = App(config)
-
-add_config = AddConfig() # Currently no options
-naval_chat_bot.add("youtube_video", "https://www.youtube.com/watch?v=3qHkcs3kG44", add_config)
-naval_chat_bot.add("pdf_file", "https://navalmanack.s3.amazonaws.com/Eric-Jorgenson_The-Almanack-of-Naval-Ravikant_Final.pdf", add_config)
-naval_chat_bot.add("web_page", "https://nav.al/feedback", add_config)
-naval_chat_bot.add("web_page", "https://nav.al/agi", add_config)
-
-naval_chat_bot.add_local("qna_pair", ("Who is Naval Ravikant?", "Naval Ravikant is an Indian-American entrepreneur and investor."), add_config)
-
-query_config = QueryConfig() # Currently no options
-print(naval_chat_bot.query("What unique capacity does Naval argue humans possess when it comes to understanding explanations or concepts?", query_config))
-```
-
-### Configs
-This section describes all possible config options.
-
-#### **InitConfig**
-|option|description|type|default|
-|---|---|---|---|
-|ef|embedding function|chromadb.utils.embedding_functions|{text-embedding-ada-002}|
-|db|vector database (experimental)|BaseVectorDB|ChromaDB|
-
-#### **Add Config**
-
-*coming soon*
-
-#### **Query Config**
-
-*coming soon*
-
-#### **Chat Config**
-
-All options for query and...
-
-*coming soon*
-
-## Other methods
-
-### Reset
-Resets the database and deletes all embeddings. Irreversible. Requires reinitialization afterwards.
-
-```python
-app.reset()
->>>>>>> f3888cc7
-```
 
 # How does it work?
 
