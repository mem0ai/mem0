--- conflicted
+++ resolved
@@ -7,13 +7,9 @@
 
 # Latest Updates
 
-<<<<<<< HEAD
-- Introduce a new app type called `OpenSourceApp`. It uses `gpt4all` as the LLM and `sentence transformers` all-MiniLM-L6-v2 as the embedding model. If you use this app, you dont have to pay for anything.
-=======
 * Introduce a new interface called `chat`. It remembers the history (last 5 messages) and can be used to powerful stateful bots. You can use it by calling `.chat` on any app instance. Works for both OpenAI and OpenSourceApp.
 
 * Introduce a new app type called `OpenSourceApp`. It uses `gpt4all` as the LLM and `sentence transformers` all-MiniLM-L6-v2 as the embedding model. If you use this app, you dont have to pay for anything.
->>>>>>> c6dbbf5d
 
 # What is embedchain?
 
@@ -130,9 +126,6 @@
 from embedchain import OpenSourceApp as ECOSApp
 ```
 
-<<<<<<< HEAD
-- Now your app is created. You can use `.query` function to get the answer for any query.
-=======
 ## Interface Types
 
 ### Query Interface
@@ -140,7 +133,6 @@
 * This interface is like a question answering bot. It takes a question and gets the answer. It does not maintain context about the previous chats.
 
 * To use this, call `.query` function to get the answer for any query.
->>>>>>> c6dbbf5d
 
 ```python
 print(naval_chat_bot.query("What unique capacity does Naval argue humans possess when it comes to understanding explanations or concepts?"))
