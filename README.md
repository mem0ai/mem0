# embedchain

[![](https://dcbadge.vercel.app/api/server/nhvCbCtKV?style=flat)](https://discord.gg/6PzXDgEjG5)
[![PyPI](https://img.shields.io/pypi/v/embedchain)](https://pypi.org/project/embedchain/)

embedchain is a framework to easily create LLM powered bots over any dataset. If you want a javascript version, check out [embedchain-js](https://github.com/embedchain/embedchainjs)

# Latest Updates

* Introduce a new interface called `chat`. It remembers the history (last 5 messages) and can be used to powerful stateful bots. You can use it by calling `.chat` on any app instance. Works for both OpenAI and OpenSourceApp.

* Introduce a new app type called `OpenSourceApp`. It uses `gpt4all` as the LLM and `sentence transformers` all-MiniLM-L6-v2 as the embedding model. If you use this app, you dont have to pay for anything.

# What is embedchain?

Embedchain abstracts the entire process of loading a dataset, chunking it, creating embeddings and then storing in a vector database.

You can add a single or multiple dataset using `.add` and `.add_local` function and then use `.query` function to find an answer from the added datasets.

If you want to create a Naval Ravikant bot which has 1 youtube video, 1 book as pdf and 2 of his blog posts, as well as a question and answer pair you supply, all you need to do is add the links to the videos, pdf and blog posts and the QnA pair and embedchain will create a bot for you.

```python

from embedchain import App

naval_chat_bot = App()

# Embed Online Resources
naval_chat_bot.add("youtube_video", "https://www.youtube.com/watch?v=3qHkcs3kG44")
naval_chat_bot.add("pdf_file", "https://navalmanack.s3.amazonaws.com/Eric-Jorgenson_The-Almanack-of-Naval-Ravikant_Final.pdf")
naval_chat_bot.add("web_page", "https://nav.al/feedback")
naval_chat_bot.add("web_page", "https://nav.al/agi")

# Embed Local Resources
naval_chat_bot.add_local("qna_pair", ("Who is Naval Ravikant?", "Naval Ravikant is an Indian-American entrepreneur and investor."))

naval_chat_bot.query("What unique capacity does Naval argue humans possess when it comes to understanding explanations or concepts?")
# answer: Naval argues that humans possess the unique capacity to understand explanations or concepts to the maximum extent possible in this physical reality.
```

# Getting Started

## Installation

First make sure that you have the package installed. If not, then install it using `pip`

```bash
pip install embedchain
```

## Usage

Creating a chatbot involves 3 steps:

- Import the App instance (App Types)
- Add Dataset (Add Dataset)
- Query or Chat on the dataset and get answers (Interface Types)

### App Types

We have two types of App.

#### 1. App (uses OpenAI models, paid)

```python
from embedchain import App

naval_chat_bot = App()
```

- `App` uses OpenAI's model, so these are paid models. You will be charged for embedding model usage and LLM usage.

- `App` uses OpenAI's embedding model to create embeddings for chunks and ChatGPT API as LLM to get answer given the relevant docs. Make sure that you have an OpenAI account and an API key. If you have dont have an API key, you can create one by visiting [this link](https://platform.openai.com/account/api-keys).

- Once you have the API key, set it in an environment variable called `OPENAI_API_KEY`

```python
import os
os.environ["OPENAI_API_KEY"] = "sk-xxxx"
```

#### 2. OpenSourceApp (uses opensource models, free)

```python
from embedchain import OpenSourceApp

naval_chat_bot = OpenSourceApp()
```

- `OpenSourceApp` uses open source embedding and LLM model. It uses `all-MiniLM-L6-v2` from Sentence Transformers library as the embedding model and `gpt4all` as the LLM.

- Here there is no need to setup any api keys. You just need to install embedchain package and these will get automatically installed.

- Once you have imported and instantiated the app, every functionality from here onwards is the same for either type of app.

### Add Dataset

- This step assumes that you have already created an `app` instance by either using `App` or `OpenSourceApp`. We are calling our app instance as `naval_chat_bot`

- Now use `.add` function to add any dataset.

```python

# naval_chat_bot = App() or
# naval_chat_bot = OpenSourceApp()

# Embed Online Resources
naval_chat_bot.add("youtube_video", "https://www.youtube.com/watch?v=3qHkcs3kG44")
naval_chat_bot.add("pdf_file", "https://navalmanack.s3.amazonaws.com/Eric-Jorgenson_The-Almanack-of-Naval-Ravikant_Final.pdf")
naval_chat_bot.add("web_page", "https://nav.al/feedback")
naval_chat_bot.add("web_page", "https://nav.al/agi")

# Embed Local Resources
naval_chat_bot.add_local("qna_pair", ("Who is Naval Ravikant?", "Naval Ravikant is an Indian-American entrepreneur and investor."))
```

- If there is any other app instance in your script or app, you can change the import as

```python
from embedchain import App as EmbedChainApp
from embedchain import OpenSourceApp as EmbedChainOSApp

# or

from embedchain import App as ECApp
from embedchain import OpenSourceApp as ECOSApp
```

## Interface Types

### Query Interface

* This interface is like a question answering bot. It takes a question and gets the answer. It does not maintain context about the previous chats.

* To use this, call `.query` function to get the answer for any query.

```python
print(naval_chat_bot.query("What unique capacity does Naval argue humans possess when it comes to understanding explanations or concepts?"))
# answer: Naval argues that humans possess the unique capacity to understand explanations or concepts to the maximum extent possible in this physical reality.
```

<<<<<<< HEAD
* You can also query multiple documents. The LLM then has more information to work with. The downside is, that the prompt is longer, consuming more tokens. Use this with caution and only if it fits your use case.

```python
print(naval_chat_bot.query("What unique capacity does Naval argue humans possess when it comes to understanding explanations or concepts?", number_documents=3))
# answer: Naval argues that humans possess the unique capacity to generate explanations or concepts based on an underlying model of reality. This ability allows humans to understand and explain phenomena that may not be directly observable or known.
=======
### Chat Interface

* This interface is chat interface where it remembers previous conversation. Right now it remembers 5 conversation by default.

* To use this, call `.chat` function to get the answer for any query.

```python
print(naval_chat_bot.chat("How to be happy in life?"))
# answer: The most important trick to being happy is to realize happiness is a skill you develop and a choice you make. You choose to be happy, and then you work at it. It's just like building muscles or succeeding at your job. It's about recognizing the abundance and gifts around you at all times.

print(naval_chat_bot.chat("who is naval ravikant?"))
# answer: Naval Ravikant is an Indian-American entrepreneur and investor.

print(naval_chat_bot.chat("what did the author say about happiness?"))
# answer: The author, Naval Ravikant, believes that happiness is a choice you make and a skill you develop. He compares the mind to the body, stating that just as the body can be molded and changed, so can the mind. He emphasizes the importance of being present in the moment and not getting caught up in regrets of the past or worries about the future. By being present and grateful for where you are, you can experience true happiness.
>>>>>>> e50c7e68
```

## Format supported

We support the following formats:

### Youtube Video

To add any youtube video to your app, use the data_type (first argument to `.add`) as `youtube_video`. Eg:

```python
app.add('youtube_video', 'a_valid_youtube_url_here')
```

### PDF File

To add any pdf file, use the data_type as `pdf_file`. Eg:

```python
app.add('pdf_file', 'a_valid_url_where_pdf_file_can_be_accessed')
```

Note that we do not support password protected pdfs.

### Web Page

To add any web page, use the data_type as `web_page`. Eg:

```python
app.add('web_page', 'a_valid_web_page_url')
```

### Doc File

To add any doc/docx file, use the data_type as `doc_file`. Eg:

```python
app.add('doc_file', 'a_local_doc_file_path')
```

### Text

To supply your own text, use the data_type as `text` and enter a string. The text is not processed, this can be very versatile. Eg:

```python
app.add_local('text', 'Seek wealth, not money or status. Wealth is having assets that earn while you sleep. Money is how we transfer time and wealth. Status is your place in the social hierarchy.')
```

Note: This is not used in the examples because in most cases you will supply a whole paragraph or file, which did not fit.

### QnA Pair

To supply your own QnA pair, use the data_type as `qna_pair` and enter a tuple. Eg:

```python
app.add_local('qna_pair', ("Question", "Answer"))
```

### Reusing a Vector DB

Default behavior is to create a persistent vector DB in the directory **./db**. You can split your application into two Python scripts: one to create a local vector DB and the other to reuse this local persistent vector DB. This is useful when you want to index hundreds of documents and separately implement a chat interface.

Create a local index:

```python

from embedchain import App

naval_chat_bot = App()
naval_chat_bot.add("youtube_video", "https://www.youtube.com/watch?v=3qHkcs3kG44")
naval_chat_bot.add("pdf_file", "https://navalmanack.s3.amazonaws.com/Eric-Jorgenson_The-Almanack-of-Naval-Ravikant_Final.pdf")
```

You can reuse the local index with the same code, but without adding new documents:

```python

from embedchain import App

naval_chat_bot = App()
print(naval_chat_bot.query("What unique capacity does Naval argue humans possess when it comes to understanding explanations or concepts?"))
```

### More Formats coming soon

- If you want to add any other format, please create an [issue](https://github.com/embedchain/embedchain/issues) and we will add it to the list of supported formats.

## Testing

Before you consume valueable tokens, you should make sure that the embedding you have done works and that it's receiving the correct document from the database.

For this you can use the `dry_run` method.

Following the example above, add this to your script:

```python
print(naval_chat_bot.dry_run('Can you tell me who Naval Ravikant is?'))

'''
Use the following pieces of context to answer the query at the end. If you don't know the answer, just say that you don't know, don't try to make up an answer.
        Q: Who is Naval Ravikant?
A: Naval Ravikant is an Indian-American entrepreneur and investor.
        Query: Can you tell me who Naval Ravikant is?
        Helpful Answer:
'''
```

_The embedding is confirmed to work as expected. It returns the right document, even if the question is asked slightly different. No prompt tokens have been consumed._

**The dry run will still consume tokens to embed your query, but it is only ~1/15 of the prompt.**

# Advanced

## Configuration
Embedchain is made to work out of the box. However, for advanced users we're also offering configuration options. All of these configuration options are optional and have sane defaults.

### Example

Here's the readme example with configuration options.

```python
import os
from embedchain import App
from embedchain.config import InitConfig, AddConfig, QueryConfig
from chromadb.utils import embedding_functions

# Example: use your own embedding function
config = InitConfig(ef=embedding_functions.OpenAIEmbeddingFunction(
                api_key=os.getenv("OPENAI_API_KEY"),
                organization_id=os.getenv("OPENAI_ORGANIZATION"),
                model_name="text-embedding-ada-002"
            ))
naval_chat_bot = App(config)

add_config = AddConfig() # Currently no options
naval_chat_bot.add("youtube_video", "https://www.youtube.com/watch?v=3qHkcs3kG44", add_config)
naval_chat_bot.add("pdf_file", "https://navalmanack.s3.amazonaws.com/Eric-Jorgenson_The-Almanack-of-Naval-Ravikant_Final.pdf", add_config)
naval_chat_bot.add("web_page", "https://nav.al/feedback", add_config)
naval_chat_bot.add("web_page", "https://nav.al/agi", add_config)

naval_chat_bot.add_local("qna_pair", ("Who is Naval Ravikant?", "Naval Ravikant is an Indian-American entrepreneur and investor."), add_config)

query_config = QueryConfig() # Currently no options
print(naval_chat_bot.query("What unique capacity does Naval argue humans possess when it comes to understanding explanations or concepts?", query_config))
```

### Configs
This section describes all possible config options.

#### **InitConfig**
|option|description|type|default|
|---|---|---|---|
|ef|embedding function|chromadb.utils.embedding_functions|{text-embedding-ada-002}|
|db|vector database (experimental)|BaseVectorDB|ChromaDB|

#### **Add Config**

*coming soon*

#### **Query Config**

*coming soon*

#### **Chat Config**

All options for query and...

*coming soon*

# How does it work?

Creating a chat bot over any dataset needs the following steps to happen

- load the data
- create meaningful chunks
- create embeddings for each chunk
- store the chunks in vector database

Whenever a user asks any query, following process happens to find the answer for the query

- create the embedding for query
- find similar documents for this query from vector database
- pass similar documents as context to LLM to get the final answer.

The process of loading the dataset and then querying involves multiple steps and each steps has nuances of it is own.

- How should I chunk the data? What is a meaningful chunk size?
- How should I create embeddings for each chunk? Which embedding model should I use?
- How should I store the chunks in vector database? Which vector database should I use?
- Should I store meta data along with the embeddings?
- How should I find similar documents for a query? Which ranking model should I use?

These questions may be trivial for some but for a lot of us, it needs research, experimentation and time to find out the accurate answers.

embedchain is a framework which takes care of all these nuances and provides a simple interface to create bots over any dataset.

In the first release, we are making it easier for anyone to get a chatbot over any dataset up and running in less than a minute. All you need to do is create an app instance, add the data sets using `.add` function and then use `.query` function to get the relevant answer.

# Tech Stack

embedchain is built on the following stack:

- [Langchain](https://github.com/hwchase17/langchain) as an LLM framework to load, chunk and index data
- [OpenAI's Ada embedding model](https://platform.openai.com/docs/guides/embeddings) to create embeddings
- [OpenAI's ChatGPT API](https://platform.openai.com/docs/guides/gpt/chat-completions-api) as LLM to get answers given the context
- [Chroma](https://github.com/chroma-core/chroma) as the vector database to store embeddings
- [gpt4all](https://github.com/nomic-ai/gpt4all) as an open source LLM
- [sentence-transformers](https://huggingface.co/sentence-transformers) as open source embedding model

# Author

- Taranjeet Singh ([@taranjeetio](https://twitter.com/taranjeetio))

## Citation

If you utilize this repository, please consider citing it with:

```
@misc{embedchain,
  author = {Taranjeet Singh},
  title = {Embechain: Framework to easily create LLM powered bots over any dataset},
  year = {2023},
  publisher = {GitHub},
  journal = {GitHub repository},
  howpublished = {\url{https://github.com/embedchain/embedchain}},
}
```<|MERGE_RESOLUTION|>--- conflicted
+++ resolved
@@ -6,8 +6,6 @@
 embedchain is a framework to easily create LLM powered bots over any dataset. If you want a javascript version, check out [embedchain-js](https://github.com/embedchain/embedchainjs)
 
 # Latest Updates
-
-* Introduce a new interface called `chat`. It remembers the history (last 5 messages) and can be used to powerful stateful bots. You can use it by calling `.chat` on any app instance. Works for both OpenAI and OpenSourceApp.
 
 * Introduce a new app type called `OpenSourceApp`. It uses `gpt4all` as the LLM and `sentence transformers` all-MiniLM-L6-v2 as the embedding model. If you use this app, you dont have to pay for anything.
 
@@ -137,31 +135,6 @@
 ```python
 print(naval_chat_bot.query("What unique capacity does Naval argue humans possess when it comes to understanding explanations or concepts?"))
 # answer: Naval argues that humans possess the unique capacity to understand explanations or concepts to the maximum extent possible in this physical reality.
-```
-
-<<<<<<< HEAD
-* You can also query multiple documents. The LLM then has more information to work with. The downside is, that the prompt is longer, consuming more tokens. Use this with caution and only if it fits your use case.
-
-```python
-print(naval_chat_bot.query("What unique capacity does Naval argue humans possess when it comes to understanding explanations or concepts?", number_documents=3))
-# answer: Naval argues that humans possess the unique capacity to generate explanations or concepts based on an underlying model of reality. This ability allows humans to understand and explain phenomena that may not be directly observable or known.
-=======
-### Chat Interface
-
-* This interface is chat interface where it remembers previous conversation. Right now it remembers 5 conversation by default.
-
-* To use this, call `.chat` function to get the answer for any query.
-
-```python
-print(naval_chat_bot.chat("How to be happy in life?"))
-# answer: The most important trick to being happy is to realize happiness is a skill you develop and a choice you make. You choose to be happy, and then you work at it. It's just like building muscles or succeeding at your job. It's about recognizing the abundance and gifts around you at all times.
-
-print(naval_chat_bot.chat("who is naval ravikant?"))
-# answer: Naval Ravikant is an Indian-American entrepreneur and investor.
-
-print(naval_chat_bot.chat("what did the author say about happiness?"))
-# answer: The author, Naval Ravikant, believes that happiness is a choice you make and a skill you develop. He compares the mind to the body, stating that just as the body can be molded and changed, so can the mind. He emphasizes the importance of being present in the moment and not getting caught up in regrets of the past or worries about the future. By being present and grateful for where you are, you can experience true happiness.
->>>>>>> e50c7e68
 ```
 
 ## Format supported
