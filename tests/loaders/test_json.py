--- conflicted
+++ resolved
@@ -1,10 +1,6 @@
 import hashlib
-<<<<<<< HEAD
-
 import pytest
 from llama_index.readers.schema.base import Document
-=======
->>>>>>> 68dc274f
 
 from embedchain.loaders.json import JSONLoader
 
@@ -19,8 +15,7 @@
             {"content": "content2", "meta_data": {"url": content}},
         ],
     }
-<<<<<<< HEAD
-
+    
     mocker.patch("embedchain.loaders.json.JSONLoader.load_data", return_value=mock_document)
 
     json_loader = JSONLoader()
@@ -92,25 +87,4 @@
     content = "http://invalid-url.com/"
 
     with pytest.raises(ValueError, match=f"Invalid content to load json data from: {content}"):
-        JSONLoader.load_data(content)
-=======
-
-    mocker.patch("embedchain.loaders.json.JSONLoader.load_data", return_value=mock_document)
-
-    json_loader = JSONLoader()
-
-    result = json_loader.load_data(content)
-
-    assert "doc_id" in result
-    assert "data" in result
-
-    expected_data = [
-        {"content": "content1", "meta_data": {"url": content}},
-        {"content": "content2", "meta_data": {"url": content}},
-    ]
-
-    assert result["data"] == expected_data
-
-    expected_doc_id = hashlib.sha256((content + ", ".join(["content1", "content2"])).encode()).hexdigest()
-    assert result["doc_id"] == expected_doc_id
->>>>>>> 68dc274f
+        JSONLoader.load_data(content)