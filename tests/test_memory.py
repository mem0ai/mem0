--- conflicted
+++ resolved
@@ -7,7 +7,6 @@
 from mem0.configs.base import MemoryConfig
 
 
-<<<<<<< HEAD
 class MockFieldInfo:
     """Mock pydantic field info."""
     def __init__(self, default=None):
@@ -73,8 +72,6 @@
         raise TypeError("cannot pickle connection state")
 
 
-=======
->>>>>>> ee020276
 class MockVectorMemory:
     """Mock memory object for testing incomplete payloads."""
     
@@ -179,7 +176,6 @@
 @patch('mem0.utils.factory.VectorStoreFactory.create')
 @patch('mem0.utils.factory.LlmFactory.create')
 @patch('mem0.memory.storage.SQLiteManager')
-<<<<<<< HEAD
 def test_safe_deepcopy_config_handles_opensearch_auth(mock_sqlite, mock_llm_factory, mock_vector_factory, mock_embedder_factory):
     """Test that _safe_deepcopy_config handles OpenSearch configs with AWS auth objects gracefully."""
     mock_embedder_factory.return_value = MagicMock()
@@ -259,8 +255,6 @@
 @patch('mem0.utils.factory.VectorStoreFactory.create')
 @patch('mem0.utils.factory.LlmFactory.create')
 @patch('mem0.memory.storage.SQLiteManager')
-=======
->>>>>>> ee020276
 def test_search_handles_incomplete_payloads(mock_sqlite, mock_llm_factory, mock_vector_factory, mock_embedder_factory):
     """Test that search operations handle memory objects with missing 'data' key gracefully."""
     mock_embedder_factory.return_value = MagicMock()
@@ -273,10 +267,7 @@
     config = MemoryConfig()
     memory = MemoryClass(config)
 
-<<<<<<< HEAD
-=======
     # Create test data with both complete and incomplete payloads
->>>>>>> ee020276
     incomplete_memory = MockVectorMemory("mem_1", {"hash": "abc123"})
     complete_memory = MockVectorMemory("mem_2", {"data": "content", "hash": "def456"})
 
@@ -286,20 +277,10 @@
     mock_embedder.embed.return_value = [0.1, 0.2, 0.3]
     memory.embedding_model = mock_embedder
 
-<<<<<<< HEAD
-=======
-    # This should not raise KeyError even with incomplete payloads
->>>>>>> ee020276
     result = memory._search_vector_store("test", {"user_id": "test"}, 10)
     
     assert len(result) == 2
     memories_by_id = {mem["id"]: mem for mem in result}
-    
-<<<<<<< HEAD
-    assert memories_by_id["mem_1"]["memory"] == ""
-    assert memories_by_id["mem_2"]["memory"] == "content"
-=======
-    # Verify defensive programming works correctly
-    assert memories_by_id["mem_1"]["memory"] == ""  # Missing data gets empty string
-    assert memories_by_id["mem_2"]["memory"] == "content"  # Normal data preserved
->>>>>>> ee020276
+
+    assert memories_by_id["mem_1"]["memory"] == ""  
+    assert memories_by_id["mem_2"]["memory"] == "content" 