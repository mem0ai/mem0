import os

import pytest
import yaml

from embedchain import App
from embedchain.config import (AddConfig, AppConfig, BaseEmbedderConfig,
                               BaseLlmConfig, ChromaDbConfig)
from embedchain.embedder.base import BaseEmbedder
from embedchain.llm.base import BaseLlm
<<<<<<< HEAD
from embedchain.vector_db.base import BaseVectorDB
from embedchain.vector_db.chroma import ChromaDB
=======
from embedchain.vectordb.base import BaseVectorDB, BaseVectorDbConfig
from embedchain.vectordb.chroma import ChromaDB
>>>>>>> 78ec91a3


@pytest.fixture
def app():
    os.environ["OPENAI_API_KEY"] = "test_api_key"
    return App()


def test_app(app):
    assert isinstance(app.llm, BaseLlm)
    assert isinstance(app.db, BaseVectorDB)
    assert isinstance(app.embedder, BaseEmbedder)


class TestConfigForAppComponents:
    def test_constructor_config(self):
        collection_name = "my-test-collection"
        app = App(db_config=ChromaDbConfig(collection_name=collection_name))
        assert app.db.config.collection_name == collection_name

    def test_component_config(self):
        collection_name = "my-test-collection"
        database = ChromaDB(config=ChromaDbConfig(collection_name=collection_name))
        app = App(db=database)
        assert app.db.config.collection_name == collection_name

    def test_different_configs_are_proper_instances(self):
        app_config = AppConfig()
        wrong_config = AddConfig()
        with pytest.raises(TypeError):
            App(config=wrong_config)

        assert isinstance(app_config, AppConfig)

        llm_config = BaseLlmConfig()
        wrong_llm_config = "wrong_llm_config"

        with pytest.raises(TypeError):
            App(llm_config=wrong_llm_config)

        assert isinstance(llm_config, BaseLlmConfig)

        db_config = BaseVectorDbConfig()
        wrong_db_config = "wrong_db_config"

        with pytest.raises(TypeError):
            App(db_config=wrong_db_config)

        assert isinstance(db_config, BaseVectorDbConfig)

        embedder_config = BaseEmbedderConfig()
        wrong_embedder_config = "wrong_embedder_config"
        with pytest.raises(TypeError):
            App(embedder_config=wrong_embedder_config)

        assert isinstance(embedder_config, BaseEmbedderConfig)

    def test_components_raises_type_error_if_not_proper_instances(self):
        wrong_llm = "wrong_llm"
        with pytest.raises(TypeError):
            App(llm=wrong_llm)

        wrong_db = "wrong_db"
        with pytest.raises(TypeError):
            App(db=wrong_db)

        wrong_embedder = "wrong_embedder"
        with pytest.raises(TypeError):
            App(embedder=wrong_embedder)


class TestAppFromConfig:
    def load_config_data(self, yaml_path):
        with open(yaml_path, "r") as file:
            return yaml.safe_load(file)

    def test_from_chroma_config(self):
        yaml_path = "configs/chroma.yaml"
        config_data = self.load_config_data(yaml_path)

        app = App.from_config(yaml_path)

        # Check if the App instance and its components were created correctly
        assert isinstance(app, App)

        # Validate the AppConfig values
        assert app.config.id == config_data["app"]["config"]["id"]
        assert app.config.collection_name == config_data["app"]["config"]["collection_name"]
        # Even though not present in the config, the default value is used
        assert app.config.collect_metrics is True

        # Validate the LLM config values
        llm_config = config_data["llm"]["config"]
        assert app.llm.config.temperature == llm_config["temperature"]
        assert app.llm.config.max_tokens == llm_config["max_tokens"]
        assert app.llm.config.top_p == llm_config["top_p"]
        assert app.llm.config.stream == llm_config["stream"]

        # Validate the VectorDB config values
        db_config = config_data["vectordb"]["config"]
        assert app.db.config.collection_name == db_config["collection_name"]
        assert app.db.config.dir == db_config["dir"]
        assert app.db.config.allow_reset == db_config["allow_reset"]

        # Validate the Embedder config values
        embedder_config = config_data["embedder"]["config"]
        assert app.embedder.config.model == embedder_config["model"]
        assert app.embedder.config.deployment_name == embedder_config["deployment_name"]

    def test_from_opensource_config(self):
        yaml_path = "configs/opensource.yaml"
        config_data = self.load_config_data(yaml_path)

        app = App.from_config(yaml_path)

        # Check if the App instance and its components were created correctly
        assert isinstance(app, App)

        # Validate the AppConfig values
        assert app.config.id == config_data["app"]["config"]["id"]
        assert app.config.collection_name == config_data["app"]["config"]["collection_name"]
        assert app.config.collect_metrics == config_data["app"]["config"]["collect_metrics"]

        # Validate the LLM config values
        llm_config = config_data["llm"]["config"]
        assert app.llm.config.model == llm_config["model"]
        assert app.llm.config.temperature == llm_config["temperature"]
        assert app.llm.config.max_tokens == llm_config["max_tokens"]
        assert app.llm.config.top_p == llm_config["top_p"]
        assert app.llm.config.stream == llm_config["stream"]

        # Validate the VectorDB config values
        db_config = config_data["vectordb"]["config"]
        assert app.db.config.collection_name == db_config["collection_name"]
        assert app.db.config.dir == db_config["dir"]
        assert app.db.config.allow_reset == db_config["allow_reset"]

        # Validate the Embedder config values
        embedder_config = config_data["embedder"]["config"]
        assert app.embedder.config.deployment_name == embedder_config["deployment_name"]<|MERGE_RESOLUTION|>--- conflicted
+++ resolved
@@ -8,13 +8,8 @@
                                BaseLlmConfig, ChromaDbConfig)
 from embedchain.embedder.base import BaseEmbedder
 from embedchain.llm.base import BaseLlm
-<<<<<<< HEAD
-from embedchain.vector_db.base import BaseVectorDB
+from embedchain.vector_db.base import BaseVectorDB, BaseVectorDbConfig
 from embedchain.vector_db.chroma import ChromaDB
-=======
-from embedchain.vectordb.base import BaseVectorDB, BaseVectorDbConfig
-from embedchain.vectordb.chroma import ChromaDB
->>>>>>> 78ec91a3
 
 
 @pytest.fixture
@@ -114,7 +109,7 @@
         assert app.llm.config.stream == llm_config["stream"]
 
         # Validate the VectorDB config values
-        db_config = config_data["vectordb"]["config"]
+        db_config = config_data["vector_db"]["config"]
         assert app.db.config.collection_name == db_config["collection_name"]
         assert app.db.config.dir == db_config["dir"]
         assert app.db.config.allow_reset == db_config["allow_reset"]
@@ -147,7 +142,7 @@
         assert app.llm.config.stream == llm_config["stream"]
 
         # Validate the VectorDB config values
-        db_config = config_data["vectordb"]["config"]
+        db_config = config_data["vector_db"]["config"]
         assert app.db.config.collection_name == db_config["collection_name"]
         assert app.db.config.dir == db_config["dir"]
         assert app.db.config.allow_reset == db_config["allow_reset"]
