--- conflicted
+++ resolved
@@ -70,7 +70,39 @@
         app = App(db=database)
         self.assertEqual(app.db.config.collection_name, self.collection_name)
 
-<<<<<<< HEAD
+    def test_different_configs_are_proper_instances(self):
+        config = AppConfig()
+        wrong_app_config = AddConfig()
+
+        with self.assertRaises(TypeError):
+            App(config=wrong_app_config)
+
+        self.assertIsInstance(config, AppConfig)
+
+        llm_config = BaseLlmConfig()
+        wrong_llm_config = "wrong_llm_config"
+
+        with self.assertRaises(TypeError):
+            App(llm_config=wrong_llm_config)
+
+        self.assertIsInstance(llm_config, BaseLlmConfig)
+
+        db_config = BaseVectorDbConfig()
+        wrong_db_config = "wrong_db_config"
+
+        with self.assertRaises(TypeError):
+            App(db_config=wrong_db_config)
+
+        self.assertIsInstance(db_config, BaseVectorDbConfig)
+
+        embedder_config = BaseEmbedderConfig()
+        wrong_embedder_config = "wrong_embedder_config"
+
+        with self.assertRaises(TypeError):
+            App(embedder_config=wrong_embedder_config)
+
+        self.assertIsInstance(embedder_config, BaseEmbedderConfig)
+
 
 class TestAppFromConfig:
     def load_config_data(self, yaml_path):
@@ -173,38 +205,4 @@
         # Validate the Embedder config values
         embedder_config = config_data["embedder"]["config"]
         assert app.embedder.config.model == embedder_config["model"]
-        assert app.embedder.config.deployment_name == embedder_config["deployment_name"]
-=======
-    def test_different_configs_are_proper_instances(self):
-        config = AppConfig()
-        wrong_app_config = AddConfig()
-
-        with self.assertRaises(TypeError):
-            App(config=wrong_app_config)
-
-        self.assertIsInstance(config, AppConfig)
-
-        llm_config = BaseLlmConfig()
-        wrong_llm_config = "wrong_llm_config"
-
-        with self.assertRaises(TypeError):
-            App(llm_config=wrong_llm_config)
-
-        self.assertIsInstance(llm_config, BaseLlmConfig)
-
-        db_config = BaseVectorDbConfig()
-        wrong_db_config = "wrong_db_config"
-
-        with self.assertRaises(TypeError):
-            App(db_config=wrong_db_config)
-
-        self.assertIsInstance(db_config, BaseVectorDbConfig)
-
-        embedder_config = BaseEmbedderConfig()
-        wrong_embedder_config = "wrong_embedder_config"
-
-        with self.assertRaises(TypeError):
-            App(embedder_config=wrong_embedder_config)
-
-        self.assertIsInstance(embedder_config, BaseEmbedderConfig)
->>>>>>> 4820ea15
+        assert app.embedder.config.deployment_name == embedder_config["deployment_name"]