--- conflicted
+++ resolved
@@ -215,8 +215,7 @@
 
         return memory
 
-<<<<<<< HEAD
-    def test_valid_llm_response_fact_extraction(self, mock_memory, caplog, base_memory_scenario):
+    def test_valid_llm_response_fact_extraction(self, mocker, mock_memory, caplog, base_memory_scenario):
         """Test valid response from LLM during fact extraction"""
         memory_payload, llm_responses, id_mapping, message_from_user = base_memory_scenario
 
@@ -233,14 +232,9 @@
         mock_memory.vector_store.update.side_effect = mock_update
 
         mock_memory.llm.generate_response.side_effect = llm_responses
-=======
-    def test_empty_llm_response_fact_extraction(self, mocker, mock_memory, caplog):
-        """Test empty response from LLM during fact extraction"""
-        # Setup
-        mock_memory.llm.generate_response.return_value = ""
         mock_capture_event = mocker.MagicMock()
         mocker.patch("mem0.memory.main.capture_event", mock_capture_event)
->>>>>>> 6e80d7f9
+
 
         with caplog.at_level(logging.ERROR):
             add_result = mock_memory.add(
@@ -252,7 +246,6 @@
             )
 
         # Verify
-<<<<<<< HEAD
         assert mock_memory.llm.generate_response.call_count == 2
         assert add_result is not None
         assert "results" in add_result
@@ -353,8 +346,9 @@
         assert sorted(actual_insert_call_values, key=lambda x: x["hash"]) == sorted(
             expected_insert_call_values, key=lambda x: x["hash"]
         )
-
-    def test_empty_llm_response_memory_actions(self, mock_memory, caplog, base_memory_scenario):
+        assert mock_capture_event.call_count == 1
+
+    def test_empty_llm_response_fact_extraction(self, mocker, mock_memory, caplog, base_memory_scenario):
         """Test empty response in AsyncMemory.add.
         Sometimes the LLM doesn't return a valid JSON response
         and we need to handle that gracefully.
@@ -367,14 +361,10 @@
         mock_search = partial(create_mock_scored_point, memory_payload)
         mock_memory.vector_store.get.side_effect = mock_get
         mock_memory.vector_store.search.return_value = [mock_search(key) for key in memory_payload.keys()]
-=======
-        assert mock_memory.llm.generate_response.call_count == 1
-        assert result == []  # Should return empty list when no memories processed
-        assert "Error in new_retrieved_facts" in caplog.text
-        assert mock_capture_event.call_count == 1
->>>>>>> 6e80d7f9
 
         mock_memory.llm.generate_response.side_effect = ["", ""]
+        mock_capture_event = mocker.MagicMock()
+        mocker.patch("mem0.memory.main.capture_event", mock_capture_event)
 
         with caplog.at_level(logging.ERROR):
             add_result = mock_memory.add(
@@ -386,15 +376,53 @@
             )
 
         # Verify
+        assert mock_memory.llm.generate_response.call_count == 1
+        assert add_result is not None
+        assert "results" in add_result
+        results = add_result["results"]
+        assert results == []
+        assert "Error in new_retrieved_facts:" in caplog.text
+        assert mock_memory.vector_store.update.call_count == 0
+        assert mock_memory.vector_store.insert.call_count == 0
+        assert mock_capture_event.call_count == 1
+
+    def test_empty_llm_response_memory_actions(self, mocker, mock_memory, caplog, base_memory_scenario):
+        """Test empty response in AsyncMemory.add.
+        Sometimes the LLM doesn't return a valid JSON response
+        and we need to handle that gracefully.
+        """
+        memory_payload, _, id_mapping, message_from_user = base_memory_scenario
+
+        from functools import partial
+
+        mock_get = partial(create_mock_record, memory_payload)
+        mock_search = partial(create_mock_scored_point, memory_payload)
+        mock_memory.vector_store.get.side_effect = mock_get
+        mock_memory.vector_store.search.return_value = [mock_search(key) for key in memory_payload.keys()]
+
+        mock_memory.llm.generate_response.side_effect = [json.dumps({"facts": ["Likes all pizza"]}), ""]
+        mock_capture_event = mocker.MagicMock()
+        mocker.patch("mem0.memory.main.capture_event", mock_capture_event)
+
+        with caplog.at_level(logging.ERROR):
+            add_result = mock_memory.add(
+                messages=[{"role": "user", "content": message_from_user}],
+                user_id="default_user",
+                agent_id="test_agent",
+                metadata={},
+                infer=True,
+            )
+
+        # Verify
         assert mock_memory.llm.generate_response.call_count == 2
         assert add_result is not None
         assert "results" in add_result
         results = add_result["results"]
         assert results == []
         assert "Invalid JSON response" in caplog.text
-        assert "Error in new_retrieved_facts:" in caplog.text
         assert mock_memory.vector_store.update.call_count == 0
         assert mock_memory.vector_store.insert.call_count == 0
+        assert mock_capture_event.call_count == 1
 
 
 @pytest.mark.asyncio
@@ -413,7 +441,6 @@
         return memory
 
     @pytest.mark.asyncio
-<<<<<<< HEAD
     async def test_async_valid_llm_response_fact_extraction(
         self, mock_async_memory, caplog, mocker, base_memory_scenario
     ):
@@ -433,14 +460,8 @@
         mock_async_memory.vector_store.update.side_effect = mock_update
 
         mock_async_memory.llm.generate_response.side_effect = llm_responses
-=======
-    async def test_async_empty_llm_response_fact_extraction(self, mock_async_memory, caplog, mocker):
-        """Test empty response in AsyncMemory._add_to_vector_store"""
-        mocker.patch("mem0.utils.factory.EmbedderFactory.create", return_value=MagicMock())
-        mock_async_memory.llm.generate_response.return_value = ""
         mock_capture_event = mocker.MagicMock()
         mocker.patch("mem0.memory.main.capture_event", mock_capture_event)
->>>>>>> 6e80d7f9
 
         with caplog.at_level(logging.ERROR):
             add_result = await mock_async_memory.add(
@@ -450,7 +471,6 @@
                 metadata={},
                 infer=True,
             )
-<<<<<<< HEAD
 
         assert mock_async_memory.llm.generate_response.call_count == 2
         assert add_result is not None
@@ -552,12 +572,48 @@
         assert sorted(actual_insert_call_values, key=lambda x: x["hash"]) == sorted(
             expected_insert_call_values, key=lambda x: x["hash"]
         )
-=======
+        assert mock_capture_event.call_count == 1
+
+    @pytest.mark.asyncio
+    async def test_async_empty_llm_response_fact_extraction(
+        self, mock_async_memory, caplog, mocker, base_memory_scenario
+    ):
+        """Test empty response in AsyncMemory.add.
+        Sometimes the LLM doesn't return a valid JSON response
+        and we need to handle that gracefully.
+        """
+        memory_payload, _, id_mapping, message_from_user = base_memory_scenario
+
+        from functools import partial
+
+        mock_get = partial(create_mock_record, memory_payload)
+        mock_search = partial(create_mock_scored_point, memory_payload)
+        mock_async_memory.vector_store.get.side_effect = mock_get
+        mock_async_memory.vector_store.search.return_value = [mock_search(key) for key in memory_payload.keys()]
+
+        mocker.patch("mem0.utils.factory.EmbedderFactory.create", return_value=MagicMock())
+        mock_async_memory.llm.generate_response.side_effect = ["", ""]
+        mock_capture_event = mocker.MagicMock()
+        mocker.patch("mem0.memory.main.capture_event", mock_capture_event)
+
+        with caplog.at_level(logging.ERROR):
+            add_result = await mock_async_memory.add(
+                messages=[{"role": "user", "content": message_from_user}],
+                user_id="default_user",
+                agent_id="test_agent",
+                metadata={},
+                infer=True,
+            )
+
         assert mock_async_memory.llm.generate_response.call_count == 1
-        assert result == []
-        assert "Error in new_retrieved_facts" in caplog.text
+        assert add_result is not None
+        assert "results" in add_result
+        results = add_result["results"]
+        assert results == []
+        assert "Error in new_retrieved_facts:" in caplog.text
+        assert mock_async_memory.vector_store.update.call_count == 0
+        assert mock_async_memory.vector_store.insert.call_count == 0
         assert mock_capture_event.call_count == 1
->>>>>>> 6e80d7f9
 
     @pytest.mark.asyncio
     async def test_async_empty_llm_response_memory_actions(
@@ -577,13 +633,9 @@
         mock_async_memory.vector_store.search.return_value = [mock_search(key) for key in memory_payload.keys()]
 
         mocker.patch("mem0.utils.factory.EmbedderFactory.create", return_value=MagicMock())
-<<<<<<< HEAD
-        mock_async_memory.llm.generate_response.side_effect = ["", ""]
-=======
-        mock_async_memory.llm.generate_response.side_effect = ['{"facts": ["test fact"]}', ""]
+        mock_async_memory.llm.generate_response.side_effect = [json.dumps({"facts": ["Likes all pizza"]}), ""]
         mock_capture_event = mocker.MagicMock()
         mocker.patch("mem0.memory.main.capture_event", mock_capture_event)
->>>>>>> 6e80d7f9
 
         with caplog.at_level(logging.ERROR):
             add_result = await mock_async_memory.add(
@@ -594,18 +646,12 @@
                 infer=True,
             )
 
-<<<<<<< HEAD
         assert mock_async_memory.llm.generate_response.call_count == 2
         assert add_result is not None
         assert "results" in add_result
         results = add_result["results"]
         assert results == []
         assert "Invalid JSON response" in caplog.text
-        assert "Error in new_retrieved_facts:" in caplog.text
         assert mock_async_memory.vector_store.update.call_count == 0
         assert mock_async_memory.vector_store.insert.call_count == 0
-=======
-        assert result == []
-        assert "Invalid JSON response" in caplog.text
-        assert mock_capture_event.call_count == 1
->>>>>>> 6e80d7f9
+        assert mock_capture_event.call_count == 1