--- conflicted
+++ resolved
@@ -1,13 +1,9 @@
 import pytest
 
-<<<<<<< HEAD
-from embedchain.config.vectordb.pinecone import PineconeDBConfig
-=======
 from embedchain import App
 from embedchain.config import AppConfig
 from embedchain.config.vectordb.pinecone import PineconeDBConfig
 from embedchain.embedder.base import BaseEmbedder
->>>>>>> 3fe3b032
 from embedchain.vectordb.pinecone import PineconeDB
 
 
@@ -209,8 +205,6 @@
     pinecone_db.add(["text_3", "text_4"], [{"key_3": "value_3"}, {"key_4": "value_4"}], ["key_3", "key_4"])
     assert pinecone_db.count() == 4
 
-<<<<<<< HEAD
-
 def test_query(monkeypatch):
     def mock_pinecone_db():
         monkeypatch.setenv("PINECONE_API_KEY", "test_api_key")
@@ -230,43 +224,4 @@
     assert results == [
         ("text_1", {"key": "value", "text": "text_1", "score": 0.1}),
         ("text_2", {"key": "value", "text": "text_2", "score": 0.2}),
-    ]
-=======
-        # Assert that the Pinecone client was called to delete the index
-        pinecone_mock.delete_index.assert_called_once_with(db.config.index_name)
-
-        # Assert that the index is recreated
-        pinecone_mock.Index.assert_called_with(db.config.index_name)
-
-    @patch("embedchain.vectordb.pinecone.pinecone")
-    def test_custom_index_name_if_it_exists(self, pinecone_mock):
-        """Tests custom index name is used if it exists"""
-        pinecone_mock.list_indexes.return_value = ["custom_index_name"]
-        db_config = PineconeDBConfig(index_name="custom_index_name")
-        _ = PineconeDB(config=db_config)
-
-        pinecone_mock.list_indexes.assert_called_once()
-        pinecone_mock.create_index.assert_not_called()
-        pinecone_mock.Index.assert_called_with("custom_index_name")
-
-    @patch("embedchain.vectordb.pinecone.pinecone")
-    def test_custom_index_name_creation(self, pinecone_mock):
-        """Test custom index name is created if it doesn't exists already"""
-        pinecone_mock.list_indexes.return_value = []
-        db_config = PineconeDBConfig(index_name="custom_index_name")
-        _ = PineconeDB(config=db_config)
-
-        pinecone_mock.list_indexes.assert_called_once()
-        pinecone_mock.create_index.assert_called_once()
-        pinecone_mock.Index.assert_called_with("custom_index_name")
-
-    @patch("embedchain.vectordb.pinecone.pinecone")
-    def test_default_index_name_is_used(self, pinecone_mock):
-        """Test default index name is used if custom index name is not provided"""
-        db_config = PineconeDBConfig(collection_name="my-collection")
-        _ = PineconeDB(config=db_config)
-
-        pinecone_mock.list_indexes.assert_called_once()
-        pinecone_mock.create_index.assert_called_once()
-        pinecone_mock.Index.assert_called_with(f"{db_config.collection_name}-{db_config.vector_dimension}")
->>>>>>> 3fe3b032
+    ]