<<<<<<< HEAD
# ruff: noqa: E501

import unittest
from unittest.mock import MagicMock, patch
=======
import os
import shutil
from unittest.mock import patch
>>>>>>> f2a5dc40

import pytest
from chromadb.config import Settings
from langchain.docstore.document import Document

from embedchain import App
from embedchain.config import AppConfig, ChromaDbConfig
from embedchain.vectordb.chroma import ChromaDB

os.environ["OPENAI_API_KEY"] = "test-api-key"


@pytest.fixture
def chroma_db():
    return ChromaDB(config=ChromaDbConfig(host="test-host", port="1234"))


@pytest.fixture
def app_with_settings():
    chroma_config = ChromaDbConfig(allow_reset=True, dir="test-db")
    app_config = AppConfig(collect_metrics=False)
    return App(config=app_config, db_config=chroma_config)


@pytest.fixture(scope="session", autouse=True)
def cleanup_db():
    yield
    try:
        shutil.rmtree("test-db")
    except OSError as e:
        print("Error: %s - %s." % (e.filename, e.strerror))


def test_chroma_db_init_with_host_and_port(chroma_db):
    settings = chroma_db.client.get_settings()
    assert settings.chroma_server_host == "test-host"
    assert settings.chroma_server_http_port == "1234"


def test_chroma_db_init_with_basic_auth():
    chroma_config = {
        "host": "test-host",
        "port": "1234",
        "chroma_settings": {
            "chroma_client_auth_provider": "chromadb.auth.basic.BasicAuthClientProvider",
            "chroma_client_auth_credentials": "admin:admin",
        },
    }

    db = ChromaDB(config=ChromaDbConfig(**chroma_config))
    settings = db.client.get_settings()
    assert settings.chroma_server_host == "test-host"
    assert settings.chroma_server_http_port == "1234"
    assert settings.chroma_client_auth_provider == chroma_config["chroma_settings"]["chroma_client_auth_provider"]
    assert settings.chroma_client_auth_credentials == chroma_config["chroma_settings"]["chroma_client_auth_credentials"]


@patch("embedchain.vectordb.chroma.chromadb.Client")
def test_app_init_with_host_and_port(mock_client):
    host = "test-host"
    port = "1234"
    config = AppConfig(collect_metrics=False)
    db_config = ChromaDbConfig(host=host, port=port)
    _app = App(config, db_config=db_config)

    called_settings: Settings = mock_client.call_args[0][0]
    assert called_settings.chroma_server_host == host
    assert called_settings.chroma_server_http_port == port


@patch("embedchain.vectordb.chroma.chromadb.Client")
def test_app_init_with_host_and_port_none(mock_client):
    _app = App(config=AppConfig(collect_metrics=False), db_config=ChromaDbConfig(allow_reset=True, dir="test-db"))

    called_settings: Settings = mock_client.call_args[0][0]
    assert called_settings.chroma_server_host is None
    assert called_settings.chroma_server_http_port is None


def test_chroma_db_duplicates_throw_warning(caplog):
    app = App(config=AppConfig(collect_metrics=False), db_config=ChromaDbConfig(allow_reset=True, dir="test-db"))
    app.db.collection.add(embeddings=[[0, 0, 0]], ids=["0"])
    app.db.collection.add(embeddings=[[0, 0, 0]], ids=["0"])
    assert "Insert of existing embedding ID: 0" in caplog.text
    assert "Add of existing embedding ID: 0" in caplog.text
    app.db.reset()


def test_chroma_db_duplicates_collections_no_warning(caplog):
    app = App(config=AppConfig(collect_metrics=False), db_config=ChromaDbConfig(allow_reset=True, dir="test-db"))
    app.set_collection_name("test_collection_1")
    app.db.collection.add(embeddings=[[0, 0, 0]], ids=["0"])
    app.set_collection_name("test_collection_2")
    app.db.collection.add(embeddings=[[0, 0, 0]], ids=["0"])
    assert "Insert of existing embedding ID: 0" not in caplog.text
    assert "Add of existing embedding ID: 0" not in caplog.text
    app.db.reset()
    app.set_collection_name("test_collection_1")
    app.db.reset()


def test_chroma_db_collection_init_with_default_collection():
    app = App(config=AppConfig(collect_metrics=False), db_config=ChromaDbConfig(allow_reset=True, dir="test-db"))
    assert app.db.collection.name == "embedchain_store"


def test_chroma_db_collection_init_with_custom_collection():
    app = App(config=AppConfig(collect_metrics=False), db_config=ChromaDbConfig(allow_reset=True, dir="test-db"))
    app.set_collection_name(name="test_collection")
    assert app.db.collection.name == "test_collection"


def test_chroma_db_collection_set_collection_name():
    app = App(config=AppConfig(collect_metrics=False), db_config=ChromaDbConfig(allow_reset=True, dir="test-db"))
    app.set_collection_name("test_collection")
    assert app.db.collection.name == "test_collection"


def test_chroma_db_collection_changes_encapsulated():
    app = App(config=AppConfig(collect_metrics=False), db_config=ChromaDbConfig(allow_reset=True, dir="test-db"))
    app.set_collection_name("test_collection_1")
    assert app.db.count() == 0

    app.db.collection.add(embeddings=[0, 0, 0], ids=["0"])
    assert app.db.count() == 1

    app.set_collection_name("test_collection_2")
    assert app.db.count() == 0

    app.db.collection.add(embeddings=[0, 0, 0], ids=["0"])
    app.set_collection_name("test_collection_1")
    assert app.db.count() == 1
    app.db.reset()
    app.set_collection_name("test_collection_2")
    app.db.reset()


def test_chroma_db_collection_add_with_skip_embedding(app_with_settings):
    # Start with a clean app
    app_with_settings.db.reset()

    assert app_with_settings.db.count() == 0

    app_with_settings.db.add(
        embeddings=[[0, 0, 0]],
        documents=["document"],
        metadatas=[{"value": "somevalue"}],
        ids=["id"],
        skip_embedding=True,
    )

    assert app_with_settings.db.count() == 1

    data = app_with_settings.db.get(["id"], limit=1)
    expected_value = {
        "documents": ["document"],
        "embeddings": None,
        "ids": ["id"],
        "metadatas": [{"value": "somevalue"}],
    }

    assert data == expected_value

    data = app_with_settings.db.query(input_query=[0, 0, 0], where={}, n_results=1, skip_embedding=True)
    expected_value = ["document"]

    assert data == expected_value
    app_with_settings.db.reset()


def test_chroma_db_collection_add_with_invalid_inputs(app_with_settings):
    # Start with a clean app
    app_with_settings.db.reset()

    assert app_with_settings.db.count() == 0

    with pytest.raises(ValueError):
        app_with_settings.db.add(
            embeddings=[[0, 0, 0]],
<<<<<<< HEAD
            documents=["document"],
            metadatas=[{"url": "url_1", "doc_id": "doc_id_1"}],
            ids=["id"],
            skip_embedding=True,
        )
        # After adding, should contain one item
        self.assertEqual(self.app_with_settings.db.count(), 1)

        # Validate if the get utility of the database is working as expected
        data = self.app_with_settings.db.get(["id"], limit=1)
        expected_value = {
            "documents": ["document"],
            "embeddings": None,
            "ids": ["id"],
            "metadatas": [{"url": "url_1", "doc_id": "doc_id_1"}],
        }
        self.assertEqual(data, expected_value)

        # Validate if the query utility of the database is working as expected
        data = self.app_with_settings.db.query(input_query=[0, 0, 0], where={}, n_results=1, skip_embedding=True)
        expected_value = [("document", "url_1", "doc_id_1")]
        self.assertEqual(data, expected_value)

    def test_add_with_invalid_inputs(self):
        """
        Test add fails with invalid inputs
        """
        # Start with a clean app
        self.app_with_settings.reset()
        # app = App(config=AppConfig(collect_metrics=False), db=db)

        # Collection should be empty when created
        self.assertEqual(self.app_with_settings.db.count(), 0)

        with self.assertRaises(ValueError):
            self.app_with_settings.db.add(
                embeddings=[[0, 0, 0]],
                documents=["document", "document2"],
                metadatas=[{"value": "somevalue"}],
                ids=["id"],
                skip_embedding=True,
            )
        # After adding, should contain no item
        self.assertEqual(self.app_with_settings.db.count(), 0)

        with self.assertRaises(ValueError):
            self.app_with_settings.db.add(
                embeddings=None,
                documents=["document", "document2"],
                metadatas=[{"value": "somevalue"}],
                ids=["id"],
                skip_embedding=True,
            )

        # After adding, should contain no item
        self.assertEqual(self.app_with_settings.db.count(), 0)

    def test_collections_are_persistent(self):
        """
        Test that a collection can be picked up later.
        """
        # Start with a clean app
        self.app_with_settings.reset()

        app = App(config=AppConfig(collect_metrics=False))
        app.set_collection_name("test_collection_1")
        app.db.collection.add(embeddings=[[0, 0, 0]], ids=["0"])
        del app

        app = App(config=AppConfig(collect_metrics=False))
        app.set_collection_name("test_collection_1")
        self.assertEqual(app.db.count(), 1)

    def test_parallel_collections(self):
        """
        Test that two apps can have different collections open in parallel.
        Switching the names will allow instant access to the collection of
        the other app.
        """
        # Start clean
        self.app_with_settings.reset()

        # Create two apps
        app1 = App(AppConfig(collection_name="test_collection_1", collect_metrics=False))
        app2 = App(AppConfig(collection_name="test_collection_2", collect_metrics=False))

        # app2 has been created last, but adding to app1 will still write to collection 1.
        app1.db.collection.add(embeddings=[0, 0, 0], ids=["0"])
        self.assertEqual(app1.db.count(), 1)
        self.assertEqual(app2.db.count(), 0)

        # Add data
        app1.db.collection.add(embeddings=[[0, 0, 0], [1, 1, 1]], ids=["1", "2"])
        app2.db.collection.add(embeddings=[0, 0, 0], ids=["0"])

        # Swap names and test
        app1.set_collection_name("test_collection_2")
        self.assertEqual(app1.count(), 1)
        app2.set_collection_name("test_collection_1")
        self.assertEqual(app2.count(), 3)

    def test_ids_share_collections(self):
        """
        Different ids should still share collections.
        """
        # Start clean
        self.app_with_settings.reset()

        # Create two apps
        app1 = App(AppConfig(id="new_app_id_1", collect_metrics=False))
        app1.set_collection_name("one_collection")
        app2 = App(AppConfig(id="new_app_id_2", collect_metrics=False))
        app2.set_collection_name("one_collection")

        # Add data
        app1.db.collection.add(embeddings=[[0, 0, 0], [1, 1, 1]], ids=["0", "1"])
        app2.db.collection.add(embeddings=[0, 0, 0], ids=["2"])

        # Both should have the same collection
        self.assertEqual(app1.count(), 3)
        self.assertEqual(app2.count(), 3)

    def test_reset(self):
        """
        Resetting should hit all collections and ids.
        """
        # Start clean
        self.app_with_settings.reset()

        # Create four apps.
        # app1, which we are about to reset, shares an app with one, and an id with the other, none with the last.
        app1 = App(AppConfig(id="new_app_id_1", collect_metrics=False), db_config=self.chroma_config)
        app1.set_collection_name("one_collection")
        app2 = App(AppConfig(id="new_app_id_2", collect_metrics=False))
        app2.set_collection_name("one_collection")
        app3 = App(AppConfig(id="new_app_id_1", collect_metrics=False))
        app3.set_collection_name("three_collection")
        app4 = App(AppConfig(id="new_app_id_4", collect_metrics=False))
        app4.set_collection_name("four_collection")

        # Each one of them get data
        app1.db.collection.add(embeddings=[0, 0, 0], ids=["1"])
        app2.db.collection.add(embeddings=[0, 0, 0], ids=["2"])
        app3.db.collection.add(embeddings=[0, 0, 0], ids=["3"])
        app4.db.collection.add(embeddings=[0, 0, 0], ids=["4"])

        # Resetting the first one should reset them all.
        app1.reset()

        # Reinstantiate app2-4, app1 doesn't have to be reinstantiated (PR #319)
        app2 = App(AppConfig(collection_name="one_collection", id="new_app_id_2", collect_metrics=False))
        app3 = App(AppConfig(collection_name="three_collection", id="new_app_id_3", collect_metrics=False))
        app4 = App(AppConfig(collection_name="four_collection", id="new_app_id_3", collect_metrics=False))

        # All should be empty
        self.assertEqual(app1.count(), 0)
        self.assertEqual(app2.count(), 0)
        self.assertEqual(app3.count(), 0)
        self.assertEqual(app4.count(), 0)


class TestChromaDBContextSource(unittest.TestCase):
    @patch("embedchain.vectordb.chroma.chromadb.Client")
    def test_fetch_context_source(self, mock_client):
        mock_collection = MagicMock()
        mock_collection.get.return_value = ["doc_id_1", "doc_id_2"]

        config = ChromaDbConfig()
        db = ChromaDB(config=config)

        db.collection = mock_collection

        input_query = ["sample query"]
        n_results = 5
        where = {"some_key": "some_value"}
        skip_embedding = False

        return_value = [
            (Document(page_content="Content 1", metadata={"url": "source1", "doc_id": "doc_id_1"}), 0.95),
            (Document(page_content="Content 2", metadata={"url": "source2", "doc_id": "doc_id_2"}), 0.92),
        ]
        with patch.object(ChromaDB, "_format_result", return_value=return_value):
            result = db.query(input_query, n_results, where, skip_embedding)
            assert len(result) == 2
            assert result[0] == ("Content 1", "source1", "doc_id_1")
            assert result[1] == ("Content 2", "source2", "doc_id_2")
=======
            documents=["document", "document2"],
            metadatas=[{"value": "somevalue"}],
            ids=["id"],
            skip_embedding=True,
        )

    assert app_with_settings.db.count() == 0

    with pytest.raises(ValueError):
        app_with_settings.db.add(
            embeddings=None,
            documents=["document", "document2"],
            metadatas=[{"value": "somevalue"}],
            ids=["id"],
            skip_embedding=True,
        )

    assert app_with_settings.db.count() == 0
    app_with_settings.db.reset()


def test_chroma_db_collection_collections_are_persistent():
    app = App(config=AppConfig(collect_metrics=False), db_config=ChromaDbConfig(allow_reset=True, dir="test-db"))
    app.set_collection_name("test_collection_1")
    app.db.collection.add(embeddings=[[0, 0, 0]], ids=["0"])
    del app

    app = App(config=AppConfig(collect_metrics=False), db_config=ChromaDbConfig(allow_reset=True, dir="test-db"))
    app.set_collection_name("test_collection_1")
    assert app.db.count() == 1

    app.db.reset()


def test_chroma_db_collection_parallel_collections():
    app1 = App(
        AppConfig(collection_name="test_collection_1", collect_metrics=False),
        db_config=ChromaDbConfig(allow_reset=True, dir="test-db"),
    )
    app2 = App(
        AppConfig(collection_name="test_collection_2", collect_metrics=False),
        db_config=ChromaDbConfig(allow_reset=True, dir="test-db"),
    )

    # cleanup if any previous tests failed or were interrupted
    app1.db.reset()
    app2.db.reset()

    app1.db.collection.add(embeddings=[0, 0, 0], ids=["0"])
    assert app1.db.count() == 1
    assert app2.db.count() == 0

    app1.db.collection.add(embeddings=[[0, 0, 0], [1, 1, 1]], ids=["1", "2"])
    app2.db.collection.add(embeddings=[0, 0, 0], ids=["0"])

    app1.set_collection_name("test_collection_2")
    assert app1.db.count() == 1
    app2.set_collection_name("test_collection_1")
    assert app2.db.count() == 3

    # cleanup
    app1.db.reset()
    app2.db.reset()


def test_chroma_db_collection_ids_share_collections():
    app1 = App(
        AppConfig(id="new_app_id_1", collect_metrics=False), db_config=ChromaDbConfig(allow_reset=True, dir="test-db")
    )
    app1.set_collection_name("one_collection")
    app2 = App(
        AppConfig(id="new_app_id_2", collect_metrics=False), db_config=ChromaDbConfig(allow_reset=True, dir="test-db")
    )
    app2.set_collection_name("one_collection")

    app1.db.collection.add(embeddings=[[0, 0, 0], [1, 1, 1]], ids=["0", "1"])
    app2.db.collection.add(embeddings=[0, 0, 0], ids=["2"])

    assert app1.db.count() == 3
    assert app2.db.count() == 3

    # cleanup
    app1.db.reset()
    app2.db.reset()


def test_chroma_db_collection_reset():
    app1 = App(
        AppConfig(id="new_app_id_1", collect_metrics=False), db_config=ChromaDbConfig(allow_reset=True, dir="test-db")
    )
    app1.set_collection_name("one_collection")
    app2 = App(
        AppConfig(id="new_app_id_2", collect_metrics=False), db_config=ChromaDbConfig(allow_reset=True, dir="test-db")
    )
    app2.set_collection_name("two_collection")
    app3 = App(
        AppConfig(id="new_app_id_1", collect_metrics=False), db_config=ChromaDbConfig(allow_reset=True, dir="test-db")
    )
    app3.set_collection_name("three_collection")
    app4 = App(
        AppConfig(id="new_app_id_4", collect_metrics=False), db_config=ChromaDbConfig(allow_reset=True, dir="test-db")
    )
    app4.set_collection_name("four_collection")

    app1.db.collection.add(embeddings=[0, 0, 0], ids=["1"])
    app2.db.collection.add(embeddings=[0, 0, 0], ids=["2"])
    app3.db.collection.add(embeddings=[0, 0, 0], ids=["3"])
    app4.db.collection.add(embeddings=[0, 0, 0], ids=["4"])

    app1.db.reset()

    assert app1.db.count() == 0
    assert app2.db.count() == 1
    assert app3.db.count() == 1
    assert app4.db.count() == 1

    # cleanup
    app2.db.reset()
    app3.db.reset()
    app4.db.reset()
>>>>>>> f2a5dc40
<|MERGE_RESOLUTION|>--- conflicted
+++ resolved
@@ -1,17 +1,9 @@
-<<<<<<< HEAD
-# ruff: noqa: E501
-
-import unittest
-from unittest.mock import MagicMock, patch
-=======
 import os
 import shutil
 from unittest.mock import patch
->>>>>>> f2a5dc40
 
 import pytest
 from chromadb.config import Settings
-from langchain.docstore.document import Document
 
 from embedchain import App
 from embedchain.config import AppConfig, ChromaDbConfig
@@ -187,194 +179,6 @@
     with pytest.raises(ValueError):
         app_with_settings.db.add(
             embeddings=[[0, 0, 0]],
-<<<<<<< HEAD
-            documents=["document"],
-            metadatas=[{"url": "url_1", "doc_id": "doc_id_1"}],
-            ids=["id"],
-            skip_embedding=True,
-        )
-        # After adding, should contain one item
-        self.assertEqual(self.app_with_settings.db.count(), 1)
-
-        # Validate if the get utility of the database is working as expected
-        data = self.app_with_settings.db.get(["id"], limit=1)
-        expected_value = {
-            "documents": ["document"],
-            "embeddings": None,
-            "ids": ["id"],
-            "metadatas": [{"url": "url_1", "doc_id": "doc_id_1"}],
-        }
-        self.assertEqual(data, expected_value)
-
-        # Validate if the query utility of the database is working as expected
-        data = self.app_with_settings.db.query(input_query=[0, 0, 0], where={}, n_results=1, skip_embedding=True)
-        expected_value = [("document", "url_1", "doc_id_1")]
-        self.assertEqual(data, expected_value)
-
-    def test_add_with_invalid_inputs(self):
-        """
-        Test add fails with invalid inputs
-        """
-        # Start with a clean app
-        self.app_with_settings.reset()
-        # app = App(config=AppConfig(collect_metrics=False), db=db)
-
-        # Collection should be empty when created
-        self.assertEqual(self.app_with_settings.db.count(), 0)
-
-        with self.assertRaises(ValueError):
-            self.app_with_settings.db.add(
-                embeddings=[[0, 0, 0]],
-                documents=["document", "document2"],
-                metadatas=[{"value": "somevalue"}],
-                ids=["id"],
-                skip_embedding=True,
-            )
-        # After adding, should contain no item
-        self.assertEqual(self.app_with_settings.db.count(), 0)
-
-        with self.assertRaises(ValueError):
-            self.app_with_settings.db.add(
-                embeddings=None,
-                documents=["document", "document2"],
-                metadatas=[{"value": "somevalue"}],
-                ids=["id"],
-                skip_embedding=True,
-            )
-
-        # After adding, should contain no item
-        self.assertEqual(self.app_with_settings.db.count(), 0)
-
-    def test_collections_are_persistent(self):
-        """
-        Test that a collection can be picked up later.
-        """
-        # Start with a clean app
-        self.app_with_settings.reset()
-
-        app = App(config=AppConfig(collect_metrics=False))
-        app.set_collection_name("test_collection_1")
-        app.db.collection.add(embeddings=[[0, 0, 0]], ids=["0"])
-        del app
-
-        app = App(config=AppConfig(collect_metrics=False))
-        app.set_collection_name("test_collection_1")
-        self.assertEqual(app.db.count(), 1)
-
-    def test_parallel_collections(self):
-        """
-        Test that two apps can have different collections open in parallel.
-        Switching the names will allow instant access to the collection of
-        the other app.
-        """
-        # Start clean
-        self.app_with_settings.reset()
-
-        # Create two apps
-        app1 = App(AppConfig(collection_name="test_collection_1", collect_metrics=False))
-        app2 = App(AppConfig(collection_name="test_collection_2", collect_metrics=False))
-
-        # app2 has been created last, but adding to app1 will still write to collection 1.
-        app1.db.collection.add(embeddings=[0, 0, 0], ids=["0"])
-        self.assertEqual(app1.db.count(), 1)
-        self.assertEqual(app2.db.count(), 0)
-
-        # Add data
-        app1.db.collection.add(embeddings=[[0, 0, 0], [1, 1, 1]], ids=["1", "2"])
-        app2.db.collection.add(embeddings=[0, 0, 0], ids=["0"])
-
-        # Swap names and test
-        app1.set_collection_name("test_collection_2")
-        self.assertEqual(app1.count(), 1)
-        app2.set_collection_name("test_collection_1")
-        self.assertEqual(app2.count(), 3)
-
-    def test_ids_share_collections(self):
-        """
-        Different ids should still share collections.
-        """
-        # Start clean
-        self.app_with_settings.reset()
-
-        # Create two apps
-        app1 = App(AppConfig(id="new_app_id_1", collect_metrics=False))
-        app1.set_collection_name("one_collection")
-        app2 = App(AppConfig(id="new_app_id_2", collect_metrics=False))
-        app2.set_collection_name("one_collection")
-
-        # Add data
-        app1.db.collection.add(embeddings=[[0, 0, 0], [1, 1, 1]], ids=["0", "1"])
-        app2.db.collection.add(embeddings=[0, 0, 0], ids=["2"])
-
-        # Both should have the same collection
-        self.assertEqual(app1.count(), 3)
-        self.assertEqual(app2.count(), 3)
-
-    def test_reset(self):
-        """
-        Resetting should hit all collections and ids.
-        """
-        # Start clean
-        self.app_with_settings.reset()
-
-        # Create four apps.
-        # app1, which we are about to reset, shares an app with one, and an id with the other, none with the last.
-        app1 = App(AppConfig(id="new_app_id_1", collect_metrics=False), db_config=self.chroma_config)
-        app1.set_collection_name("one_collection")
-        app2 = App(AppConfig(id="new_app_id_2", collect_metrics=False))
-        app2.set_collection_name("one_collection")
-        app3 = App(AppConfig(id="new_app_id_1", collect_metrics=False))
-        app3.set_collection_name("three_collection")
-        app4 = App(AppConfig(id="new_app_id_4", collect_metrics=False))
-        app4.set_collection_name("four_collection")
-
-        # Each one of them get data
-        app1.db.collection.add(embeddings=[0, 0, 0], ids=["1"])
-        app2.db.collection.add(embeddings=[0, 0, 0], ids=["2"])
-        app3.db.collection.add(embeddings=[0, 0, 0], ids=["3"])
-        app4.db.collection.add(embeddings=[0, 0, 0], ids=["4"])
-
-        # Resetting the first one should reset them all.
-        app1.reset()
-
-        # Reinstantiate app2-4, app1 doesn't have to be reinstantiated (PR #319)
-        app2 = App(AppConfig(collection_name="one_collection", id="new_app_id_2", collect_metrics=False))
-        app3 = App(AppConfig(collection_name="three_collection", id="new_app_id_3", collect_metrics=False))
-        app4 = App(AppConfig(collection_name="four_collection", id="new_app_id_3", collect_metrics=False))
-
-        # All should be empty
-        self.assertEqual(app1.count(), 0)
-        self.assertEqual(app2.count(), 0)
-        self.assertEqual(app3.count(), 0)
-        self.assertEqual(app4.count(), 0)
-
-
-class TestChromaDBContextSource(unittest.TestCase):
-    @patch("embedchain.vectordb.chroma.chromadb.Client")
-    def test_fetch_context_source(self, mock_client):
-        mock_collection = MagicMock()
-        mock_collection.get.return_value = ["doc_id_1", "doc_id_2"]
-
-        config = ChromaDbConfig()
-        db = ChromaDB(config=config)
-
-        db.collection = mock_collection
-
-        input_query = ["sample query"]
-        n_results = 5
-        where = {"some_key": "some_value"}
-        skip_embedding = False
-
-        return_value = [
-            (Document(page_content="Content 1", metadata={"url": "source1", "doc_id": "doc_id_1"}), 0.95),
-            (Document(page_content="Content 2", metadata={"url": "source2", "doc_id": "doc_id_2"}), 0.92),
-        ]
-        with patch.object(ChromaDB, "_format_result", return_value=return_value):
-            result = db.query(input_query, n_results, where, skip_embedding)
-            assert len(result) == 2
-            assert result[0] == ("Content 1", "source1", "doc_id_1")
-            assert result[1] == ("Content 2", "source2", "doc_id_2")
-=======
             documents=["document", "document2"],
             metadatas=[{"value": "somevalue"}],
             ids=["id"],
@@ -495,4 +299,28 @@
     app2.db.reset()
     app3.db.reset()
     app4.db.reset()
->>>>>>> f2a5dc40
+
+@patch("embedchain.vectordb.chroma.chromadb.Client")
+def test_fetch_context_source(self, mock_client):
+    mock_collection = MagicMock()
+    mock_collection.get.return_value = ["doc_id_1", "doc_id_2"]
+
+    config = ChromaDbConfig()
+    db = ChromaDB(config=config)
+
+    db.collection = mock_collection
+
+    input_query = ["sample query"]
+    n_results = 5
+    where = {"some_key": "some_value"}
+    skip_embedding = False
+
+    return_value = [
+        (Document(page_content="Content 1", metadata={"url": "source1", "doc_id": "doc_id_1"}), 0.95),
+        (Document(page_content="Content 2", metadata={"url": "source2", "doc_id": "doc_id_2"}), 0.92),
+    ]
+    with patch.object(ChromaDB, "_format_result", return_value=return_value):
+        result = db.query(input_query, n_results, where, skip_embedding)
+        assert len(result) == 2
+        assert result[0] == ("Content 1", "source1", "doc_id_1")
+        assert result[1] == ("Content 2", "source2", "doc_id_2")