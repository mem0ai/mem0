from unittest.mock import Mock, patch

import pytest

from mem0.configs.llms.azure import AzureOpenAIConfig
from mem0.llms.azure_openai import AzureOpenAILLM

MODEL = "gpt-4o"  # or your custom deployment name
TEMPERATURE = 0.7
MAX_TOKENS = 100
TOP_P = 1.0


@pytest.fixture
def mock_openai_client():
    with patch("mem0.llms.azure_openai.AzureOpenAI") as mock_openai:
        mock_client = Mock()
        mock_openai.return_value = mock_client
        yield mock_client


def test_generate_response_without_tools(mock_openai_client):
    config = AzureOpenAIConfig(model=MODEL, temperature=TEMPERATURE, max_tokens=MAX_TOKENS, top_p=TOP_P)
    llm = AzureOpenAILLM(config)
    messages = [
        {"role": "system", "content": "You are a helpful assistant."},
        {"role": "user", "content": "Hello, how are you?"},
    ]

    mock_response = Mock()
    mock_response.choices = [Mock(message=Mock(content="I'm doing well, thank you for asking!"))]
    mock_openai_client.chat.completions.create.return_value = mock_response

    response = llm.generate_response(messages)

    mock_openai_client.chat.completions.create.assert_called_once_with(
        model=MODEL, messages=messages, temperature=TEMPERATURE, max_tokens=MAX_TOKENS, top_p=TOP_P
    )
    assert response == "I'm doing well, thank you for asking!"


def test_generate_response_with_tools(mock_openai_client):
    config = AzureOpenAIConfig(model=MODEL, temperature=TEMPERATURE, max_tokens=MAX_TOKENS, top_p=TOP_P)
    llm = AzureOpenAILLM(config)
    messages = [
        {"role": "system", "content": "You are a helpful assistant."},
        {"role": "user", "content": "Add a new memory: Today is a sunny day."},
    ]
    tools = [
        {
            "type": "function",
            "function": {
                "name": "add_memory",
                "description": "Add a memory",
                "parameters": {
                    "type": "object",
                    "properties": {"data": {"type": "string", "description": "Data to add to memory"}},
                    "required": ["data"],
                },
            },
        }
    ]

    mock_response = Mock()
    mock_message = Mock()
    mock_message.content = "I've added the memory for you."

    mock_tool_call = Mock()
    mock_tool_call.function.name = "add_memory"
    mock_tool_call.function.arguments = '{"data": "Today is a sunny day."}'

    mock_message.tool_calls = [mock_tool_call]
    mock_response.choices = [Mock(message=mock_message)]
    mock_openai_client.chat.completions.create.return_value = mock_response

    response = llm.generate_response(messages, tools=tools)

    mock_openai_client.chat.completions.create.assert_called_once_with(
        model=MODEL,
        messages=messages,
        temperature=TEMPERATURE,
        max_tokens=MAX_TOKENS,
        top_p=TOP_P,
        tools=tools,
        tool_choice="auto",
    )

    assert response["content"] == "I've added the memory for you."
    assert len(response["tool_calls"]) == 1
    assert response["tool_calls"][0]["name"] == "add_memory"
    assert response["tool_calls"][0]["arguments"] == {"data": "Today is a sunny day."}


def test_init_with_custom_http_client():
    # Test that a custom http_client is passed to AzureOpenAI

    config = BaseLlmConfig(model=MODEL)
    mock_http_client = Mock()
    config.http_client = mock_http_client
    config.azure_kwargs.api_key = "test-key"
    config.azure_kwargs.azure_deployment = "deployment"
    config.azure_kwargs.azure_endpoint = "https://endpoint"
    config.azure_kwargs.api_version = "2024-05-05"
    config.azure_kwargs.default_headers = {"x-header": "value"}

    with patch("mem0.llms.azure_openai.AzureOpenAI") as mock_azure_openai:
        AzureOpenAILLM(config)
        mock_azure_openai.assert_called_once_with(
            azure_deployment="deployment",
            azure_endpoint="https://endpoint",
            azure_ad_token_provider=None,
            api_version="2024-05-05",
            api_key="test-key",
            http_client=mock_http_client,
            default_headers={"x-header": "value"},
        )


def test_init_with_api_key(monkeypatch):
    # Patch environment variables to None to force config usage
    monkeypatch.delenv("LLM_AZURE_OPENAI_API_KEY", raising=False)
    monkeypatch.delenv("LLM_AZURE_DEPLOYMENT", raising=False)
    monkeypatch.delenv("LLM_AZURE_ENDPOINT", raising=False)
    monkeypatch.delenv("LLM_AZURE_API_VERSION", raising=False)

    config = BaseLlmConfig(
        model=MODEL,
        temperature=TEMPERATURE,
        max_tokens=MAX_TOKENS,
        top_p=TOP_P,
    )
    # Set Azure kwargs directly
    config.azure_kwargs.api_key = "test-key"
    config.azure_kwargs.azure_deployment = "test-deployment"
    config.azure_kwargs.azure_endpoint = "https://test-endpoint"
    config.azure_kwargs.api_version = "2024-01-01"
    config.azure_kwargs.default_headers = {"x-test": "header"}
    config.http_client = None

    with patch("mem0.llms.azure_openai.AzureOpenAI") as mock_azure_openai:
        llm = AzureOpenAILLM(config)
        mock_azure_openai.assert_called_once_with(
            azure_deployment="test-deployment",
            azure_endpoint="https://test-endpoint",
            azure_ad_token_provider=None,
            api_version="2024-01-01",
            api_key="test-key",
            http_client=None,
            default_headers={"x-test": "header"},
        )
        assert llm.config.model == MODEL


def test_init_with_env_vars(monkeypatch):
    monkeypatch.setenv("LLM_AZURE_OPENAI_API_KEY", "env-key")
    monkeypatch.setenv("LLM_AZURE_DEPLOYMENT", "env-deployment")
    monkeypatch.setenv("LLM_AZURE_ENDPOINT", "https://env-endpoint")
    monkeypatch.setenv("LLM_AZURE_API_VERSION", "2024-02-02")

    config = BaseLlmConfig(model=None)
    config.azure_kwargs.api_key = None
    config.azure_kwargs.azure_deployment = None
    config.azure_kwargs.azure_endpoint = None
    config.azure_kwargs.api_version = None
    config.azure_kwargs.default_headers = None
    config.http_client = None

    with patch("mem0.llms.azure_openai.AzureOpenAI") as mock_azure_openai:
        llm = AzureOpenAILLM(config)
        mock_azure_openai.assert_called_once_with(
            azure_deployment="env-deployment",
            azure_endpoint="https://env-endpoint",
            azure_ad_token_provider=None,
            api_version="2024-02-02",
            api_key="env-key",
            http_client=None,
            default_headers=None,
        )
        # Should default to "gpt-4o" if model is None
        assert llm.config.model == "gpt-4o"


def test_init_with_default_azure_credential(monkeypatch):
    # No API key in config or env, triggers DefaultAzureCredential
    monkeypatch.delenv("LLM_AZURE_OPENAI_API_KEY", raising=False)
    config = BaseLlmConfig(model=MODEL)
    config.azure_kwargs.api_key = None
    config.azure_kwargs.azure_deployment = "dep"
    config.azure_kwargs.azure_endpoint = "https://endpoint"
    config.azure_kwargs.api_version = "2024-03-03"
    config.azure_kwargs.default_headers = None
    config.http_client = None

    with (
        patch("mem0.llms.azure_openai.DefaultAzureCredential") as mock_cred,
        patch("mem0.llms.azure_openai.get_bearer_token_provider") as mock_token_provider,
        patch("mem0.llms.azure_openai.AzureOpenAI") as mock_azure_openai,
    ):
<<<<<<< HEAD
        mock_cred_instance = mock_cred.return_value
        mock_token_provider.return_value = "token-provider"
        AzureOpenAILLM(config)
        mock_cred.assert_called_once()
        mock_token_provider.assert_called_once_with(mock_cred_instance, "https://cognitiveservices.azure.com/.default")
        mock_azure_openai.assert_called_once_with(
            azure_deployment="dep",
            azure_endpoint="https://endpoint",
            azure_ad_token_provider="token-provider",
            api_version="2024-03-03",
            api_key=None,
            http_client=None,
            default_headers=None,
=======
        config = AzureOpenAIConfig(
            model=MODEL,
            temperature=TEMPERATURE,
            max_tokens=MAX_TOKENS,
            top_p=TOP_P,
            api_key="test",
            http_client_proxies="http://testproxy.mem0.net:8000",
            azure_kwargs=azure_kwargs,
>>>>>>> 148bbf0a
        )


def test_init_with_placeholder_api_key(monkeypatch):
    # Placeholder API key should trigger DefaultAzureCredential
    config = BaseLlmConfig(model=MODEL)
    config.azure_kwargs.api_key = "your-api-key"
    config.azure_kwargs.azure_deployment = "dep"
    config.azure_kwargs.azure_endpoint = "https://endpoint"
    config.azure_kwargs.api_version = "2024-04-04"
    config.azure_kwargs.default_headers = None
    config.http_client = None

    with (
        patch("mem0.llms.azure_openai.DefaultAzureCredential") as mock_cred,
        patch("mem0.llms.azure_openai.get_bearer_token_provider") as mock_token_provider,
        patch("mem0.llms.azure_openai.AzureOpenAI") as mock_azure_openai,
    ):
        mock_cred_instance = mock_cred.return_value
        mock_token_provider.return_value = "token-provider"
        AzureOpenAILLM(config)
        mock_cred.assert_called_once()
        mock_token_provider.assert_called_once_with(mock_cred_instance, "https://cognitiveservices.azure.com/.default")
        mock_azure_openai.assert_called_once_with(
            azure_deployment="dep",
            azure_endpoint="https://endpoint",
            azure_ad_token_provider="token-provider",
            api_version="2024-04-04",
            api_key=None,
            http_client=None,
            default_headers=None,
        )<|MERGE_RESOLUTION|>--- conflicted
+++ resolved
@@ -96,121 +96,16 @@
 
     config = BaseLlmConfig(model=MODEL)
     mock_http_client = Mock()
-    config.http_client = mock_http_client
-    config.azure_kwargs.api_key = "test-key"
-    config.azure_kwargs.azure_deployment = "deployment"
-    config.azure_kwargs.azure_endpoint = "https://endpoint"
-    config.azure_kwargs.api_version = "2024-05-05"
-    config.azure_kwargs.default_headers = {"x-header": "value"}
-
-    with patch("mem0.llms.azure_openai.AzureOpenAI") as mock_azure_openai:
-        AzureOpenAILLM(config)
-        mock_azure_openai.assert_called_once_with(
-            azure_deployment="deployment",
-            azure_endpoint="https://endpoint",
-            azure_ad_token_provider=None,
-            api_version="2024-05-05",
-            api_key="test-key",
-            http_client=mock_http_client,
-            default_headers={"x-header": "value"},
-        )
-
-
-def test_init_with_api_key(monkeypatch):
-    # Patch environment variables to None to force config usage
-    monkeypatch.delenv("LLM_AZURE_OPENAI_API_KEY", raising=False)
-    monkeypatch.delenv("LLM_AZURE_DEPLOYMENT", raising=False)
-    monkeypatch.delenv("LLM_AZURE_ENDPOINT", raising=False)
-    monkeypatch.delenv("LLM_AZURE_API_VERSION", raising=False)
-
-    config = BaseLlmConfig(
-        model=MODEL,
-        temperature=TEMPERATURE,
-        max_tokens=MAX_TOKENS,
-        top_p=TOP_P,
-    )
-    # Set Azure kwargs directly
-    config.azure_kwargs.api_key = "test-key"
-    config.azure_kwargs.azure_deployment = "test-deployment"
-    config.azure_kwargs.azure_endpoint = "https://test-endpoint"
-    config.azure_kwargs.api_version = "2024-01-01"
-    config.azure_kwargs.default_headers = {"x-test": "header"}
-    config.http_client = None
-
-    with patch("mem0.llms.azure_openai.AzureOpenAI") as mock_azure_openai:
-        llm = AzureOpenAILLM(config)
-        mock_azure_openai.assert_called_once_with(
-            azure_deployment="test-deployment",
-            azure_endpoint="https://test-endpoint",
-            azure_ad_token_provider=None,
-            api_version="2024-01-01",
-            api_key="test-key",
-            http_client=None,
-            default_headers={"x-test": "header"},
-        )
-        assert llm.config.model == MODEL
-
-
-def test_init_with_env_vars(monkeypatch):
-    monkeypatch.setenv("LLM_AZURE_OPENAI_API_KEY", "env-key")
-    monkeypatch.setenv("LLM_AZURE_DEPLOYMENT", "env-deployment")
-    monkeypatch.setenv("LLM_AZURE_ENDPOINT", "https://env-endpoint")
-    monkeypatch.setenv("LLM_AZURE_API_VERSION", "2024-02-02")
-
-    config = BaseLlmConfig(model=None)
-    config.azure_kwargs.api_key = None
-    config.azure_kwargs.azure_deployment = None
-    config.azure_kwargs.azure_endpoint = None
-    config.azure_kwargs.api_version = None
-    config.azure_kwargs.default_headers = None
-    config.http_client = None
-
-    with patch("mem0.llms.azure_openai.AzureOpenAI") as mock_azure_openai:
-        llm = AzureOpenAILLM(config)
-        mock_azure_openai.assert_called_once_with(
-            azure_deployment="env-deployment",
-            azure_endpoint="https://env-endpoint",
-            azure_ad_token_provider=None,
-            api_version="2024-02-02",
-            api_key="env-key",
-            http_client=None,
-            default_headers=None,
-        )
-        # Should default to "gpt-4o" if model is None
-        assert llm.config.model == "gpt-4o"
-
-
-def test_init_with_default_azure_credential(monkeypatch):
-    # No API key in config or env, triggers DefaultAzureCredential
-    monkeypatch.delenv("LLM_AZURE_OPENAI_API_KEY", raising=False)
-    config = BaseLlmConfig(model=MODEL)
-    config.azure_kwargs.api_key = None
-    config.azure_kwargs.azure_deployment = "dep"
-    config.azure_kwargs.azure_endpoint = "https://endpoint"
-    config.azure_kwargs.api_version = "2024-03-03"
-    config.azure_kwargs.default_headers = None
-    config.http_client = None
+    mock_http_client_instance = Mock()
+    mock_http_client.return_value = mock_http_client_instance
+    azure_kwargs = {"api_key": "test"}
+    if default_headers:
+        azure_kwargs["default_headers"] = default_headers
 
     with (
-        patch("mem0.llms.azure_openai.DefaultAzureCredential") as mock_cred,
-        patch("mem0.llms.azure_openai.get_bearer_token_provider") as mock_token_provider,
         patch("mem0.llms.azure_openai.AzureOpenAI") as mock_azure_openai,
+        patch("httpx.Client", new=mock_http_client),
     ):
-<<<<<<< HEAD
-        mock_cred_instance = mock_cred.return_value
-        mock_token_provider.return_value = "token-provider"
-        AzureOpenAILLM(config)
-        mock_cred.assert_called_once()
-        mock_token_provider.assert_called_once_with(mock_cred_instance, "https://cognitiveservices.azure.com/.default")
-        mock_azure_openai.assert_called_once_with(
-            azure_deployment="dep",
-            azure_endpoint="https://endpoint",
-            azure_ad_token_provider="token-provider",
-            api_version="2024-03-03",
-            api_key=None,
-            http_client=None,
-            default_headers=None,
-=======
         config = AzureOpenAIConfig(
             model=MODEL,
             temperature=TEMPERATURE,
@@ -219,30 +114,10 @@
             api_key="test",
             http_client_proxies="http://testproxy.mem0.net:8000",
             azure_kwargs=azure_kwargs,
->>>>>>> 148bbf0a
         )
 
+        _ = AzureOpenAILLM(config)
 
-def test_init_with_placeholder_api_key(monkeypatch):
-    # Placeholder API key should trigger DefaultAzureCredential
-    config = BaseLlmConfig(model=MODEL)
-    config.azure_kwargs.api_key = "your-api-key"
-    config.azure_kwargs.azure_deployment = "dep"
-    config.azure_kwargs.azure_endpoint = "https://endpoint"
-    config.azure_kwargs.api_version = "2024-04-04"
-    config.azure_kwargs.default_headers = None
-    config.http_client = None
-
-    with (
-        patch("mem0.llms.azure_openai.DefaultAzureCredential") as mock_cred,
-        patch("mem0.llms.azure_openai.get_bearer_token_provider") as mock_token_provider,
-        patch("mem0.llms.azure_openai.AzureOpenAI") as mock_azure_openai,
-    ):
-        mock_cred_instance = mock_cred.return_value
-        mock_token_provider.return_value = "token-provider"
-        AzureOpenAILLM(config)
-        mock_cred.assert_called_once()
-        mock_token_provider.assert_called_once_with(mock_cred_instance, "https://cognitiveservices.azure.com/.default")
         mock_azure_openai.assert_called_once_with(
             azure_deployment="dep",
             azure_endpoint="https://endpoint",
